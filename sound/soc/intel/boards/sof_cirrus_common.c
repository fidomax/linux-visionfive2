// SPDX-License-Identifier: GPL-2.0-only
/*
 * This file defines data structures and functions used in Machine
 * Driver for Intel platforms with Cirrus Logic Codecs.
 *
 * Copyright 2022 Intel Corporation.
 */
#include <linux/module.h>
#include <sound/sof.h>
#include "../../codecs/cs35l41.h"
#include "sof_cirrus_common.h"

#define CS35L41_HID "CSC3541"
#define CS35L41_MAX_AMPS 4

/*
 * Cirrus Logic CS35L41/CS35L53
 */
static const struct snd_kcontrol_new cs35l41_kcontrols[] = {
	SOC_DAPM_PIN_SWITCH("WL Spk"),
	SOC_DAPM_PIN_SWITCH("WR Spk"),
	SOC_DAPM_PIN_SWITCH("TL Spk"),
	SOC_DAPM_PIN_SWITCH("TR Spk"),
};

static const struct snd_soc_dapm_widget cs35l41_dapm_widgets[] = {
	SND_SOC_DAPM_SPK("WL Spk", NULL),
	SND_SOC_DAPM_SPK("WR Spk", NULL),
	SND_SOC_DAPM_SPK("TL Spk", NULL),
	SND_SOC_DAPM_SPK("TR Spk", NULL),
};

static const struct snd_soc_dapm_route cs35l41_dapm_routes[] = {
	/* speaker */
	{"WL Spk", NULL, "WL SPK"},
	{"WR Spk", NULL, "WR SPK"},
	{"TL Spk", NULL, "TL SPK"},
	{"TR Spk", NULL, "TR SPK"},
};

static struct snd_soc_dai_link_component cs35l41_components[CS35L41_MAX_AMPS];

/*
 * Mapping between ACPI instance id and speaker position.
<<<<<<< HEAD
 *
 * Four speakers:
 *         0: Tweeter left, 1: Woofer left
 *         2: Tweeter right, 3: Woofer right
 */
static struct snd_soc_codec_conf cs35l41_codec_conf[] = {
	{
		.dlc = COMP_CODEC_CONF(CS35L41_DEV0_NAME),
		.name_prefix = "TL",
	},
	{
		.dlc = COMP_CODEC_CONF(CS35L41_DEV1_NAME),
		.name_prefix = "WL",
	},
	{
		.dlc = COMP_CODEC_CONF(CS35L41_DEV2_NAME),
		.name_prefix = "TR",
	},
	{
		.dlc = COMP_CODEC_CONF(CS35L41_DEV3_NAME),
		.name_prefix = "WR",
	},
};
=======
 */
static struct snd_soc_codec_conf cs35l41_codec_conf[CS35L41_MAX_AMPS];
>>>>>>> 7365df19

static int cs35l41_init(struct snd_soc_pcm_runtime *rtd)
{
	struct snd_soc_card *card = rtd->card;
	int ret;

	ret = snd_soc_dapm_new_controls(&card->dapm, cs35l41_dapm_widgets,
					ARRAY_SIZE(cs35l41_dapm_widgets));
	if (ret) {
		dev_err(rtd->dev, "fail to add dapm controls, ret %d\n", ret);
		return ret;
	}

	ret = snd_soc_add_card_controls(card, cs35l41_kcontrols,
					ARRAY_SIZE(cs35l41_kcontrols));
	if (ret) {
		dev_err(rtd->dev, "fail to add card controls, ret %d\n", ret);
		return ret;
	}

	ret = snd_soc_dapm_add_routes(&card->dapm, cs35l41_dapm_routes,
				      ARRAY_SIZE(cs35l41_dapm_routes));

	if (ret)
		dev_err(rtd->dev, "fail to add dapm routes, ret %d\n", ret);

	return ret;
}

/*
 * Channel map:
 *
 * TL/WL: ASPRX1 on slot 0, ASPRX2 on slot 1 (default)
 * TR/WR: ASPRX1 on slot 1, ASPRX2 on slot 0
 */
static const struct {
	unsigned int rx[2];
} cs35l41_channel_map[] = {
<<<<<<< HEAD
	{.rx = {0, 1}}, /* TL */
	{.rx = {0, 1}}, /* WL */
	{.rx = {1, 0}}, /* TR */
	{.rx = {1, 0}}, /* WR */
=======
	{.rx = {0, 1}}, /* WL */
	{.rx = {1, 0}}, /* WR */
	{.rx = {0, 1}}, /* TL */
	{.rx = {1, 0}}, /* TR */
>>>>>>> 7365df19
};

static int cs35l41_hw_params(struct snd_pcm_substream *substream,
			     struct snd_pcm_hw_params *params)
{
	struct snd_soc_pcm_runtime *rtd = asoc_substream_to_rtd(substream);
	struct snd_soc_dai *codec_dai;
	int clk_freq, i, ret;

	clk_freq = sof_dai_get_bclk(rtd); /* BCLK freq */

	if (clk_freq <= 0) {
		dev_err(rtd->dev, "fail to get bclk freq, ret %d\n", clk_freq);
		return -EINVAL;
	}

	for_each_rtd_codec_dais(rtd, i, codec_dai) {
		/* call dai driver's set_sysclk() callback */
		ret = snd_soc_dai_set_sysclk(codec_dai, CS35L41_CLKID_SCLK,
					     clk_freq, SND_SOC_CLOCK_IN);
		if (ret < 0) {
			dev_err(codec_dai->dev, "fail to set sysclk, ret %d\n",
				ret);
			return ret;
		}

		/* call component driver's set_sysclk() callback */
		ret = snd_soc_component_set_sysclk(codec_dai->component,
						   CS35L41_CLKID_SCLK, 0,
						   clk_freq, SND_SOC_CLOCK_IN);
		if (ret < 0) {
			dev_err(codec_dai->dev, "fail to set component sysclk, ret %d\n",
				ret);
			return ret;
		}

		/* setup channel map */
		ret = snd_soc_dai_set_channel_map(codec_dai, 0, NULL,
						  ARRAY_SIZE(cs35l41_channel_map[i].rx),
						  (unsigned int *)cs35l41_channel_map[i].rx);
		if (ret < 0) {
			dev_err(codec_dai->dev, "fail to set channel map, ret %d\n",
				ret);
			return ret;
		}
	}

	return 0;
}

static const struct snd_soc_ops cs35l41_ops = {
	.hw_params = cs35l41_hw_params,
};

static const char * const cs35l41_name_prefixes[] = { "WL", "WR", "TL", "TR" };

/*
 * Expected UIDs are integers (stored as strings).
 * UID Mapping is fixed:
 * UID 0x0 -> WL
 * UID 0x1 -> WR
 * UID 0x2 -> TL
 * UID 0x3 -> TR
 * Note: If there are less than 4 Amps, UIDs still map to WL/WR/TL/TR. Dynamic code will only create
 * dai links for UIDs which exist, and ignore non-existant ones. Only 2 or 4 amps are expected.
 * Return number of codecs found.
 */
static int cs35l41_compute_codec_conf(void)
{
	const char * const uid_strings[] = { "0", "1", "2", "3" };
	unsigned int uid, sz = 0;
	struct acpi_device *adev;
	struct device *physdev;

	for (uid = 0; uid < CS35L41_MAX_AMPS; uid++) {
		adev = acpi_dev_get_first_match_dev(CS35L41_HID, uid_strings[uid], -1);
		if (!adev) {
			pr_devel("Cannot find match for HID %s UID %u (%s)\n", CS35L41_HID, uid,
				 cs35l41_name_prefixes[uid]);
			continue;
		}
		physdev = get_device(acpi_get_first_physical_node(adev));
		cs35l41_components[sz].name = dev_name(physdev);
		cs35l41_components[sz].dai_name = CS35L41_CODEC_DAI;
		cs35l41_codec_conf[sz].dlc.name = dev_name(physdev);
		cs35l41_codec_conf[sz].name_prefix = cs35l41_name_prefixes[uid];
		acpi_dev_put(adev);
		sz++;
	}

	if (sz != 2 && sz != 4)
		pr_warn("Invalid number of cs35l41 amps found: %d, expected 2 or 4\n", sz);
	return sz;
}

void cs35l41_set_dai_link(struct snd_soc_dai_link *link)
{
	link->num_codecs = cs35l41_compute_codec_conf();
	link->codecs = cs35l41_components;
	link->init = cs35l41_init;
	link->ops = &cs35l41_ops;
}
EXPORT_SYMBOL_NS(cs35l41_set_dai_link, SND_SOC_INTEL_SOF_CIRRUS_COMMON);

void cs35l41_set_codec_conf(struct snd_soc_card *card)
{
	card->codec_conf = cs35l41_codec_conf;
	card->num_configs = ARRAY_SIZE(cs35l41_codec_conf);
}
EXPORT_SYMBOL_NS(cs35l41_set_codec_conf, SND_SOC_INTEL_SOF_CIRRUS_COMMON);

MODULE_DESCRIPTION("ASoC Intel SOF Cirrus Logic helpers");
MODULE_LICENSE("GPL");<|MERGE_RESOLUTION|>--- conflicted
+++ resolved
@@ -42,34 +42,8 @@
 
 /*
  * Mapping between ACPI instance id and speaker position.
-<<<<<<< HEAD
- *
- * Four speakers:
- *         0: Tweeter left, 1: Woofer left
- *         2: Tweeter right, 3: Woofer right
- */
-static struct snd_soc_codec_conf cs35l41_codec_conf[] = {
-	{
-		.dlc = COMP_CODEC_CONF(CS35L41_DEV0_NAME),
-		.name_prefix = "TL",
-	},
-	{
-		.dlc = COMP_CODEC_CONF(CS35L41_DEV1_NAME),
-		.name_prefix = "WL",
-	},
-	{
-		.dlc = COMP_CODEC_CONF(CS35L41_DEV2_NAME),
-		.name_prefix = "TR",
-	},
-	{
-		.dlc = COMP_CODEC_CONF(CS35L41_DEV3_NAME),
-		.name_prefix = "WR",
-	},
-};
-=======
  */
 static struct snd_soc_codec_conf cs35l41_codec_conf[CS35L41_MAX_AMPS];
->>>>>>> 7365df19
 
 static int cs35l41_init(struct snd_soc_pcm_runtime *rtd)
 {
@@ -108,17 +82,10 @@
 static const struct {
 	unsigned int rx[2];
 } cs35l41_channel_map[] = {
-<<<<<<< HEAD
-	{.rx = {0, 1}}, /* TL */
-	{.rx = {0, 1}}, /* WL */
-	{.rx = {1, 0}}, /* TR */
-	{.rx = {1, 0}}, /* WR */
-=======
 	{.rx = {0, 1}}, /* WL */
 	{.rx = {1, 0}}, /* WR */
 	{.rx = {0, 1}}, /* TL */
 	{.rx = {1, 0}}, /* TR */
->>>>>>> 7365df19
 };
 
 static int cs35l41_hw_params(struct snd_pcm_substream *substream,
