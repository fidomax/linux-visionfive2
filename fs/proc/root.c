/*
 *  linux/fs/proc/root.c
 *
 *  Copyright (C) 1991, 1992 Linus Torvalds
 *
 *  proc root directory handling functions
 */

#include <asm/uaccess.h>

#include <linux/errno.h>
#include <linux/time.h>
#include <linux/proc_fs.h>
#include <linux/stat.h>
#include <linux/init.h>
#include <linux/sched.h>
#include <linux/module.h>
#include <linux/bitops.h>
#include <linux/user_namespace.h>
#include <linux/mount.h>
#include <linux/pid_namespace.h>
#include <linux/parser.h>

#include "internal.h"

enum {
	Opt_gid, Opt_hidepid, Opt_err,
};

static const match_table_t tokens = {
	{Opt_hidepid, "hidepid=%u"},
	{Opt_gid, "gid=%u"},
	{Opt_err, NULL},
};

int proc_parse_options(char *options, struct pid_namespace *pid)
{
	char *p;
	substring_t args[MAX_OPT_ARGS];
	int option;

	if (!options)
		return 1;

	while ((p = strsep(&options, ",")) != NULL) {
		int token;
		if (!*p)
			continue;

		args[0].to = args[0].from = NULL;
		token = match_token(p, tokens, args);
		switch (token) {
		case Opt_gid:
			if (match_int(&args[0], &option))
				return 0;
			pid->pid_gid = make_kgid(current_user_ns(), option);
			break;
		case Opt_hidepid:
			if (match_int(&args[0], &option))
				return 0;
			if (option < 0 || option > 2) {
				pr_err("proc: hidepid value must be between 0 and 2.\n");
				return 0;
			}
			pid->hide_pid = option;
			break;
		default:
			pr_err("proc: unrecognized mount option \"%s\" "
			       "or missing value\n", p);
			return 0;
		}
	}

	return 1;
}

int proc_remount(struct super_block *sb, int *flags, char *data)
{
	struct pid_namespace *pid = sb->s_fs_info;

	sync_filesystem(sb);
	return !proc_parse_options(data, pid);
}

static struct dentry *proc_mount(struct file_system_type *fs_type,
	int flags, const char *dev_name, void *data)
{
	struct pid_namespace *ns;

	if (flags & MS_KERNMOUNT) {
		ns = data;
		data = NULL;
	} else {
		ns = task_active_pid_ns(current);
<<<<<<< HEAD
		options = data;

		/* Does the mounter have privilege over the pid namespace? */
		if (!ns_capable(ns->user_ns, CAP_SYS_ADMIN))
			return ERR_PTR(-EPERM);
	}

	sb = sget(fs_type, proc_test_super, proc_set_super, flags, ns);
	if (IS_ERR(sb))
		return ERR_CAST(sb);

	/*
	 * procfs isn't actually a stacking filesystem; however, there is
	 * too much magic going on inside it to permit stacking things on
	 * top of it
	 */
	sb->s_stack_depth = FILESYSTEM_MAX_STACK_DEPTH;

	if (!proc_parse_options(options, ns)) {
		deactivate_locked_super(sb);
		return ERR_PTR(-EINVAL);
	}

	if (!sb->s_root) {
		err = proc_fill_super(sb);
		if (err) {
			deactivate_locked_super(sb);
			return ERR_PTR(err);
		}

		sb->s_flags |= MS_ACTIVE;
		/* User space would break if executables appear on proc */
		sb->s_iflags |= SB_I_NOEXEC;
=======
>>>>>>> aeaa4a79
	}

	return mount_ns(fs_type, flags, data, ns, ns->user_ns, proc_fill_super);
}

static void proc_kill_sb(struct super_block *sb)
{
	struct pid_namespace *ns;

	ns = (struct pid_namespace *)sb->s_fs_info;
	if (ns->proc_self)
		dput(ns->proc_self);
	if (ns->proc_thread_self)
		dput(ns->proc_thread_self);
	kill_anon_super(sb);
	put_pid_ns(ns);
}

static struct file_system_type proc_fs_type = {
	.name		= "proc",
	.mount		= proc_mount,
	.kill_sb	= proc_kill_sb,
	.fs_flags	= FS_USERNS_MOUNT,
};

void __init proc_root_init(void)
{
	int err;

	proc_init_inodecache();
	err = register_filesystem(&proc_fs_type);
	if (err)
		return;

	proc_self_init();
	proc_thread_self_init();
	proc_symlink("mounts", NULL, "self/mounts");

	proc_net_init();

#ifdef CONFIG_SYSVIPC
	proc_mkdir("sysvipc", NULL);
#endif
	proc_mkdir("fs", NULL);
	proc_mkdir("driver", NULL);
	proc_create_mount_point("fs/nfsd"); /* somewhere for the nfsd filesystem to be mounted */
#if defined(CONFIG_SUN_OPENPROMFS) || defined(CONFIG_SUN_OPENPROMFS_MODULE)
	/* just give it a mountpoint */
	proc_create_mount_point("openprom");
#endif
	proc_tty_init();
	proc_mkdir("bus", NULL);
	proc_sys_init();
}

static int proc_root_getattr(struct vfsmount *mnt, struct dentry *dentry, struct kstat *stat
)
{
	generic_fillattr(d_inode(dentry), stat);
	stat->nlink = proc_root.nlink + nr_processes();
	return 0;
}

static struct dentry *proc_root_lookup(struct inode * dir, struct dentry * dentry, unsigned int flags)
{
	if (!proc_pid_lookup(dir, dentry, flags))
		return NULL;
	
	return proc_lookup(dir, dentry, flags);
}

static int proc_root_readdir(struct file *file, struct dir_context *ctx)
{
	if (ctx->pos < FIRST_PROCESS_ENTRY) {
		int error = proc_readdir(file, ctx);
		if (unlikely(error <= 0))
			return error;
		ctx->pos = FIRST_PROCESS_ENTRY;
	}

	return proc_pid_readdir(file, ctx);
}

/*
 * The root /proc directory is special, as it has the
 * <pid> directories. Thus we don't use the generic
 * directory handling functions for that..
 */
static const struct file_operations proc_root_operations = {
	.read		 = generic_read_dir,
	.iterate_shared	 = proc_root_readdir,
	.llseek		= generic_file_llseek,
};

/*
 * proc root can do almost nothing..
 */
static const struct inode_operations proc_root_inode_operations = {
	.lookup		= proc_root_lookup,
	.getattr	= proc_root_getattr,
};

/*
 * This is the root "inode" in the /proc tree..
 */
struct proc_dir_entry proc_root = {
	.low_ino	= PROC_ROOT_INO, 
	.namelen	= 5, 
	.mode		= S_IFDIR | S_IRUGO | S_IXUGO, 
	.nlink		= 2, 
	.count		= ATOMIC_INIT(1),
	.proc_iops	= &proc_root_inode_operations, 
	.proc_fops	= &proc_root_operations,
	.parent		= &proc_root,
	.subdir		= RB_ROOT,
	.name		= "/proc",
};

int pid_ns_prepare_proc(struct pid_namespace *ns)
{
	struct vfsmount *mnt;

	mnt = kern_mount_data(&proc_fs_type, ns);
	if (IS_ERR(mnt))
		return PTR_ERR(mnt);

	ns->proc_mnt = mnt;
	return 0;
}

void pid_ns_release_proc(struct pid_namespace *ns)
{
	kern_unmount(ns->proc_mnt);
}<|MERGE_RESOLUTION|>--- conflicted
+++ resolved
@@ -92,42 +92,6 @@
 		data = NULL;
 	} else {
 		ns = task_active_pid_ns(current);
-<<<<<<< HEAD
-		options = data;
-
-		/* Does the mounter have privilege over the pid namespace? */
-		if (!ns_capable(ns->user_ns, CAP_SYS_ADMIN))
-			return ERR_PTR(-EPERM);
-	}
-
-	sb = sget(fs_type, proc_test_super, proc_set_super, flags, ns);
-	if (IS_ERR(sb))
-		return ERR_CAST(sb);
-
-	/*
-	 * procfs isn't actually a stacking filesystem; however, there is
-	 * too much magic going on inside it to permit stacking things on
-	 * top of it
-	 */
-	sb->s_stack_depth = FILESYSTEM_MAX_STACK_DEPTH;
-
-	if (!proc_parse_options(options, ns)) {
-		deactivate_locked_super(sb);
-		return ERR_PTR(-EINVAL);
-	}
-
-	if (!sb->s_root) {
-		err = proc_fill_super(sb);
-		if (err) {
-			deactivate_locked_super(sb);
-			return ERR_PTR(err);
-		}
-
-		sb->s_flags |= MS_ACTIVE;
-		/* User space would break if executables appear on proc */
-		sb->s_iflags |= SB_I_NOEXEC;
-=======
->>>>>>> aeaa4a79
 	}
 
 	return mount_ns(fs_type, flags, data, ns, ns->user_ns, proc_fill_super);
