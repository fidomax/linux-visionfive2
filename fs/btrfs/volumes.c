--- conflicted
+++ resolved
@@ -1293,15 +1293,9 @@
 	 * values temporarily, as the device paths of the fsid are the only
 	 * required information for assembling the volume.
 	 */
-<<<<<<< HEAD
-	bdev = blkdev_get_by_path(path, BLK_OPEN_READ, NULL, NULL);
-	if (IS_ERR(bdev))
-		return ERR_CAST(bdev);
-=======
 	bdev_handle = bdev_open_by_path(path, BLK_OPEN_READ, NULL, NULL);
 	if (IS_ERR(bdev_handle))
 		return ERR_CAST(bdev_handle);
->>>>>>> 8369137a
 
 	bytenr_orig = btrfs_sb_offset(0);
 	ret = btrfs_sb_log_location_bdev(bdev_handle->bdev, 0, READ, &bytenr);
