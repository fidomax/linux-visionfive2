/*
 * Copyright (c) 2000-2005 Silicon Graphics, Inc.
 * All Rights Reserved.
 *
 * This program is free software; you can redistribute it and/or
 * modify it under the terms of the GNU General Public License as
 * published by the Free Software Foundation.
 *
 * This program is distributed in the hope that it would be useful,
 * but WITHOUT ANY WARRANTY; without even the implied warranty of
 * MERCHANTABILITY or FITNESS FOR A PARTICULAR PURPOSE.  See the
 * GNU General Public License for more details.
 *
 * You should have received a copy of the GNU General Public License
 * along with this program; if not, write the Free Software Foundation,
 * Inc.,  51 Franklin St, Fifth Floor, Boston, MA  02110-1301  USA
 */
#include "xfs.h"
#include "xfs_fs.h"
#include "xfs_shared.h"
#include "xfs_format.h"
#include "xfs_log_format.h"
#include "xfs_trans_resv.h"
#include "xfs_mount.h"
#include "xfs_inode.h"
#include "xfs_ioctl.h"
#include "xfs_alloc.h"
#include "xfs_rtalloc.h"
#include "xfs_itable.h"
#include "xfs_error.h"
#include "xfs_attr.h"
#include "xfs_bmap.h"
#include "xfs_bmap_util.h"
#include "xfs_fsops.h"
#include "xfs_discard.h"
#include "xfs_quota.h"
#include "xfs_export.h"
#include "xfs_trace.h"
#include "xfs_icache.h"
#include "xfs_symlink.h"
#include "xfs_trans.h"
#include "xfs_pnfs.h"
#include "xfs_acl.h"

#include <linux/capability.h>
#include <linux/dcache.h>
#include <linux/mount.h>
#include <linux/namei.h>
#include <linux/pagemap.h>
#include <linux/slab.h>
#include <linux/exportfs.h>

/*
 * xfs_find_handle maps from userspace xfs_fsop_handlereq structure to
 * a file or fs handle.
 *
 * XFS_IOC_PATH_TO_FSHANDLE
 *    returns fs handle for a mount point or path within that mount point
 * XFS_IOC_FD_TO_HANDLE
 *    returns full handle for a FD opened in user space
 * XFS_IOC_PATH_TO_HANDLE
 *    returns full handle for a path
 */
int
xfs_find_handle(
	unsigned int		cmd,
	xfs_fsop_handlereq_t	*hreq)
{
	int			hsize;
	xfs_handle_t		handle;
	struct inode		*inode;
	struct fd		f = {NULL};
	struct path		path;
	int			error;
	struct xfs_inode	*ip;

	if (cmd == XFS_IOC_FD_TO_HANDLE) {
		f = fdget(hreq->fd);
		if (!f.file)
			return -EBADF;
		inode = file_inode(f.file);
	} else {
		error = user_lpath((const char __user *)hreq->path, &path);
		if (error)
			return error;
		inode = d_inode(path.dentry);
	}
	ip = XFS_I(inode);

	/*
	 * We can only generate handles for inodes residing on a XFS filesystem,
	 * and only for regular files, directories or symbolic links.
	 */
	error = -EINVAL;
	if (inode->i_sb->s_magic != XFS_SB_MAGIC)
		goto out_put;

	error = -EBADF;
	if (!S_ISREG(inode->i_mode) &&
	    !S_ISDIR(inode->i_mode) &&
	    !S_ISLNK(inode->i_mode))
		goto out_put;


	memcpy(&handle.ha_fsid, ip->i_mount->m_fixedfsid, sizeof(xfs_fsid_t));

	if (cmd == XFS_IOC_PATH_TO_FSHANDLE) {
		/*
		 * This handle only contains an fsid, zero the rest.
		 */
		memset(&handle.ha_fid, 0, sizeof(handle.ha_fid));
		hsize = sizeof(xfs_fsid_t);
	} else {
		handle.ha_fid.fid_len = sizeof(xfs_fid_t) -
					sizeof(handle.ha_fid.fid_len);
		handle.ha_fid.fid_pad = 0;
		handle.ha_fid.fid_gen = inode->i_generation;
		handle.ha_fid.fid_ino = ip->i_ino;

		hsize = XFS_HSIZE(handle);
	}

	error = -EFAULT;
	if (copy_to_user(hreq->ohandle, &handle, hsize) ||
	    copy_to_user(hreq->ohandlen, &hsize, sizeof(__s32)))
		goto out_put;

	error = 0;

 out_put:
	if (cmd == XFS_IOC_FD_TO_HANDLE)
		fdput(f);
	else
		path_put(&path);
	return error;
}

/*
 * No need to do permission checks on the various pathname components
 * as the handle operations are privileged.
 */
STATIC int
xfs_handle_acceptable(
	void			*context,
	struct dentry		*dentry)
{
	return 1;
}

/*
 * Convert userspace handle data into a dentry.
 */
struct dentry *
xfs_handle_to_dentry(
	struct file		*parfilp,
	void __user		*uhandle,
	u32			hlen)
{
	xfs_handle_t		handle;
	struct xfs_fid64	fid;

	/*
	 * Only allow handle opens under a directory.
	 */
	if (!S_ISDIR(file_inode(parfilp)->i_mode))
		return ERR_PTR(-ENOTDIR);

	if (hlen != sizeof(xfs_handle_t))
		return ERR_PTR(-EINVAL);
	if (copy_from_user(&handle, uhandle, hlen))
		return ERR_PTR(-EFAULT);
	if (handle.ha_fid.fid_len !=
	    sizeof(handle.ha_fid) - sizeof(handle.ha_fid.fid_len))
		return ERR_PTR(-EINVAL);

	memset(&fid, 0, sizeof(struct fid));
	fid.ino = handle.ha_fid.fid_ino;
	fid.gen = handle.ha_fid.fid_gen;

	return exportfs_decode_fh(parfilp->f_path.mnt, (struct fid *)&fid, 3,
			FILEID_INO32_GEN | XFS_FILEID_TYPE_64FLAG,
			xfs_handle_acceptable, NULL);
}

STATIC struct dentry *
xfs_handlereq_to_dentry(
	struct file		*parfilp,
	xfs_fsop_handlereq_t	*hreq)
{
	return xfs_handle_to_dentry(parfilp, hreq->ihandle, hreq->ihandlen);
}

int
xfs_open_by_handle(
	struct file		*parfilp,
	xfs_fsop_handlereq_t	*hreq)
{
	const struct cred	*cred = current_cred();
	int			error;
	int			fd;
	int			permflag;
	struct file		*filp;
	struct inode		*inode;
	struct dentry		*dentry;
	fmode_t			fmode;
	struct path		path;

	if (!capable(CAP_SYS_ADMIN))
		return -EPERM;

	dentry = xfs_handlereq_to_dentry(parfilp, hreq);
	if (IS_ERR(dentry))
		return PTR_ERR(dentry);
	inode = d_inode(dentry);

	/* Restrict xfs_open_by_handle to directories & regular files. */
	if (!(S_ISREG(inode->i_mode) || S_ISDIR(inode->i_mode))) {
		error = -EPERM;
		goto out_dput;
	}

#if BITS_PER_LONG != 32
	hreq->oflags |= O_LARGEFILE;
#endif

	permflag = hreq->oflags;
	fmode = OPEN_FMODE(permflag);
	if ((!(permflag & O_APPEND) || (permflag & O_TRUNC)) &&
	    (fmode & FMODE_WRITE) && IS_APPEND(inode)) {
		error = -EPERM;
		goto out_dput;
	}

	if ((fmode & FMODE_WRITE) && IS_IMMUTABLE(inode)) {
		error = -EACCES;
		goto out_dput;
	}

	/* Can't write directories. */
	if (S_ISDIR(inode->i_mode) && (fmode & FMODE_WRITE)) {
		error = -EISDIR;
		goto out_dput;
	}

	fd = get_unused_fd_flags(0);
	if (fd < 0) {
		error = fd;
		goto out_dput;
	}

	path.mnt = parfilp->f_path.mnt;
	path.dentry = dentry;
	filp = dentry_open(&path, hreq->oflags, cred);
	dput(dentry);
	if (IS_ERR(filp)) {
		put_unused_fd(fd);
		return PTR_ERR(filp);
	}

	if (S_ISREG(inode->i_mode)) {
		filp->f_flags |= O_NOATIME;
		filp->f_mode |= FMODE_NOCMTIME;
	}

	fd_install(fd, filp);
	return fd;

 out_dput:
	dput(dentry);
	return error;
}

int
xfs_readlink_by_handle(
	struct file		*parfilp,
	xfs_fsop_handlereq_t	*hreq)
{
	struct dentry		*dentry;
	__u32			olen;
	int			error;

	if (!capable(CAP_SYS_ADMIN))
		return -EPERM;

	dentry = xfs_handlereq_to_dentry(parfilp, hreq);
	if (IS_ERR(dentry))
		return PTR_ERR(dentry);

	/* Restrict this handle operation to symlinks only. */
	if (!d_inode(dentry)->i_op->readlink) {
		error = -EINVAL;
		goto out_dput;
	}

	if (copy_from_user(&olen, hreq->ohandlen, sizeof(__u32))) {
		error = -EFAULT;
		goto out_dput;
	}

	error = d_inode(dentry)->i_op->readlink(dentry, hreq->ohandle, olen);

 out_dput:
	dput(dentry);
	return error;
}

int
xfs_set_dmattrs(
	xfs_inode_t     *ip,
	u_int		evmask,
	u_int16_t	state)
{
	xfs_mount_t	*mp = ip->i_mount;
	xfs_trans_t	*tp;
	int		error;

	if (!capable(CAP_SYS_ADMIN))
		return -EPERM;

	if (XFS_FORCED_SHUTDOWN(mp))
		return -EIO;

	error = xfs_trans_alloc(mp, &M_RES(mp)->tr_ichange, 0, 0, 0, &tp);
	if (error)
		return error;

	xfs_ilock(ip, XFS_ILOCK_EXCL);
	xfs_trans_ijoin(tp, ip, XFS_ILOCK_EXCL);

	ip->i_d.di_dmevmask = evmask;
	ip->i_d.di_dmstate  = state;

	xfs_trans_log_inode(tp, ip, XFS_ILOG_CORE);
	error = xfs_trans_commit(tp);

	return error;
}

STATIC int
xfs_fssetdm_by_handle(
	struct file		*parfilp,
	void			__user *arg)
{
	int			error;
	struct fsdmidata	fsd;
	xfs_fsop_setdm_handlereq_t dmhreq;
	struct dentry		*dentry;

	if (!capable(CAP_MKNOD))
		return -EPERM;
	if (copy_from_user(&dmhreq, arg, sizeof(xfs_fsop_setdm_handlereq_t)))
		return -EFAULT;

	error = mnt_want_write_file(parfilp);
	if (error)
		return error;

	dentry = xfs_handlereq_to_dentry(parfilp, &dmhreq.hreq);
	if (IS_ERR(dentry)) {
		mnt_drop_write_file(parfilp);
		return PTR_ERR(dentry);
	}

	if (IS_IMMUTABLE(d_inode(dentry)) || IS_APPEND(d_inode(dentry))) {
		error = -EPERM;
		goto out;
	}

	if (copy_from_user(&fsd, dmhreq.data, sizeof(fsd))) {
		error = -EFAULT;
		goto out;
	}

	error = xfs_set_dmattrs(XFS_I(d_inode(dentry)), fsd.fsd_dmevmask,
				 fsd.fsd_dmstate);

 out:
	mnt_drop_write_file(parfilp);
	dput(dentry);
	return error;
}

STATIC int
xfs_attrlist_by_handle(
	struct file		*parfilp,
	void			__user *arg)
{
	int			error = -ENOMEM;
	attrlist_cursor_kern_t	*cursor;
	xfs_fsop_attrlist_handlereq_t al_hreq;
	struct dentry		*dentry;
	char			*kbuf;

	if (!capable(CAP_SYS_ADMIN))
		return -EPERM;
	if (copy_from_user(&al_hreq, arg, sizeof(xfs_fsop_attrlist_handlereq_t)))
		return -EFAULT;
	if (al_hreq.buflen < sizeof(struct attrlist) ||
	    al_hreq.buflen > XFS_XATTR_LIST_MAX)
		return -EINVAL;

	/*
	 * Reject flags, only allow namespaces.
	 */
	if (al_hreq.flags & ~(ATTR_ROOT | ATTR_SECURE))
		return -EINVAL;

	dentry = xfs_handlereq_to_dentry(parfilp, &al_hreq.hreq);
	if (IS_ERR(dentry))
		return PTR_ERR(dentry);

	kbuf = kmem_zalloc_large(al_hreq.buflen, KM_SLEEP);
	if (!kbuf)
		goto out_dput;

	cursor = (attrlist_cursor_kern_t *)&al_hreq.pos;
	error = xfs_attr_list(XFS_I(d_inode(dentry)), kbuf, al_hreq.buflen,
					al_hreq.flags, cursor);
	if (error)
		goto out_kfree;

	if (copy_to_user(al_hreq.buffer, kbuf, al_hreq.buflen))
		error = -EFAULT;

out_kfree:
	kmem_free(kbuf);
out_dput:
	dput(dentry);
	return error;
}

int
xfs_attrmulti_attr_get(
	struct inode		*inode,
	unsigned char		*name,
	unsigned char		__user *ubuf,
	__uint32_t		*len,
	__uint32_t		flags)
{
	unsigned char		*kbuf;
	int			error = -EFAULT;

	if (*len > XFS_XATTR_SIZE_MAX)
		return -EINVAL;
	kbuf = kmem_zalloc_large(*len, KM_SLEEP);
	if (!kbuf)
		return -ENOMEM;

	error = xfs_attr_get(XFS_I(inode), name, kbuf, (int *)len, flags);
	if (error)
		goto out_kfree;

	if (copy_to_user(ubuf, kbuf, *len))
		error = -EFAULT;

out_kfree:
	kmem_free(kbuf);
	return error;
}

int
xfs_attrmulti_attr_set(
	struct inode		*inode,
	unsigned char		*name,
	const unsigned char	__user *ubuf,
	__uint32_t		len,
	__uint32_t		flags)
{
	unsigned char		*kbuf;
	int			error;

	if (IS_IMMUTABLE(inode) || IS_APPEND(inode))
		return -EPERM;
	if (len > XFS_XATTR_SIZE_MAX)
		return -EINVAL;

	kbuf = memdup_user(ubuf, len);
	if (IS_ERR(kbuf))
		return PTR_ERR(kbuf);

	error = xfs_attr_set(XFS_I(inode), name, kbuf, len, flags);
	if (!error)
		xfs_forget_acl(inode, name, flags);
	kfree(kbuf);
	return error;
}

int
xfs_attrmulti_attr_remove(
	struct inode		*inode,
	unsigned char		*name,
	__uint32_t		flags)
{
	int			error;

	if (IS_IMMUTABLE(inode) || IS_APPEND(inode))
		return -EPERM;
	error = xfs_attr_remove(XFS_I(inode), name, flags);
	if (!error)
		xfs_forget_acl(inode, name, flags);
	return error;
}

STATIC int
xfs_attrmulti_by_handle(
	struct file		*parfilp,
	void			__user *arg)
{
	int			error;
	xfs_attr_multiop_t	*ops;
	xfs_fsop_attrmulti_handlereq_t am_hreq;
	struct dentry		*dentry;
	unsigned int		i, size;
	unsigned char		*attr_name;

	if (!capable(CAP_SYS_ADMIN))
		return -EPERM;
	if (copy_from_user(&am_hreq, arg, sizeof(xfs_fsop_attrmulti_handlereq_t)))
		return -EFAULT;

	/* overflow check */
	if (am_hreq.opcount >= INT_MAX / sizeof(xfs_attr_multiop_t))
		return -E2BIG;

	dentry = xfs_handlereq_to_dentry(parfilp, &am_hreq.hreq);
	if (IS_ERR(dentry))
		return PTR_ERR(dentry);

	error = -E2BIG;
	size = am_hreq.opcount * sizeof(xfs_attr_multiop_t);
	if (!size || size > 16 * PAGE_SIZE)
		goto out_dput;

	ops = memdup_user(am_hreq.ops, size);
	if (IS_ERR(ops)) {
		error = PTR_ERR(ops);
		goto out_dput;
	}

	error = -ENOMEM;
	attr_name = kmalloc(MAXNAMELEN, GFP_KERNEL);
	if (!attr_name)
		goto out_kfree_ops;

	error = 0;
	for (i = 0; i < am_hreq.opcount; i++) {
		ops[i].am_error = strncpy_from_user((char *)attr_name,
				ops[i].am_attrname, MAXNAMELEN);
		if (ops[i].am_error == 0 || ops[i].am_error == MAXNAMELEN)
			error = -ERANGE;
		if (ops[i].am_error < 0)
			break;

		switch (ops[i].am_opcode) {
		case ATTR_OP_GET:
			ops[i].am_error = xfs_attrmulti_attr_get(
					d_inode(dentry), attr_name,
					ops[i].am_attrvalue, &ops[i].am_length,
					ops[i].am_flags);
			break;
		case ATTR_OP_SET:
			ops[i].am_error = mnt_want_write_file(parfilp);
			if (ops[i].am_error)
				break;
			ops[i].am_error = xfs_attrmulti_attr_set(
					d_inode(dentry), attr_name,
					ops[i].am_attrvalue, ops[i].am_length,
					ops[i].am_flags);
			mnt_drop_write_file(parfilp);
			break;
		case ATTR_OP_REMOVE:
			ops[i].am_error = mnt_want_write_file(parfilp);
			if (ops[i].am_error)
				break;
			ops[i].am_error = xfs_attrmulti_attr_remove(
					d_inode(dentry), attr_name,
					ops[i].am_flags);
			mnt_drop_write_file(parfilp);
			break;
		default:
			ops[i].am_error = -EINVAL;
		}
	}

	if (copy_to_user(am_hreq.ops, ops, size))
		error = -EFAULT;

	kfree(attr_name);
 out_kfree_ops:
	kfree(ops);
 out_dput:
	dput(dentry);
	return error;
}

int
xfs_ioc_space(
	struct file		*filp,
	unsigned int		cmd,
	xfs_flock64_t		*bf)
{
	struct inode		*inode = file_inode(filp);
	struct xfs_inode	*ip = XFS_I(inode);
	struct iattr		iattr;
	enum xfs_prealloc_flags	flags = 0;
	uint			iolock = XFS_IOLOCK_EXCL;
	int			error;

	/*
	 * Only allow the sys admin to reserve space unless
	 * unwritten extents are enabled.
	 */
	if (!xfs_sb_version_hasextflgbit(&ip->i_mount->m_sb) &&
	    !capable(CAP_SYS_ADMIN))
		return -EPERM;

	if (inode->i_flags & (S_IMMUTABLE|S_APPEND))
		return -EPERM;

	if (!(filp->f_mode & FMODE_WRITE))
		return -EBADF;

	if (!S_ISREG(inode->i_mode))
		return -EINVAL;

	if (filp->f_flags & O_DSYNC)
		flags |= XFS_PREALLOC_SYNC;
	if (filp->f_mode & FMODE_NOCMTIME)
		flags |= XFS_PREALLOC_INVISIBLE;

	error = mnt_want_write_file(filp);
	if (error)
		return error;

	xfs_ilock(ip, iolock);
	error = xfs_break_layouts(inode, &iolock, false);
	if (error)
		goto out_unlock;

	xfs_ilock(ip, XFS_MMAPLOCK_EXCL);
	iolock |= XFS_MMAPLOCK_EXCL;

	switch (bf->l_whence) {
	case 0: /*SEEK_SET*/
		break;
	case 1: /*SEEK_CUR*/
		bf->l_start += filp->f_pos;
		break;
	case 2: /*SEEK_END*/
		bf->l_start += XFS_ISIZE(ip);
		break;
	default:
		error = -EINVAL;
		goto out_unlock;
	}

	/*
	 * length of <= 0 for resv/unresv/zero is invalid.  length for
	 * alloc/free is ignored completely and we have no idea what userspace
	 * might have set it to, so set it to zero to allow range
	 * checks to pass.
	 */
	switch (cmd) {
	case XFS_IOC_ZERO_RANGE:
	case XFS_IOC_RESVSP:
	case XFS_IOC_RESVSP64:
	case XFS_IOC_UNRESVSP:
	case XFS_IOC_UNRESVSP64:
		if (bf->l_len <= 0) {
			error = -EINVAL;
			goto out_unlock;
		}
		break;
	default:
		bf->l_len = 0;
		break;
	}

	if (bf->l_start < 0 ||
	    bf->l_start > inode->i_sb->s_maxbytes ||
	    bf->l_start + bf->l_len < 0 ||
	    bf->l_start + bf->l_len >= inode->i_sb->s_maxbytes) {
		error = -EINVAL;
		goto out_unlock;
	}

	switch (cmd) {
	case XFS_IOC_ZERO_RANGE:
		flags |= XFS_PREALLOC_SET;
		error = xfs_zero_file_space(ip, bf->l_start, bf->l_len);
		break;
	case XFS_IOC_RESVSP:
	case XFS_IOC_RESVSP64:
		flags |= XFS_PREALLOC_SET;
		error = xfs_alloc_file_space(ip, bf->l_start, bf->l_len,
						XFS_BMAPI_PREALLOC);
		break;
	case XFS_IOC_UNRESVSP:
	case XFS_IOC_UNRESVSP64:
		error = xfs_free_file_space(ip, bf->l_start, bf->l_len);
		break;
	case XFS_IOC_ALLOCSP:
	case XFS_IOC_ALLOCSP64:
	case XFS_IOC_FREESP:
	case XFS_IOC_FREESP64:
		flags |= XFS_PREALLOC_CLEAR;
		if (bf->l_start > XFS_ISIZE(ip)) {
			error = xfs_alloc_file_space(ip, XFS_ISIZE(ip),
					bf->l_start - XFS_ISIZE(ip), 0);
			if (error)
				goto out_unlock;
		}

		iattr.ia_valid = ATTR_SIZE;
		iattr.ia_size = bf->l_start;

		error = xfs_setattr_size(ip, &iattr);
		break;
	default:
		ASSERT(0);
		error = -EINVAL;
	}

	if (error)
		goto out_unlock;

	error = xfs_update_prealloc_flags(ip, flags);

out_unlock:
	xfs_iunlock(ip, iolock);
	mnt_drop_write_file(filp);
	return error;
}

STATIC int
xfs_ioc_bulkstat(
	xfs_mount_t		*mp,
	unsigned int		cmd,
	void			__user *arg)
{
	xfs_fsop_bulkreq_t	bulkreq;
	int			count;	/* # of records returned */
	xfs_ino_t		inlast;	/* last inode number */
	int			done;
	int			error;

	/* done = 1 if there are more stats to get and if bulkstat */
	/* should be called again (unused here, but used in dmapi) */

	if (!capable(CAP_SYS_ADMIN))
		return -EPERM;

	if (XFS_FORCED_SHUTDOWN(mp))
		return -EIO;

	if (copy_from_user(&bulkreq, arg, sizeof(xfs_fsop_bulkreq_t)))
		return -EFAULT;

	if (copy_from_user(&inlast, bulkreq.lastip, sizeof(__s64)))
		return -EFAULT;

	if ((count = bulkreq.icount) <= 0)
		return -EINVAL;

	if (bulkreq.ubuffer == NULL)
		return -EINVAL;

	if (cmd == XFS_IOC_FSINUMBERS)
		error = xfs_inumbers(mp, &inlast, &count,
					bulkreq.ubuffer, xfs_inumbers_fmt);
	else if (cmd == XFS_IOC_FSBULKSTAT_SINGLE)
		error = xfs_bulkstat_one(mp, inlast, bulkreq.ubuffer,
					sizeof(xfs_bstat_t), NULL, &done);
	else	/* XFS_IOC_FSBULKSTAT */
		error = xfs_bulkstat(mp, &inlast, &count, xfs_bulkstat_one,
				     sizeof(xfs_bstat_t), bulkreq.ubuffer,
				     &done);

	if (error)
		return error;

	if (bulkreq.ocount != NULL) {
		if (copy_to_user(bulkreq.lastip, &inlast,
						sizeof(xfs_ino_t)))
			return -EFAULT;

		if (copy_to_user(bulkreq.ocount, &count, sizeof(count)))
			return -EFAULT;
	}

	return 0;
}

STATIC int
xfs_ioc_fsgeometry_v1(
	xfs_mount_t		*mp,
	void			__user *arg)
{
	xfs_fsop_geom_t         fsgeo;
	int			error;

	error = xfs_fs_geometry(mp, &fsgeo, 3);
	if (error)
		return error;

	/*
	 * Caller should have passed an argument of type
	 * xfs_fsop_geom_v1_t.  This is a proper subset of the
	 * xfs_fsop_geom_t that xfs_fs_geometry() fills in.
	 */
	if (copy_to_user(arg, &fsgeo, sizeof(xfs_fsop_geom_v1_t)))
		return -EFAULT;
	return 0;
}

STATIC int
xfs_ioc_fsgeometry(
	xfs_mount_t		*mp,
	void			__user *arg)
{
	xfs_fsop_geom_t		fsgeo;
	int			error;

	error = xfs_fs_geometry(mp, &fsgeo, 4);
	if (error)
		return error;

	if (copy_to_user(arg, &fsgeo, sizeof(fsgeo)))
		return -EFAULT;
	return 0;
}

/*
 * Linux extended inode flags interface.
 */

STATIC unsigned int
xfs_merge_ioc_xflags(
	unsigned int	flags,
	unsigned int	start)
{
	unsigned int	xflags = start;

	if (flags & FS_IMMUTABLE_FL)
		xflags |= FS_XFLAG_IMMUTABLE;
	else
		xflags &= ~FS_XFLAG_IMMUTABLE;
	if (flags & FS_APPEND_FL)
		xflags |= FS_XFLAG_APPEND;
	else
		xflags &= ~FS_XFLAG_APPEND;
	if (flags & FS_SYNC_FL)
		xflags |= FS_XFLAG_SYNC;
	else
		xflags &= ~FS_XFLAG_SYNC;
	if (flags & FS_NOATIME_FL)
		xflags |= FS_XFLAG_NOATIME;
	else
		xflags &= ~FS_XFLAG_NOATIME;
	if (flags & FS_NODUMP_FL)
		xflags |= FS_XFLAG_NODUMP;
	else
		xflags &= ~FS_XFLAG_NODUMP;

	return xflags;
}

STATIC unsigned int
xfs_di2lxflags(
	__uint16_t	di_flags)
{
	unsigned int	flags = 0;

	if (di_flags & XFS_DIFLAG_IMMUTABLE)
		flags |= FS_IMMUTABLE_FL;
	if (di_flags & XFS_DIFLAG_APPEND)
		flags |= FS_APPEND_FL;
	if (di_flags & XFS_DIFLAG_SYNC)
		flags |= FS_SYNC_FL;
	if (di_flags & XFS_DIFLAG_NOATIME)
		flags |= FS_NOATIME_FL;
	if (di_flags & XFS_DIFLAG_NODUMP)
		flags |= FS_NODUMP_FL;
	return flags;
}

STATIC int
xfs_ioc_fsgetxattr(
	xfs_inode_t		*ip,
	int			attr,
	void			__user *arg)
{
	struct fsxattr		fa;

	memset(&fa, 0, sizeof(struct fsxattr));

	xfs_ilock(ip, XFS_ILOCK_SHARED);
	fa.fsx_xflags = xfs_ip2xflags(ip);
	fa.fsx_extsize = ip->i_d.di_extsize << ip->i_mount->m_sb.sb_blocklog;
	fa.fsx_projid = xfs_get_projid(ip);

	if (attr) {
		if (ip->i_afp) {
			if (ip->i_afp->if_flags & XFS_IFEXTENTS)
				fa.fsx_nextents = ip->i_afp->if_bytes /
							sizeof(xfs_bmbt_rec_t);
			else
				fa.fsx_nextents = ip->i_d.di_anextents;
		} else
			fa.fsx_nextents = 0;
	} else {
		if (ip->i_df.if_flags & XFS_IFEXTENTS)
			fa.fsx_nextents = ip->i_df.if_bytes /
						sizeof(xfs_bmbt_rec_t);
		else
			fa.fsx_nextents = ip->i_d.di_nextents;
	}
	xfs_iunlock(ip, XFS_ILOCK_SHARED);

	if (copy_to_user(arg, &fa, sizeof(fa)))
		return -EFAULT;
	return 0;
}

STATIC void
xfs_set_diflags(
	struct xfs_inode	*ip,
	unsigned int		xflags)
{
	unsigned int		di_flags;
	uint64_t		di_flags2;

	/* can't set PREALLOC this way, just preserve it */
	di_flags = (ip->i_d.di_flags & XFS_DIFLAG_PREALLOC);
	if (xflags & FS_XFLAG_IMMUTABLE)
		di_flags |= XFS_DIFLAG_IMMUTABLE;
	if (xflags & FS_XFLAG_APPEND)
		di_flags |= XFS_DIFLAG_APPEND;
	if (xflags & FS_XFLAG_SYNC)
		di_flags |= XFS_DIFLAG_SYNC;
	if (xflags & FS_XFLAG_NOATIME)
		di_flags |= XFS_DIFLAG_NOATIME;
	if (xflags & FS_XFLAG_NODUMP)
		di_flags |= XFS_DIFLAG_NODUMP;
	if (xflags & FS_XFLAG_NODEFRAG)
		di_flags |= XFS_DIFLAG_NODEFRAG;
	if (xflags & FS_XFLAG_FILESTREAM)
		di_flags |= XFS_DIFLAG_FILESTREAM;
	if (S_ISDIR(VFS_I(ip)->i_mode)) {
		if (xflags & FS_XFLAG_RTINHERIT)
			di_flags |= XFS_DIFLAG_RTINHERIT;
		if (xflags & FS_XFLAG_NOSYMLINKS)
			di_flags |= XFS_DIFLAG_NOSYMLINKS;
		if (xflags & FS_XFLAG_EXTSZINHERIT)
			di_flags |= XFS_DIFLAG_EXTSZINHERIT;
		if (xflags & FS_XFLAG_PROJINHERIT)
			di_flags |= XFS_DIFLAG_PROJINHERIT;
	} else if (S_ISREG(VFS_I(ip)->i_mode)) {
		if (xflags & FS_XFLAG_REALTIME)
			di_flags |= XFS_DIFLAG_REALTIME;
		if (xflags & FS_XFLAG_EXTSIZE)
			di_flags |= XFS_DIFLAG_EXTSIZE;
	}
	ip->i_d.di_flags = di_flags;

	/* diflags2 only valid for v3 inodes. */
	if (ip->i_d.di_version < 3)
		return;

	di_flags2 = 0;
	if (xflags & FS_XFLAG_DAX)
		di_flags2 |= XFS_DIFLAG2_DAX;

	ip->i_d.di_flags2 = di_flags2;

}

STATIC void
xfs_diflags_to_linux(
	struct xfs_inode	*ip)
{
	struct inode		*inode = VFS_I(ip);
	unsigned int		xflags = xfs_ip2xflags(ip);

	if (xflags & FS_XFLAG_IMMUTABLE)
		inode->i_flags |= S_IMMUTABLE;
	else
		inode->i_flags &= ~S_IMMUTABLE;
	if (xflags & FS_XFLAG_APPEND)
		inode->i_flags |= S_APPEND;
	else
		inode->i_flags &= ~S_APPEND;
	if (xflags & FS_XFLAG_SYNC)
		inode->i_flags |= S_SYNC;
	else
		inode->i_flags &= ~S_SYNC;
	if (xflags & FS_XFLAG_NOATIME)
		inode->i_flags |= S_NOATIME;
	else
		inode->i_flags &= ~S_NOATIME;
	if (xflags & FS_XFLAG_DAX)
		inode->i_flags |= S_DAX;
	else
		inode->i_flags &= ~S_DAX;

}

static int
xfs_ioctl_setattr_xflags(
	struct xfs_trans	*tp,
	struct xfs_inode	*ip,
	struct fsxattr		*fa)
{
	struct xfs_mount	*mp = ip->i_mount;

	/* Can't change realtime flag if any extents are allocated. */
	if ((ip->i_d.di_nextents || ip->i_delayed_blks) &&
	    XFS_IS_REALTIME_INODE(ip) != (fa->fsx_xflags & FS_XFLAG_REALTIME))
		return -EINVAL;

	/* If realtime flag is set then must have realtime device */
	if (fa->fsx_xflags & FS_XFLAG_REALTIME) {
		if (mp->m_sb.sb_rblocks == 0 || mp->m_sb.sb_rextsize == 0 ||
		    (ip->i_d.di_extsize % mp->m_sb.sb_rextsize))
			return -EINVAL;
	}

	/*
	 * Can't modify an immutable/append-only file unless
	 * we have appropriate permission.
	 */
	if (((ip->i_d.di_flags & (XFS_DIFLAG_IMMUTABLE | XFS_DIFLAG_APPEND)) ||
	     (fa->fsx_xflags & (FS_XFLAG_IMMUTABLE | FS_XFLAG_APPEND))) &&
	    !capable(CAP_LINUX_IMMUTABLE))
		return -EPERM;

	xfs_set_diflags(ip, fa->fsx_xflags);
	xfs_diflags_to_linux(ip);
	xfs_trans_ichgtime(tp, ip, XFS_ICHGTIME_CHG);
	xfs_trans_log_inode(tp, ip, XFS_ILOG_CORE);
	XFS_STATS_INC(mp, xs_ig_attrchg);
	return 0;
}

/*
 * If we are changing DAX flags, we have to ensure the file is clean and any
 * cached objects in the address space are invalidated and removed. This
 * requires us to lock out other IO and page faults similar to a truncate
 * operation. The locks need to be held until the transaction has been committed
 * so that the cache invalidation is atomic with respect to the DAX flag
 * manipulation.
 */
static int
xfs_ioctl_setattr_dax_invalidate(
	struct xfs_inode	*ip,
	struct fsxattr		*fa,
	int			*join_flags)
{
	struct inode		*inode = VFS_I(ip);
	int			error;

	*join_flags = 0;

	/*
	 * It is only valid to set the DAX flag on regular files and
	 * directories on filesystems where the block size is equal to the page
	 * size. On directories it serves as an inherit hint.
	 */
	if (fa->fsx_xflags & FS_XFLAG_DAX) {
		if (!(S_ISREG(inode->i_mode) || S_ISDIR(inode->i_mode)))
			return -EINVAL;
		if (ip->i_mount->m_sb.sb_blocksize != PAGE_SIZE)
			return -EINVAL;
	}

	/* If the DAX state is not changing, we have nothing to do here. */
	if ((fa->fsx_xflags & FS_XFLAG_DAX) && IS_DAX(inode))
		return 0;
	if (!(fa->fsx_xflags & FS_XFLAG_DAX) && !IS_DAX(inode))
		return 0;

	/* lock, flush and invalidate mapping in preparation for flag change */
	xfs_ilock(ip, XFS_MMAPLOCK_EXCL | XFS_IOLOCK_EXCL);
	error = filemap_write_and_wait(inode->i_mapping);
	if (error)
		goto out_unlock;
	error = invalidate_inode_pages2(inode->i_mapping);
	if (error)
		goto out_unlock;

	*join_flags = XFS_MMAPLOCK_EXCL | XFS_IOLOCK_EXCL;
	return 0;

out_unlock:
	xfs_iunlock(ip, XFS_MMAPLOCK_EXCL | XFS_IOLOCK_EXCL);
	return error;

}

/*
 * Set up the transaction structure for the setattr operation, checking that we
 * have permission to do so. On success, return a clean transaction and the
 * inode locked exclusively ready for further operation specific checks. On
 * failure, return an error without modifying or locking the inode.
 *
 * The inode might already be IO locked on call. If this is the case, it is
 * indicated in @join_flags and we take full responsibility for ensuring they
 * are unlocked from now on. Hence if we have an error here, we still have to
 * unlock them. Otherwise, once they are joined to the transaction, they will
 * be unlocked on commit/cancel.
 */
static struct xfs_trans *
xfs_ioctl_setattr_get_trans(
	struct xfs_inode	*ip,
	int			join_flags)
{
	struct xfs_mount	*mp = ip->i_mount;
	struct xfs_trans	*tp;
	int			error = -EROFS;

	if (mp->m_flags & XFS_MOUNT_RDONLY)
		goto out_unlock;
	error = -EIO;
	if (XFS_FORCED_SHUTDOWN(mp))
		goto out_unlock;

	error = xfs_trans_alloc(mp, &M_RES(mp)->tr_ichange, 0, 0, 0, &tp);
	if (error)
		return ERR_PTR(error);

	xfs_ilock(ip, XFS_ILOCK_EXCL);
	xfs_trans_ijoin(tp, ip, XFS_ILOCK_EXCL | join_flags);
	join_flags = 0;

	/*
	 * CAP_FOWNER overrides the following restrictions:
	 *
	 * The user ID of the calling process must be equal to the file owner
	 * ID, except in cases where the CAP_FSETID capability is applicable.
	 */
	if (!inode_owner_or_capable(VFS_I(ip))) {
		error = -EPERM;
		goto out_cancel;
	}

	if (mp->m_flags & XFS_MOUNT_WSYNC)
		xfs_trans_set_sync(tp);

	return tp;

out_cancel:
	xfs_trans_cancel(tp);
out_unlock:
	if (join_flags)
		xfs_iunlock(ip, join_flags);
	return ERR_PTR(error);
}

/*
 * extent size hint validation is somewhat cumbersome. Rules are:
 *
 * 1. extent size hint is only valid for directories and regular files
 * 2. FS_XFLAG_EXTSIZE is only valid for regular files
 * 3. FS_XFLAG_EXTSZINHERIT is only valid for directories.
 * 4. can only be changed on regular files if no extents are allocated
 * 5. can be changed on directories at any time
 * 6. extsize hint of 0 turns off hints, clears inode flags.
 * 7. Extent size must be a multiple of the appropriate block size.
 * 8. for non-realtime files, the extent size hint must be limited
 *    to half the AG size to avoid alignment extending the extent beyond the
 *    limits of the AG.
 */
static int
xfs_ioctl_setattr_check_extsize(
	struct xfs_inode	*ip,
	struct fsxattr		*fa)
{
	struct xfs_mount	*mp = ip->i_mount;

	if ((fa->fsx_xflags & FS_XFLAG_EXTSIZE) && !S_ISREG(VFS_I(ip)->i_mode))
		return -EINVAL;

	if ((fa->fsx_xflags & FS_XFLAG_EXTSZINHERIT) &&
	    !S_ISDIR(VFS_I(ip)->i_mode))
		return -EINVAL;

	if (S_ISREG(VFS_I(ip)->i_mode) && ip->i_d.di_nextents &&
	    ((ip->i_d.di_extsize << mp->m_sb.sb_blocklog) != fa->fsx_extsize))
		return -EINVAL;

	if (fa->fsx_extsize != 0) {
		xfs_extlen_t    size;
		xfs_fsblock_t   extsize_fsb;

		extsize_fsb = XFS_B_TO_FSB(mp, fa->fsx_extsize);
		if (extsize_fsb > MAXEXTLEN)
			return -EINVAL;

		if (XFS_IS_REALTIME_INODE(ip) ||
		    (fa->fsx_xflags & FS_XFLAG_REALTIME)) {
			size = mp->m_sb.sb_rextsize << mp->m_sb.sb_blocklog;
		} else {
			size = mp->m_sb.sb_blocksize;
			if (extsize_fsb > mp->m_sb.sb_agblocks / 2)
				return -EINVAL;
		}

		if (fa->fsx_extsize % size)
			return -EINVAL;
	} else
		fa->fsx_xflags &= ~(FS_XFLAG_EXTSIZE | FS_XFLAG_EXTSZINHERIT);

	return 0;
}

static int
xfs_ioctl_setattr_check_projid(
	struct xfs_inode	*ip,
	struct fsxattr		*fa)
{
	/* Disallow 32bit project ids if projid32bit feature is not enabled. */
	if (fa->fsx_projid > (__uint16_t)-1 &&
	    !xfs_sb_version_hasprojid32bit(&ip->i_mount->m_sb))
		return -EINVAL;

	/*
	 * Project Quota ID state is only allowed to change from within the init
	 * namespace. Enforce that restriction only if we are trying to change
	 * the quota ID state. Everything else is allowed in user namespaces.
	 */
	if (current_user_ns() == &init_user_ns)
		return 0;

	if (xfs_get_projid(ip) != fa->fsx_projid)
		return -EINVAL;
	if ((fa->fsx_xflags & FS_XFLAG_PROJINHERIT) !=
	    (ip->i_d.di_flags & XFS_DIFLAG_PROJINHERIT))
		return -EINVAL;

	return 0;
}

STATIC int
xfs_ioctl_setattr(
	xfs_inode_t		*ip,
	struct fsxattr		*fa)
{
	struct xfs_mount	*mp = ip->i_mount;
	struct xfs_trans	*tp;
	struct xfs_dquot	*udqp = NULL;
	struct xfs_dquot	*pdqp = NULL;
	struct xfs_dquot	*olddquot = NULL;
	int			code;
	int			join_flags = 0;

	trace_xfs_ioctl_setattr(ip);

	code = xfs_ioctl_setattr_check_projid(ip, fa);
	if (code)
		return code;

	/*
	 * If disk quotas is on, we make sure that the dquots do exist on disk,
	 * before we start any other transactions. Trying to do this later
	 * is messy. We don't care to take a readlock to look at the ids
	 * in inode here, because we can't hold it across the trans_reserve.
	 * If the IDs do change before we take the ilock, we're covered
	 * because the i_*dquot fields will get updated anyway.
	 */
	if (XFS_IS_QUOTA_ON(mp)) {
		code = xfs_qm_vop_dqalloc(ip, ip->i_d.di_uid,
					 ip->i_d.di_gid, fa->fsx_projid,
					 XFS_QMOPT_PQUOTA, &udqp, NULL, &pdqp);
		if (code)
			return code;
	}

	/*
	 * Changing DAX config may require inode locking for mapping
	 * invalidation. These need to be held all the way to transaction commit
	 * or cancel time, so need to be passed through to
	 * xfs_ioctl_setattr_get_trans() so it can apply them to the join call
	 * appropriately.
	 */
	code = xfs_ioctl_setattr_dax_invalidate(ip, fa, &join_flags);
	if (code)
		goto error_free_dquots;

	tp = xfs_ioctl_setattr_get_trans(ip, join_flags);
	if (IS_ERR(tp)) {
		code = PTR_ERR(tp);
		goto error_free_dquots;
	}


	if (XFS_IS_QUOTA_RUNNING(mp) && XFS_IS_PQUOTA_ON(mp) &&
	    xfs_get_projid(ip) != fa->fsx_projid) {
		code = xfs_qm_vop_chown_reserve(tp, ip, udqp, NULL, pdqp,
				capable(CAP_FOWNER) ?  XFS_QMOPT_FORCE_RES : 0);
		if (code)	/* out of quota */
			goto error_trans_cancel;
	}

	code = xfs_ioctl_setattr_check_extsize(ip, fa);
	if (code)
		goto error_trans_cancel;

	code = xfs_ioctl_setattr_xflags(tp, ip, fa);
	if (code)
		goto error_trans_cancel;

	/*
	 * Change file ownership.  Must be the owner or privileged.  CAP_FSETID
	 * overrides the following restrictions:
	 *
	 * The set-user-ID and set-group-ID bits of a file will be cleared upon
	 * successful return from chown()
	 */

	if ((VFS_I(ip)->i_mode & (S_ISUID|S_ISGID)) &&
	    !capable_wrt_inode_uidgid(VFS_I(ip), CAP_FSETID))
		VFS_I(ip)->i_mode &= ~(S_ISUID|S_ISGID);

	/* Change the ownerships and register project quota modifications */
	if (xfs_get_projid(ip) != fa->fsx_projid) {
		if (XFS_IS_QUOTA_RUNNING(mp) && XFS_IS_PQUOTA_ON(mp)) {
			olddquot = xfs_qm_vop_chown(tp, ip,
						&ip->i_pdquot, pdqp);
		}
		ASSERT(ip->i_d.di_version > 1);
		xfs_set_projid(ip, fa->fsx_projid);
	}

	/*
	 * Only set the extent size hint if we've already determined that the
	 * extent size hint should be set on the inode. If no extent size flags
	 * are set on the inode then unconditionally clear the extent size hint.
	 */
	if (ip->i_d.di_flags & (XFS_DIFLAG_EXTSIZE | XFS_DIFLAG_EXTSZINHERIT))
		ip->i_d.di_extsize = fa->fsx_extsize >> mp->m_sb.sb_blocklog;
	else
		ip->i_d.di_extsize = 0;

	code = xfs_trans_commit(tp);

	/*
	 * Release any dquot(s) the inode had kept before chown.
	 */
	xfs_qm_dqrele(olddquot);
	xfs_qm_dqrele(udqp);
	xfs_qm_dqrele(pdqp);

	return code;

error_trans_cancel:
	xfs_trans_cancel(tp);
error_free_dquots:
	xfs_qm_dqrele(udqp);
	xfs_qm_dqrele(pdqp);
	return code;
}

STATIC int
xfs_ioc_fssetxattr(
	xfs_inode_t		*ip,
	struct file		*filp,
	void			__user *arg)
{
	struct fsxattr		fa;
	int error;

	if (copy_from_user(&fa, arg, sizeof(fa)))
		return -EFAULT;

	error = mnt_want_write_file(filp);
	if (error)
		return error;
	error = xfs_ioctl_setattr(ip, &fa);
	mnt_drop_write_file(filp);
	return error;
}

STATIC int
xfs_ioc_getxflags(
	xfs_inode_t		*ip,
	void			__user *arg)
{
	unsigned int		flags;

	flags = xfs_di2lxflags(ip->i_d.di_flags);
	if (copy_to_user(arg, &flags, sizeof(flags)))
		return -EFAULT;
	return 0;
}

STATIC int
xfs_ioc_setxflags(
	struct xfs_inode	*ip,
	struct file		*filp,
	void			__user *arg)
{
	struct xfs_trans	*tp;
	struct fsxattr		fa;
	unsigned int		flags;
	int			join_flags = 0;
	int			error;

	if (copy_from_user(&flags, arg, sizeof(flags)))
		return -EFAULT;

	if (flags & ~(FS_IMMUTABLE_FL | FS_APPEND_FL | \
		      FS_NOATIME_FL | FS_NODUMP_FL | \
		      FS_SYNC_FL))
		return -EOPNOTSUPP;

	fa.fsx_xflags = xfs_merge_ioc_xflags(flags, xfs_ip2xflags(ip));

	error = mnt_want_write_file(filp);
	if (error)
		return error;

	/*
	 * Changing DAX config may require inode locking for mapping
	 * invalidation. These need to be held all the way to transaction commit
	 * or cancel time, so need to be passed through to
	 * xfs_ioctl_setattr_get_trans() so it can apply them to the join call
	 * appropriately.
	 */
	error = xfs_ioctl_setattr_dax_invalidate(ip, &fa, &join_flags);
	if (error)
		goto out_drop_write;

	tp = xfs_ioctl_setattr_get_trans(ip, join_flags);
	if (IS_ERR(tp)) {
		error = PTR_ERR(tp);
		goto out_drop_write;
	}

	error = xfs_ioctl_setattr_xflags(tp, ip, &fa);
	if (error) {
		xfs_trans_cancel(tp);
		goto out_drop_write;
	}

	error = xfs_trans_commit(tp);
out_drop_write:
	mnt_drop_write_file(filp);
	return error;
}

STATIC int
xfs_getbmap_format(void **ap, struct getbmapx *bmv, int *full)
{
	struct getbmap __user	*base = (struct getbmap __user *)*ap;

	/* copy only getbmap portion (not getbmapx) */
	if (copy_to_user(base, bmv, sizeof(struct getbmap)))
		return -EFAULT;

	*ap += sizeof(struct getbmap);
	return 0;
}

STATIC int
xfs_ioc_getbmap(
	struct file		*file,
	unsigned int		cmd,
	void			__user *arg)
{
	struct getbmapx		bmx;
	int			error;

	if (copy_from_user(&bmx, arg, sizeof(struct getbmapx)))
		return -EFAULT;

	if (bmx.bmv_count < 2)
		return -EINVAL;

	bmx.bmv_iflags = (cmd == XFS_IOC_GETBMAPA ? BMV_IF_ATTRFORK : 0);
	if (file->f_mode & FMODE_NOCMTIME)
		bmx.bmv_iflags |= BMV_IF_NO_DMAPI_READ;

	error = xfs_getbmap(XFS_I(file_inode(file)), &bmx, xfs_getbmap_format,
			    (__force struct getbmap *)arg+1);
	if (error)
		return error;

	/* copy back header - only size of getbmap */
	if (copy_to_user(arg, &bmx, sizeof(struct getbmap)))
		return -EFAULT;
	return 0;
}

STATIC int
xfs_getbmapx_format(void **ap, struct getbmapx *bmv, int *full)
{
	struct getbmapx __user	*base = (struct getbmapx __user *)*ap;

	if (copy_to_user(base, bmv, sizeof(struct getbmapx)))
		return -EFAULT;

	*ap += sizeof(struct getbmapx);
	return 0;
}

STATIC int
xfs_ioc_getbmapx(
	struct xfs_inode	*ip,
	void			__user *arg)
{
	struct getbmapx		bmx;
	int			error;

	if (copy_from_user(&bmx, arg, sizeof(bmx)))
		return -EFAULT;

	if (bmx.bmv_count < 2)
		return -EINVAL;

	if (bmx.bmv_iflags & (~BMV_IF_VALID))
		return -EINVAL;

	error = xfs_getbmap(ip, &bmx, xfs_getbmapx_format,
			    (__force struct getbmapx *)arg+1);
	if (error)
		return error;

	/* copy back header */
	if (copy_to_user(arg, &bmx, sizeof(struct getbmapx)))
		return -EFAULT;

	return 0;
}

int
xfs_ioc_swapext(
	xfs_swapext_t	*sxp)
{
	xfs_inode_t     *ip, *tip;
	struct fd	f, tmp;
	int		error = 0;

	/* Pull information for the target fd */
	f = fdget((int)sxp->sx_fdtarget);
	if (!f.file) {
		error = -EINVAL;
		goto out;
	}

	if (!(f.file->f_mode & FMODE_WRITE) ||
	    !(f.file->f_mode & FMODE_READ) ||
	    (f.file->f_flags & O_APPEND)) {
		error = -EBADF;
		goto out_put_file;
	}

	tmp = fdget((int)sxp->sx_fdtmp);
	if (!tmp.file) {
		error = -EINVAL;
		goto out_put_file;
	}

	if (!(tmp.file->f_mode & FMODE_WRITE) ||
	    !(tmp.file->f_mode & FMODE_READ) ||
	    (tmp.file->f_flags & O_APPEND)) {
		error = -EBADF;
		goto out_put_tmp_file;
	}

	if (IS_SWAPFILE(file_inode(f.file)) ||
	    IS_SWAPFILE(file_inode(tmp.file))) {
		error = -EINVAL;
		goto out_put_tmp_file;
	}

<<<<<<< HEAD
=======
	/*
	 * We need to ensure that the fds passed in point to XFS inodes
	 * before we cast and access them as XFS structures as we have no
	 * control over what the user passes us here.
	 */
>>>>>>> f2bdfda9
	if (f.file->f_op != &xfs_file_operations ||
	    tmp.file->f_op != &xfs_file_operations) {
		error = -EINVAL;
		goto out_put_tmp_file;
	}

	ip = XFS_I(file_inode(f.file));
	tip = XFS_I(file_inode(tmp.file));

	if (ip->i_mount != tip->i_mount) {
		error = -EINVAL;
		goto out_put_tmp_file;
	}

	if (ip->i_ino == tip->i_ino) {
		error = -EINVAL;
		goto out_put_tmp_file;
	}

	if (XFS_FORCED_SHUTDOWN(ip->i_mount)) {
		error = -EIO;
		goto out_put_tmp_file;
	}

	error = xfs_swap_extents(ip, tip, sxp);

 out_put_tmp_file:
	fdput(tmp);
 out_put_file:
	fdput(f);
 out:
	return error;
}

/*
 * Note: some of the ioctl's return positive numbers as a
 * byte count indicating success, such as readlink_by_handle.
 * So we don't "sign flip" like most other routines.  This means
 * true errors need to be returned as a negative value.
 */
long
xfs_file_ioctl(
	struct file		*filp,
	unsigned int		cmd,
	unsigned long		p)
{
	struct inode		*inode = file_inode(filp);
	struct xfs_inode	*ip = XFS_I(inode);
	struct xfs_mount	*mp = ip->i_mount;
	void			__user *arg = (void __user *)p;
	int			error;

	trace_xfs_file_ioctl(ip);

	switch (cmd) {
	case FITRIM:
		return xfs_ioc_trim(mp, arg);
	case XFS_IOC_ALLOCSP:
	case XFS_IOC_FREESP:
	case XFS_IOC_RESVSP:
	case XFS_IOC_UNRESVSP:
	case XFS_IOC_ALLOCSP64:
	case XFS_IOC_FREESP64:
	case XFS_IOC_RESVSP64:
	case XFS_IOC_UNRESVSP64:
	case XFS_IOC_ZERO_RANGE: {
		xfs_flock64_t		bf;

		if (copy_from_user(&bf, arg, sizeof(bf)))
			return -EFAULT;
		return xfs_ioc_space(filp, cmd, &bf);
	}
	case XFS_IOC_DIOINFO: {
		struct dioattr	da;
		xfs_buftarg_t	*target =
			XFS_IS_REALTIME_INODE(ip) ?
			mp->m_rtdev_targp : mp->m_ddev_targp;

		da.d_mem =  da.d_miniosz = target->bt_logical_sectorsize;
		da.d_maxiosz = INT_MAX & ~(da.d_miniosz - 1);

		if (copy_to_user(arg, &da, sizeof(da)))
			return -EFAULT;
		return 0;
	}

	case XFS_IOC_FSBULKSTAT_SINGLE:
	case XFS_IOC_FSBULKSTAT:
	case XFS_IOC_FSINUMBERS:
		return xfs_ioc_bulkstat(mp, cmd, arg);

	case XFS_IOC_FSGEOMETRY_V1:
		return xfs_ioc_fsgeometry_v1(mp, arg);

	case XFS_IOC_FSGEOMETRY:
		return xfs_ioc_fsgeometry(mp, arg);

	case XFS_IOC_GETVERSION:
		return put_user(inode->i_generation, (int __user *)arg);

	case XFS_IOC_FSGETXATTR:
		return xfs_ioc_fsgetxattr(ip, 0, arg);
	case XFS_IOC_FSGETXATTRA:
		return xfs_ioc_fsgetxattr(ip, 1, arg);
	case XFS_IOC_FSSETXATTR:
		return xfs_ioc_fssetxattr(ip, filp, arg);
	case XFS_IOC_GETXFLAGS:
		return xfs_ioc_getxflags(ip, arg);
	case XFS_IOC_SETXFLAGS:
		return xfs_ioc_setxflags(ip, filp, arg);

	case XFS_IOC_FSSETDM: {
		struct fsdmidata	dmi;

		if (copy_from_user(&dmi, arg, sizeof(dmi)))
			return -EFAULT;

		error = mnt_want_write_file(filp);
		if (error)
			return error;

		error = xfs_set_dmattrs(ip, dmi.fsd_dmevmask,
				dmi.fsd_dmstate);
		mnt_drop_write_file(filp);
		return error;
	}

	case XFS_IOC_GETBMAP:
	case XFS_IOC_GETBMAPA:
		return xfs_ioc_getbmap(filp, cmd, arg);

	case XFS_IOC_GETBMAPX:
		return xfs_ioc_getbmapx(ip, arg);

	case XFS_IOC_FD_TO_HANDLE:
	case XFS_IOC_PATH_TO_HANDLE:
	case XFS_IOC_PATH_TO_FSHANDLE: {
		xfs_fsop_handlereq_t	hreq;

		if (copy_from_user(&hreq, arg, sizeof(hreq)))
			return -EFAULT;
		return xfs_find_handle(cmd, &hreq);
	}
	case XFS_IOC_OPEN_BY_HANDLE: {
		xfs_fsop_handlereq_t	hreq;

		if (copy_from_user(&hreq, arg, sizeof(xfs_fsop_handlereq_t)))
			return -EFAULT;
		return xfs_open_by_handle(filp, &hreq);
	}
	case XFS_IOC_FSSETDM_BY_HANDLE:
		return xfs_fssetdm_by_handle(filp, arg);

	case XFS_IOC_READLINK_BY_HANDLE: {
		xfs_fsop_handlereq_t	hreq;

		if (copy_from_user(&hreq, arg, sizeof(xfs_fsop_handlereq_t)))
			return -EFAULT;
		return xfs_readlink_by_handle(filp, &hreq);
	}
	case XFS_IOC_ATTRLIST_BY_HANDLE:
		return xfs_attrlist_by_handle(filp, arg);

	case XFS_IOC_ATTRMULTI_BY_HANDLE:
		return xfs_attrmulti_by_handle(filp, arg);

	case XFS_IOC_SWAPEXT: {
		struct xfs_swapext	sxp;

		if (copy_from_user(&sxp, arg, sizeof(xfs_swapext_t)))
			return -EFAULT;
		error = mnt_want_write_file(filp);
		if (error)
			return error;
		error = xfs_ioc_swapext(&sxp);
		mnt_drop_write_file(filp);
		return error;
	}

	case XFS_IOC_FSCOUNTS: {
		xfs_fsop_counts_t out;

		error = xfs_fs_counts(mp, &out);
		if (error)
			return error;

		if (copy_to_user(arg, &out, sizeof(out)))
			return -EFAULT;
		return 0;
	}

	case XFS_IOC_SET_RESBLKS: {
		xfs_fsop_resblks_t inout;
		__uint64_t	   in;

		if (!capable(CAP_SYS_ADMIN))
			return -EPERM;

		if (mp->m_flags & XFS_MOUNT_RDONLY)
			return -EROFS;

		if (copy_from_user(&inout, arg, sizeof(inout)))
			return -EFAULT;

		error = mnt_want_write_file(filp);
		if (error)
			return error;

		/* input parameter is passed in resblks field of structure */
		in = inout.resblks;
		error = xfs_reserve_blocks(mp, &in, &inout);
		mnt_drop_write_file(filp);
		if (error)
			return error;

		if (copy_to_user(arg, &inout, sizeof(inout)))
			return -EFAULT;
		return 0;
	}

	case XFS_IOC_GET_RESBLKS: {
		xfs_fsop_resblks_t out;

		if (!capable(CAP_SYS_ADMIN))
			return -EPERM;

		error = xfs_reserve_blocks(mp, NULL, &out);
		if (error)
			return error;

		if (copy_to_user(arg, &out, sizeof(out)))
			return -EFAULT;

		return 0;
	}

	case XFS_IOC_FSGROWFSDATA: {
		xfs_growfs_data_t in;

		if (copy_from_user(&in, arg, sizeof(in)))
			return -EFAULT;

		error = mnt_want_write_file(filp);
		if (error)
			return error;
		error = xfs_growfs_data(mp, &in);
		mnt_drop_write_file(filp);
		return error;
	}

	case XFS_IOC_FSGROWFSLOG: {
		xfs_growfs_log_t in;

		if (copy_from_user(&in, arg, sizeof(in)))
			return -EFAULT;

		error = mnt_want_write_file(filp);
		if (error)
			return error;
		error = xfs_growfs_log(mp, &in);
		mnt_drop_write_file(filp);
		return error;
	}

	case XFS_IOC_FSGROWFSRT: {
		xfs_growfs_rt_t in;

		if (copy_from_user(&in, arg, sizeof(in)))
			return -EFAULT;

		error = mnt_want_write_file(filp);
		if (error)
			return error;
		error = xfs_growfs_rt(mp, &in);
		mnt_drop_write_file(filp);
		return error;
	}

	case XFS_IOC_GOINGDOWN: {
		__uint32_t in;

		if (!capable(CAP_SYS_ADMIN))
			return -EPERM;

		if (get_user(in, (__uint32_t __user *)arg))
			return -EFAULT;

		return xfs_fs_goingdown(mp, in);
	}

	case XFS_IOC_ERROR_INJECTION: {
		xfs_error_injection_t in;

		if (!capable(CAP_SYS_ADMIN))
			return -EPERM;

		if (copy_from_user(&in, arg, sizeof(in)))
			return -EFAULT;

		return xfs_errortag_add(in.errtag, mp);
	}

	case XFS_IOC_ERROR_CLEARALL:
		if (!capable(CAP_SYS_ADMIN))
			return -EPERM;

		return xfs_errortag_clearall(mp, 1);

	case XFS_IOC_FREE_EOFBLOCKS: {
		struct xfs_fs_eofblocks eofb;
		struct xfs_eofblocks keofb;

		if (!capable(CAP_SYS_ADMIN))
			return -EPERM;

		if (mp->m_flags & XFS_MOUNT_RDONLY)
			return -EROFS;

		if (copy_from_user(&eofb, arg, sizeof(eofb)))
			return -EFAULT;

		error = xfs_fs_eofblocks_from_user(&eofb, &keofb);
		if (error)
			return error;

		return xfs_icache_free_eofblocks(mp, &keofb);
	}

	default:
		return -ENOTTY;
	}
}<|MERGE_RESOLUTION|>--- conflicted
+++ resolved
@@ -1573,14 +1573,11 @@
 		goto out_put_tmp_file;
 	}
 
-<<<<<<< HEAD
-=======
 	/*
 	 * We need to ensure that the fds passed in point to XFS inodes
 	 * before we cast and access them as XFS structures as we have no
 	 * control over what the user passes us here.
 	 */
->>>>>>> f2bdfda9
 	if (f.file->f_op != &xfs_file_operations ||
 	    tmp.file->f_op != &xfs_file_operations) {
 		error = -EINVAL;
