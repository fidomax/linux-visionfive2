--- conflicted
+++ resolved
@@ -179,11 +179,7 @@
 			return -ENODEV;
 		}
 	}
-<<<<<<< HEAD
-	spin_unlock(&cifs_tcp_ses_lock);
-=======
 	spin_unlock(&tcon->tc_lock);
->>>>>>> 7365df19
 	if ((!tcon->ses) || (tcon->ses->ses_status == SES_EXITING) ||
 	    (!tcon->ses->server) || !server)
 		return -EIO;
@@ -3912,17 +3908,10 @@
 
 	cifs_dbg(FYI, "In echo request for conn_id %lld\n", server->conn_id);
 
-<<<<<<< HEAD
-	spin_lock(&cifs_tcp_ses_lock);
-	if (server->ops->need_neg &&
-	    server->ops->need_neg(server)) {
-		spin_unlock(&cifs_tcp_ses_lock);
-=======
 	spin_lock(&server->srv_lock);
 	if (server->ops->need_neg &&
 	    server->ops->need_neg(server)) {
 		spin_unlock(&server->srv_lock);
->>>>>>> 7365df19
 		/* No need to send echo on newly established connections */
 		mod_delayed_work(cifsiod_wq, &server->reconnect, 0);
 		return rc;
