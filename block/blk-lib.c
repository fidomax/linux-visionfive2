// SPDX-License-Identifier: GPL-2.0
/*
 * Functions related to generic helpers functions
 */
#include <linux/kernel.h>
#include <linux/module.h>
#include <linux/bio.h>
#include <linux/blkdev.h>
#include <linux/scatterlist.h>

#include "blk.h"

int __blkdev_issue_discard(struct block_device *bdev, sector_t sector,
		sector_t nr_sects, gfp_t gfp_mask, int flags,
		struct bio **biop)
{
	struct request_queue *q = bdev_get_queue(bdev);
	struct bio *bio = *biop;
	unsigned int op;
	sector_t bs_mask, part_offset = 0;

	if (bdev_read_only(bdev))
		return -EPERM;

	if (flags & BLKDEV_DISCARD_SECURE) {
		if (!blk_queue_secure_erase(q))
			return -EOPNOTSUPP;
		op = REQ_OP_SECURE_ERASE;
	} else {
		if (!blk_queue_discard(q))
			return -EOPNOTSUPP;
		op = REQ_OP_DISCARD;
	}

	/* In case the discard granularity isn't set by buggy device driver */
	if (WARN_ON_ONCE(!q->limits.discard_granularity)) {
		char dev_name[BDEVNAME_SIZE];

		bdevname(bdev, dev_name);
		pr_err_ratelimited("%s: Error: discard_granularity is 0.\n", dev_name);
		return -EOPNOTSUPP;
	}

	bs_mask = (bdev_logical_block_size(bdev) >> 9) - 1;
	if ((sector | nr_sects) & bs_mask)
		return -EINVAL;

	if (!nr_sects)
		return -EINVAL;

	/* In case the discard request is in a partition */
	if (bdev_is_partition(bdev))
		part_offset = bdev->bd_start_sect;

	while (nr_sects) {
		sector_t granularity_aligned_lba, req_sects;
		sector_t sector_mapped = sector + part_offset;

		granularity_aligned_lba = round_up(sector_mapped,
				q->limits.discard_granularity >> SECTOR_SHIFT);

		/*
		 * Check whether the discard bio starts at a discard_granularity
		 * aligned LBA,
		 * - If no: set (granularity_aligned_lba - sector_mapped) to
		 *   bi_size of the first split bio, then the second bio will
		 *   start at a discard_granularity aligned LBA on the device.
		 * - If yes: use bio_aligned_discard_max_sectors() as the max
		 *   possible bi_size of the first split bio. Then when this bio
		 *   is split in device drive, the split ones are very probably
		 *   to be aligned to discard_granularity of the device's queue.
		 */
		if (granularity_aligned_lba == sector_mapped)
			req_sects = min_t(sector_t, nr_sects,
					  bio_aligned_discard_max_sectors(q));
		else
			req_sects = min_t(sector_t, nr_sects,
					  granularity_aligned_lba - sector_mapped);

		WARN_ON_ONCE((req_sects << 9) > UINT_MAX);

		bio = blk_next_bio(bio, bdev, 0, op, gfp_mask);
		bio->bi_iter.bi_sector = sector;
		bio->bi_iter.bi_size = req_sects << 9;
		sector += req_sects;
		nr_sects -= req_sects;

		/*
		 * We can loop for a long time in here, if someone does
		 * full device discards (like mkfs). Be nice and allow
		 * us to schedule out to avoid softlocking if preempt
		 * is disabled.
		 */
		cond_resched();
	}

	*biop = bio;
	return 0;
}
EXPORT_SYMBOL(__blkdev_issue_discard);

/**
 * blkdev_issue_discard - queue a discard
 * @bdev:	blockdev to issue discard for
 * @sector:	start sector
 * @nr_sects:	number of sectors to discard
 * @gfp_mask:	memory allocation flags (for bio_alloc)
 * @flags:	BLKDEV_DISCARD_* flags to control behaviour
 *
 * Description:
 *    Issue a discard request for the sectors in question.
 */
int blkdev_issue_discard(struct block_device *bdev, sector_t sector,
		sector_t nr_sects, gfp_t gfp_mask, unsigned long flags)
{
	struct bio *bio = NULL;
	struct blk_plug plug;
	int ret;

	blk_start_plug(&plug);
	ret = __blkdev_issue_discard(bdev, sector, nr_sects, gfp_mask, flags,
			&bio);
	if (!ret && bio) {
		ret = submit_bio_wait(bio);
		if (ret == -EOPNOTSUPP)
			ret = 0;
		bio_put(bio);
	}
	blk_finish_plug(&plug);

	return ret;
}
EXPORT_SYMBOL(blkdev_issue_discard);

<<<<<<< HEAD
/**
 * __blkdev_issue_write_same - generate number of bios with same page
 * @bdev:	target blockdev
 * @sector:	start sector
 * @nr_sects:	number of sectors to write
 * @gfp_mask:	memory allocation flags (for bio_alloc)
 * @page:	page containing data to write
 * @biop:	pointer to anchor bio
 *
 * Description:
 *  Generate and issue number of bios(REQ_OP_WRITE_SAME) with same page.
 */
static int __blkdev_issue_write_same(struct block_device *bdev, sector_t sector,
		sector_t nr_sects, gfp_t gfp_mask, struct page *page,
		struct bio **biop)
{
	struct request_queue *q = bdev_get_queue(bdev);
	unsigned int max_write_same_sectors;
	struct bio *bio = *biop;
	sector_t bs_mask;

	if (bdev_read_only(bdev))
		return -EPERM;

	bs_mask = (bdev_logical_block_size(bdev) >> 9) - 1;
	if ((sector | nr_sects) & bs_mask)
		return -EINVAL;

	if (!bdev_write_same(bdev))
		return -EOPNOTSUPP;

	/* Ensure that max_write_same_sectors doesn't overflow bi_size */
	max_write_same_sectors = bio_allowed_max_sectors(q);

	while (nr_sects) {
		bio = blk_next_bio(bio, bdev, 1, REQ_OP_WRITE_SAME, gfp_mask);
		bio->bi_iter.bi_sector = sector;
		bio->bi_vcnt = 1;
		bio->bi_io_vec->bv_page = page;
		bio->bi_io_vec->bv_offset = 0;
		bio->bi_io_vec->bv_len = bdev_logical_block_size(bdev);

		if (nr_sects > max_write_same_sectors) {
			bio->bi_iter.bi_size = max_write_same_sectors << 9;
			nr_sects -= max_write_same_sectors;
			sector += max_write_same_sectors;
		} else {
			bio->bi_iter.bi_size = nr_sects << 9;
			nr_sects = 0;
		}
		cond_resched();
	}

	*biop = bio;
	return 0;
}

/**
 * blkdev_issue_write_same - queue a write same operation
 * @bdev:	target blockdev
 * @sector:	start sector
 * @nr_sects:	number of sectors to write
 * @gfp_mask:	memory allocation flags (for bio_alloc)
 * @page:	page containing data
 *
 * Description:
 *    Issue a write same request for the sectors in question.
 */
int blkdev_issue_write_same(struct block_device *bdev, sector_t sector,
				sector_t nr_sects, gfp_t gfp_mask,
				struct page *page)
{
	struct bio *bio = NULL;
	struct blk_plug plug;
	int ret;

	blk_start_plug(&plug);
	ret = __blkdev_issue_write_same(bdev, sector, nr_sects, gfp_mask, page,
			&bio);
	if (ret == 0 && bio) {
		ret = submit_bio_wait(bio);
		bio_put(bio);
	}
	blk_finish_plug(&plug);
	return ret;
}
EXPORT_SYMBOL(blkdev_issue_write_same);

=======
>>>>>>> 66daf3e6
static int __blkdev_issue_write_zeroes(struct block_device *bdev,
		sector_t sector, sector_t nr_sects, gfp_t gfp_mask,
		struct bio **biop, unsigned flags)
{
	struct bio *bio = *biop;
	unsigned int max_write_zeroes_sectors;

	if (bdev_read_only(bdev))
		return -EPERM;

	/* Ensure that max_write_zeroes_sectors doesn't overflow bi_size */
	max_write_zeroes_sectors = bdev_write_zeroes_sectors(bdev);

	if (max_write_zeroes_sectors == 0)
		return -EOPNOTSUPP;

	while (nr_sects) {
		bio = blk_next_bio(bio, bdev, 0, REQ_OP_WRITE_ZEROES, gfp_mask);
		bio->bi_iter.bi_sector = sector;
		if (flags & BLKDEV_ZERO_NOUNMAP)
			bio->bi_opf |= REQ_NOUNMAP;

		if (nr_sects > max_write_zeroes_sectors) {
			bio->bi_iter.bi_size = max_write_zeroes_sectors << 9;
			nr_sects -= max_write_zeroes_sectors;
			sector += max_write_zeroes_sectors;
		} else {
			bio->bi_iter.bi_size = nr_sects << 9;
			nr_sects = 0;
		}
		cond_resched();
	}

	*biop = bio;
	return 0;
}

/*
 * Convert a number of 512B sectors to a number of pages.
 * The result is limited to a number of pages that can fit into a BIO.
 * Also make sure that the result is always at least 1 (page) for the cases
 * where nr_sects is lower than the number of sectors in a page.
 */
static unsigned int __blkdev_sectors_to_bio_pages(sector_t nr_sects)
{
	sector_t pages = DIV_ROUND_UP_SECTOR_T(nr_sects, PAGE_SIZE / 512);

	return min(pages, (sector_t)BIO_MAX_VECS);
}

static int __blkdev_issue_zero_pages(struct block_device *bdev,
		sector_t sector, sector_t nr_sects, gfp_t gfp_mask,
		struct bio **biop)
{
	struct bio *bio = *biop;
	int bi_size = 0;
	unsigned int sz;

	if (bdev_read_only(bdev))
		return -EPERM;

	while (nr_sects != 0) {
		bio = blk_next_bio(bio, bdev, __blkdev_sectors_to_bio_pages(nr_sects),
				   REQ_OP_WRITE, gfp_mask);
		bio->bi_iter.bi_sector = sector;

		while (nr_sects != 0) {
			sz = min((sector_t) PAGE_SIZE, nr_sects << 9);
			bi_size = bio_add_page(bio, ZERO_PAGE(0), sz, 0);
			nr_sects -= bi_size >> 9;
			sector += bi_size >> 9;
			if (bi_size < sz)
				break;
		}
		cond_resched();
	}

	*biop = bio;
	return 0;
}

/**
 * __blkdev_issue_zeroout - generate number of zero filed write bios
 * @bdev:	blockdev to issue
 * @sector:	start sector
 * @nr_sects:	number of sectors to write
 * @gfp_mask:	memory allocation flags (for bio_alloc)
 * @biop:	pointer to anchor bio
 * @flags:	controls detailed behavior
 *
 * Description:
 *  Zero-fill a block range, either using hardware offload or by explicitly
 *  writing zeroes to the device.
 *
 *  If a device is using logical block provisioning, the underlying space will
 *  not be released if %flags contains BLKDEV_ZERO_NOUNMAP.
 *
 *  If %flags contains BLKDEV_ZERO_NOFALLBACK, the function will return
 *  -EOPNOTSUPP if no explicit hardware offload for zeroing is provided.
 */
int __blkdev_issue_zeroout(struct block_device *bdev, sector_t sector,
		sector_t nr_sects, gfp_t gfp_mask, struct bio **biop,
		unsigned flags)
{
	int ret;
	sector_t bs_mask;

	bs_mask = (bdev_logical_block_size(bdev) >> 9) - 1;
	if ((sector | nr_sects) & bs_mask)
		return -EINVAL;

	ret = __blkdev_issue_write_zeroes(bdev, sector, nr_sects, gfp_mask,
			biop, flags);
	if (ret != -EOPNOTSUPP || (flags & BLKDEV_ZERO_NOFALLBACK))
		return ret;

	return __blkdev_issue_zero_pages(bdev, sector, nr_sects, gfp_mask,
					 biop);
}
EXPORT_SYMBOL(__blkdev_issue_zeroout);

/**
 * blkdev_issue_zeroout - zero-fill a block range
 * @bdev:	blockdev to write
 * @sector:	start sector
 * @nr_sects:	number of sectors to write
 * @gfp_mask:	memory allocation flags (for bio_alloc)
 * @flags:	controls detailed behavior
 *
 * Description:
 *  Zero-fill a block range, either using hardware offload or by explicitly
 *  writing zeroes to the device.  See __blkdev_issue_zeroout() for the
 *  valid values for %flags.
 */
int blkdev_issue_zeroout(struct block_device *bdev, sector_t sector,
		sector_t nr_sects, gfp_t gfp_mask, unsigned flags)
{
	int ret = 0;
	sector_t bs_mask;
	struct bio *bio;
	struct blk_plug plug;
	bool try_write_zeroes = !!bdev_write_zeroes_sectors(bdev);

	bs_mask = (bdev_logical_block_size(bdev) >> 9) - 1;
	if ((sector | nr_sects) & bs_mask)
		return -EINVAL;

retry:
	bio = NULL;
	blk_start_plug(&plug);
	if (try_write_zeroes) {
		ret = __blkdev_issue_write_zeroes(bdev, sector, nr_sects,
						  gfp_mask, &bio, flags);
	} else if (!(flags & BLKDEV_ZERO_NOFALLBACK)) {
		ret = __blkdev_issue_zero_pages(bdev, sector, nr_sects,
						gfp_mask, &bio);
	} else {
		/* No zeroing offload support */
		ret = -EOPNOTSUPP;
	}
	if (ret == 0 && bio) {
		ret = submit_bio_wait(bio);
		bio_put(bio);
	}
	blk_finish_plug(&plug);
	if (ret && try_write_zeroes) {
		if (!(flags & BLKDEV_ZERO_NOFALLBACK)) {
			try_write_zeroes = false;
			goto retry;
		}
		if (!bdev_write_zeroes_sectors(bdev)) {
			/*
			 * Zeroing offload support was indicated, but the
			 * device reported ILLEGAL REQUEST (for some devices
			 * there is no non-destructive way to verify whether
			 * WRITE ZEROES is actually supported).
			 */
			ret = -EOPNOTSUPP;
		}
	}

	return ret;
}
EXPORT_SYMBOL(blkdev_issue_zeroout);<|MERGE_RESOLUTION|>--- conflicted
+++ resolved
@@ -132,97 +132,6 @@
 }
 EXPORT_SYMBOL(blkdev_issue_discard);
 
-<<<<<<< HEAD
-/**
- * __blkdev_issue_write_same - generate number of bios with same page
- * @bdev:	target blockdev
- * @sector:	start sector
- * @nr_sects:	number of sectors to write
- * @gfp_mask:	memory allocation flags (for bio_alloc)
- * @page:	page containing data to write
- * @biop:	pointer to anchor bio
- *
- * Description:
- *  Generate and issue number of bios(REQ_OP_WRITE_SAME) with same page.
- */
-static int __blkdev_issue_write_same(struct block_device *bdev, sector_t sector,
-		sector_t nr_sects, gfp_t gfp_mask, struct page *page,
-		struct bio **biop)
-{
-	struct request_queue *q = bdev_get_queue(bdev);
-	unsigned int max_write_same_sectors;
-	struct bio *bio = *biop;
-	sector_t bs_mask;
-
-	if (bdev_read_only(bdev))
-		return -EPERM;
-
-	bs_mask = (bdev_logical_block_size(bdev) >> 9) - 1;
-	if ((sector | nr_sects) & bs_mask)
-		return -EINVAL;
-
-	if (!bdev_write_same(bdev))
-		return -EOPNOTSUPP;
-
-	/* Ensure that max_write_same_sectors doesn't overflow bi_size */
-	max_write_same_sectors = bio_allowed_max_sectors(q);
-
-	while (nr_sects) {
-		bio = blk_next_bio(bio, bdev, 1, REQ_OP_WRITE_SAME, gfp_mask);
-		bio->bi_iter.bi_sector = sector;
-		bio->bi_vcnt = 1;
-		bio->bi_io_vec->bv_page = page;
-		bio->bi_io_vec->bv_offset = 0;
-		bio->bi_io_vec->bv_len = bdev_logical_block_size(bdev);
-
-		if (nr_sects > max_write_same_sectors) {
-			bio->bi_iter.bi_size = max_write_same_sectors << 9;
-			nr_sects -= max_write_same_sectors;
-			sector += max_write_same_sectors;
-		} else {
-			bio->bi_iter.bi_size = nr_sects << 9;
-			nr_sects = 0;
-		}
-		cond_resched();
-	}
-
-	*biop = bio;
-	return 0;
-}
-
-/**
- * blkdev_issue_write_same - queue a write same operation
- * @bdev:	target blockdev
- * @sector:	start sector
- * @nr_sects:	number of sectors to write
- * @gfp_mask:	memory allocation flags (for bio_alloc)
- * @page:	page containing data
- *
- * Description:
- *    Issue a write same request for the sectors in question.
- */
-int blkdev_issue_write_same(struct block_device *bdev, sector_t sector,
-				sector_t nr_sects, gfp_t gfp_mask,
-				struct page *page)
-{
-	struct bio *bio = NULL;
-	struct blk_plug plug;
-	int ret;
-
-	blk_start_plug(&plug);
-	ret = __blkdev_issue_write_same(bdev, sector, nr_sects, gfp_mask, page,
-			&bio);
-	if (ret == 0 && bio) {
-		ret = submit_bio_wait(bio);
-		bio_put(bio);
-	}
-	blk_finish_plug(&plug);
-	return ret;
-}
-EXPORT_SYMBOL(blkdev_issue_write_same);
-
-=======
->>>>>>> 66daf3e6
 static int __blkdev_issue_write_zeroes(struct block_device *bdev,
 		sector_t sector, sector_t nr_sects, gfp_t gfp_mask,
 		struct bio **biop, unsigned flags)
