// SPDX-License-Identifier: GPL-2.0
/*
 * Copyright (C) 2020 VeriSilicon Holdings Co., Ltd.
 */

#include <linux/component.h>
#include <linux/clk.h>
#include <linux/delay.h>
#include <linux/media-bus-format.h>

#include <drm/drm_framebuffer.h>
#include <drm/drm_atomic.h>
#include <drm/drm_atomic_helper.h>
#include <drm/vs_drm.h>
#include <linux/reset.h>
#include <linux/pm_runtime.h>

#include "vs_type.h"
#include "vs_dc_hw.h"
#include "vs_dc.h"
#include "vs_crtc.h"
#include "vs_drv.h"

#include <soc/starfive/jh7110.h>

#if KERNEL_VERSION(5, 5, 0) <= LINUX_VERSION_CODE
#include <drm/drm_fourcc.h>
#include <drm/drm_vblank.h>
#endif

//syscon panel
#include <linux/regmap.h>
#include <linux/mfd/syscon.h>
//syscon panel

static inline void update_format(u32 format, u64 mod, struct dc_hw_fb *fb)
{
	u8 f = FORMAT_A8R8G8B8;

	switch (format) {
	case DRM_FORMAT_XRGB4444:
	case DRM_FORMAT_RGBX4444:
	case DRM_FORMAT_XBGR4444:
	case DRM_FORMAT_BGRX4444:
		f = FORMAT_X4R4G4B4;
		break;
	case DRM_FORMAT_ARGB4444:
	case DRM_FORMAT_RGBA4444:
	case DRM_FORMAT_ABGR4444:
	case DRM_FORMAT_BGRA4444:
		f = FORMAT_A4R4G4B4;
		break;
	case DRM_FORMAT_XRGB1555:
	case DRM_FORMAT_RGBX5551:
	case DRM_FORMAT_XBGR1555:
	case DRM_FORMAT_BGRX5551:
		f = FORMAT_X1R5G5B5;
		break;
	case DRM_FORMAT_ARGB1555:
	case DRM_FORMAT_RGBA5551:
	case DRM_FORMAT_ABGR1555:
	case DRM_FORMAT_BGRA5551:
		f = FORMAT_A1R5G5B5;
		break;
	case DRM_FORMAT_RGB565:
	case DRM_FORMAT_BGR565:
		f = FORMAT_R5G6B5;
		break;
	case DRM_FORMAT_XRGB8888:
	case DRM_FORMAT_RGBX8888:
	case DRM_FORMAT_XBGR8888:
	case DRM_FORMAT_BGRX8888:
		f = FORMAT_X8R8G8B8;
		break;
	case DRM_FORMAT_ARGB8888:
	case DRM_FORMAT_RGBA8888:
	case DRM_FORMAT_ABGR8888:
	case DRM_FORMAT_BGRA8888:
		f = FORMAT_A8R8G8B8;
		break;
	case DRM_FORMAT_YUYV:
	case DRM_FORMAT_YVYU:
		f = FORMAT_YUY2;
		break;
	case DRM_FORMAT_UYVY:
	case DRM_FORMAT_VYUY:
		f = FORMAT_UYVY;
		break;
	case DRM_FORMAT_YUV420:
	case DRM_FORMAT_YVU420:
		f = FORMAT_YV12;
		break;
	case DRM_FORMAT_NV21:
		f = FORMAT_NV12;
		break;
	case DRM_FORMAT_NV16:
	case DRM_FORMAT_NV61:
		f = FORMAT_NV16;
		break;
	case DRM_FORMAT_P010:
		f = FORMAT_P010;
		break;
	case DRM_FORMAT_ARGB2101010:
	case DRM_FORMAT_RGBA1010102:
	case DRM_FORMAT_ABGR2101010:
	case DRM_FORMAT_BGRA1010102:
		f = FORMAT_A2R10G10B10;
		break;
	case DRM_FORMAT_NV12:
		if (fourcc_mod_vs_get_type(mod) ==
			DRM_FORMAT_MOD_VS_TYPE_CUSTOM_10BIT)
			f = FORMAT_NV12_10BIT;
		else
			f = FORMAT_NV12;
		break;
	case DRM_FORMAT_YUV444:
		if (fourcc_mod_vs_get_type(mod) ==
			DRM_FORMAT_MOD_VS_TYPE_CUSTOM_10BIT)
			f = FORMAT_YUV444_10BIT;
		else
			f = FORMAT_YUV444;
		break;
	default:
		break;
	}

	fb->format = f;
}

static inline void update_swizzle(u32 format, struct dc_hw_fb *fb)
{
	fb->swizzle = SWIZZLE_ARGB;
	fb->uv_swizzle = 0;

	switch (format) {
	case DRM_FORMAT_RGBX4444:
	case DRM_FORMAT_RGBA4444:
	case DRM_FORMAT_RGBX5551:
	case DRM_FORMAT_RGBA5551:
	case DRM_FORMAT_RGBX8888:
	case DRM_FORMAT_RGBA8888:
	case DRM_FORMAT_RGBA1010102:
		fb->swizzle = SWIZZLE_RGBA;
		break;
	case DRM_FORMAT_XBGR4444:
	case DRM_FORMAT_ABGR4444:
	case DRM_FORMAT_XBGR1555:
	case DRM_FORMAT_ABGR1555:
	case DRM_FORMAT_BGR565:
	case DRM_FORMAT_XBGR8888:
	case DRM_FORMAT_ABGR8888:
	case DRM_FORMAT_ABGR2101010:
		fb->swizzle = SWIZZLE_ABGR;
		break;
	case DRM_FORMAT_BGRX4444:
	case DRM_FORMAT_BGRA4444:
	case DRM_FORMAT_BGRX5551:
	case DRM_FORMAT_BGRA5551:
	case DRM_FORMAT_BGRX8888:
	case DRM_FORMAT_BGRA8888:
	case DRM_FORMAT_BGRA1010102:
		fb->swizzle = SWIZZLE_BGRA;
		break;
	case DRM_FORMAT_YVYU:
	case DRM_FORMAT_VYUY:
	case DRM_FORMAT_NV21:
	case DRM_FORMAT_NV61:
		fb->uv_swizzle = 1;
		break;
	default:
		break;
	}
}

static inline void update_watermark(struct drm_property_blob *watermark,
									struct dc_hw_fb *fb)
{
	struct drm_vs_watermark *data;

	fb->water_mark = 0;

	if (watermark) {
		data = watermark->data;
		fb->water_mark = data->watermark & 0xFFFFF;
	}
}

static inline u8 to_vs_rotation(unsigned int rotation)
{
	u8 rot;

	switch (rotation & DRM_MODE_REFLECT_MASK) {
	case DRM_MODE_REFLECT_X:
		rot = FLIP_X;
		return rot;
	case DRM_MODE_REFLECT_Y:
		rot = FLIP_Y;
		return rot;
	case DRM_MODE_REFLECT_X | DRM_MODE_REFLECT_Y:
		rot = FLIP_XY;
		return rot;
	default:
		break;
	}

	switch (rotation & DRM_MODE_ROTATE_MASK) {
	case DRM_MODE_ROTATE_0:
		rot = ROT_0;
		break;
	case DRM_MODE_ROTATE_90:
		rot = ROT_90;
		break;
	case DRM_MODE_ROTATE_180:
		rot = ROT_180;
		break;
	case DRM_MODE_ROTATE_270:
		rot = ROT_270;
		break;
	default:
		rot = ROT_0;
		break;
	}

	return rot;
}

static inline u8 to_vs_yuv_color_space(u32 color_space)
{
	u8 cs;

	switch (color_space) {
	case DRM_COLOR_YCBCR_BT601:
		cs = COLOR_SPACE_601;
		break;
	case DRM_COLOR_YCBCR_BT709:
		cs = COLOR_SPACE_709;
		break;
	case DRM_COLOR_YCBCR_BT2020:
		cs = COLOR_SPACE_2020;
		break;
	default:
		cs = COLOR_SPACE_601;
		break;
	}

	return cs;
}

static inline u8 to_vs_tile_mode(u64 modifier)
{
	return (u8)(modifier & DRM_FORMAT_MOD_VS_NORM_MODE_MASK);
}

static inline u8 to_vs_display_id(struct vs_dc *dc, struct drm_crtc *crtc)
{
	u8 panel_num = dc->hw.info->panel_num;
	u32 index = drm_crtc_index(crtc);
	int i;

	for (i = 0; i < panel_num; i++) {
		if (index == dc->crtc[i]->base.index)
			return i;
	}

	return 0;
}
#if 0
static int plda_clk_rst_init(struct device *dev)
{
	int ret;
	struct vs_dc *dc = dev_get_drvdata(dev);

	dc->num_clks = devm_clk_bulk_get_all(dev, &dc->clks);
	if (dc->num_clks < 0) {
		dev_err(dev, "failed to get vout clocks\n");
		ret = -ENODEV;
		goto exit;
	}
	ret = clk_bulk_prepare_enable(dc->num_clks, dc->clks);
	if (ret) {
		dev_err(dev, "failed to enable clocks\n");
		goto exit;
	}

	dc->resets = devm_reset_control_array_get_exclusive(dev);
	if (IS_ERR(dc->resets)) {
		ret = PTR_ERR(dc->resets);
		dev_err(dev, "failed to get pcie resets");
		goto err_clk_init;
	}
	ret = reset_control_deassert(dc->resets);
	goto exit;

err_clk_init:
	clk_bulk_disable_unprepare(dc->num_clks, dc->clks);
exit:
	return ret;
}

static void plda_clk_rst_deinit(struct device *dev)
{
	struct vs_dc *dc = dev_get_drvdata(dev);

	reset_control_assert(dc->resets);
	clk_bulk_disable_unprepare(dc->num_clks, dc->clks);
}
#endif

static int vs_dc_get_clock(struct device *dev, struct vs_dc *dc)
{
	dc->disp_axi = devm_clk_get(dev, "noc_disp");
	if (IS_ERR(dc->disp_axi)) {
		dev_err(dev, "---disp_axi get error\n");
		return PTR_ERR(dc->disp_axi);
	}

	return 0;
}

static int  vs_dc_clock_enable(struct device *dev, struct vs_dc *dc)
{
	int ret;
	ret = clk_prepare_enable(dc->disp_axi);
	if (ret) {
		dev_err(dev, "failed to prepare/enable disp_axi\n");
		return ret;
	}
	return 0;
}

static void  vs_dc_clock_disable(struct vs_dc *dc)
{
	clk_disable_unprepare(dc->disp_axi);
}

static int vs_dc_vouttop_get_clock(struct device *dev, struct vs_dc *dc)
{
	dc->vout_src = devm_clk_get(dev, "vout_src");
	if (IS_ERR(dc->vout_src)) {
		dev_err(dev, "failed to get vout_src\n");
		return PTR_ERR(dc->vout_src);
	}

	dc->vout_axi = devm_clk_get(dev, "top_vout_axi");
	if (IS_ERR(dc->vout_axi)) {
		dev_err(dev, "failed to get vout_axi\n");
		return PTR_ERR(dc->vout_axi);
	}
	dc->vout_ahb = devm_clk_get(dev, "top_vout_ahb");
	if (IS_ERR(dc->vout_ahb)) {
		dev_err(dev, "failed to get vout_ahb\n");
		return PTR_ERR(dc->vout_ahb);
	}
	return 0;
}

static int  vs_dc_vouttop_clock_enable(struct device *dev, struct vs_dc *dc)
{
	int ret;
	/*clk_prepare_enable(dc->sys_clk);*/
	ret = clk_prepare_enable(dc->vout_src);
	if (ret) {
		dev_err(dev, "failed to prepare/enable vout_src\n");
		return ret;
	}
	ret = clk_prepare_enable(dc->vout_axi);
	if (ret) {
		dev_err(dev, "failed to prepare/enable vout_axi\n");
		return ret;
	}
	return ret;
}

static void  vs_dc_vouttop_clock_disable(struct vs_dc *dc)
{
	clk_disable_unprepare(dc->vout_src);
	clk_disable_unprepare(dc->vout_axi);
}

static int vs_dc_dc8200_get_clock(struct device *dev, struct vs_dc *dc)
{
	dc->dc8200_clk_pix0 = devm_clk_get(dev, "pix_clk");
	if (IS_ERR(dc->dc8200_clk_pix0)) {
		dev_err(dev, "---dc8200_clk_pix0 get error\n");
		return PTR_ERR(dc->dc8200_clk_pix0);
	}

	dc->dc8200_clk_pix1 = devm_clk_get(dev, "vout_pix1");
	if (IS_ERR(dc->dc8200_clk_pix1)) {
		dev_err(dev, "---dc8200_clk_pix1 get error\n");
		return PTR_ERR(dc->dc8200_clk_pix1);
	}

	dc->dc8200_axi = devm_clk_get(dev, "axi_clk");
	if (IS_ERR(dc->dc8200_axi)) {
		dev_err(dev, "---dc8200_axi get error\n");
		return PTR_ERR(dc->dc8200_axi);
	}

	dc->dc8200_core = devm_clk_get(dev, "core_clk");
	if (IS_ERR(dc->dc8200_core)) {
		dev_err(dev, "---dc8200_core get error\n");
		return PTR_ERR(dc->dc8200_core);
	}

	dc->dc8200_ahb = devm_clk_get(dev, "vout_ahb");
	if (IS_ERR(dc->dc8200_ahb)) {
		dev_err(dev, "---dc8200_ahb get error\n");
		return PTR_ERR(dc->dc8200_ahb);
	}
	return 0;
}

static int  vs_dc_dc8200_clock_enable(struct device *dev, struct vs_dc *dc)
{
	int ret;
	/*clk_prepare_enable(dc->sys_clk);*/
	ret = clk_prepare_enable(dc->dc8200_clk_pix0);
	if (ret) {
		dev_err(dev, "failed to prepare/enable dc8200_clk_pix0\n");
		return ret;
	}
	ret = clk_prepare_enable(dc->dc8200_clk_pix1);
	if (ret) {
		dev_err(dev, "failed to prepare/enable dc8200_clk_pix1\n");
		return ret;
	}
	ret = clk_prepare_enable(dc->dc8200_axi);
	if (ret) {
		dev_err(dev, "failed to prepare/enable dc8200_axi\n");
		return ret;
	}
	ret = clk_prepare_enable(dc->dc8200_core);
	if (ret) {
		dev_err(dev, "failed to prepare/enable dc8200_core\n");
		return ret;
	}
	ret = clk_prepare_enable(dc->dc8200_ahb);
	if (ret) {
		dev_err(dev, "failed to prepare/enable dc8200_ahb\n");
		return ret;
	}

	return ret;
}

static void  vs_dc_dc8200_clock_disable(struct vs_dc *dc)
{
	clk_disable_unprepare(dc->dc8200_clk_pix0);
	clk_disable_unprepare(dc->dc8200_clk_pix1);
	clk_disable_unprepare(dc->dc8200_axi);
	clk_disable_unprepare(dc->dc8200_core);
	clk_disable_unprepare(dc->dc8200_ahb);
}

static void vs_vout_reset_get(struct device *dev, struct vs_dc *dc)
{
	//dc->rst_vout_src=reset_control_get_shared(dev, "rst_vout_src");
	dc->rst_vout_src = reset_control_get_shared(dev, "rst_vout_src");
	if (IS_ERR(dc->rst_vout_src))
		dev_err(dev, "failed to get rst_vout_src\n");
	dc->noc_disp = reset_control_get_shared(dev, "rst_noc_disp");
	if (IS_ERR(dc->noc_disp))
		dev_err(dev, "failed to get rst_noc_disp\n");
}

static void vs_vout_reset_deassert(struct vs_dc *dc)
{
	reset_control_deassert(dc->rst_vout_src);//no!
	reset_control_deassert(dc->noc_disp);//ok
}

/*
static void vs_vout_reset_assert(struct vs_dc *dc)
{
	reset_control_assert(dc->rst_vout_src);//no!
	reset_control_assert(dc->noc_disp);//ok
}
*/

static void vs_dc8200_reset_get(struct device *dev, struct vs_dc *dc)
{
	dc->dc8200_rst_axi = reset_control_get_shared(dev, "rst_axi");
	if (IS_ERR(dc->dc8200_rst_axi))
		dev_err(dev, "failed to get dc8200_rst_axi\n");
	dc->dc8200_rst_core = reset_control_get_shared(dev, "rst_ahb");
	if (IS_ERR(dc->dc8200_rst_core))
		dev_err(dev, "failed to get dc8200_rst_core\n");
	dc->dc8200_rst_ahb = reset_control_get_shared(dev, "rst_core");
	if (IS_ERR(dc->dc8200_rst_core))
		dev_err(dev, "failed to get dc8200_rst_core\n");
}

static void vs_dc8200_reset_deassert(struct vs_dc *dc)
{
	reset_control_deassert(dc->dc8200_rst_axi);
	reset_control_deassert(dc->dc8200_rst_core);//ok
	reset_control_deassert(dc->dc8200_rst_ahb);
}

static void vs_dc8200_reset_assert(struct vs_dc *dc)
{
	reset_control_assert(dc->dc8200_rst_axi);
	reset_control_assert(dc->dc8200_rst_core);//ok
	reset_control_assert(dc->dc8200_rst_ahb);
}

static int dc_vout_clk_get(struct device *dev, struct vs_dc *dc)
{
	int ret;
	ret = vs_dc_get_clock(dev, dc);
	if (ret) {
		dev_err(dev, "failed to get clock\n");
		return ret;
	}
	ret = vs_dc_vouttop_get_clock(dev, dc);
	if (ret) {
		dev_err(dev, "failed to get clock\n");
		return ret;
	}
	ret = vs_dc_dc8200_get_clock(dev, dc);
	if (ret) {
		dev_err(dev, "failed to get clock\n");
		return ret;
	}

	return 0;
}

static int dc_vout_clk_enable(struct device *dev, struct vs_dc *dc)
{
	int ret;

	ret = vs_dc_clock_enable(dev, dc);
	if (ret) {
		dev_err(dev, "failed to enable clock\n");
		return ret;
	}

	ret = vs_dc_vouttop_clock_enable(dev, dc);
	if (ret) {
		dev_err(dev, "failed to enable clock\n");
		return ret;
	}

	ret = vs_dc_dc8200_clock_enable(dev, dc);
	if (ret) {
		dev_err(dev, "failed to enable clock\n");
		return ret;
	}

	return 0;
}

static int syscon_panel_parse_dt(struct device *dev)
{
	struct vs_dc *dc = dev_get_drvdata(dev);
	int ret = 0;

	dc->dss_regmap = syscon_regmap_lookup_by_phandle(dev->of_node,
						"verisilicon,dss-syscon");

	if (IS_ERR(dc->dss_regmap)) {
		if (PTR_ERR(dc->dss_regmap) != -ENODEV) {
			dev_err(dev, "failed to get dss-syscon\n");
			ret = PTR_ERR(dc->dss_regmap);
			goto err;
		}
		dc->dss_regmap = NULL;
		goto err;
	}

err:
	return ret;
}

int sys_dispctrl_clk_standard(struct vs_dc *dc, struct device *dev)
{
	dc->dc8200_clk_pix1 = devm_clk_get(dev, "vout_pix1");
	if (IS_ERR(dc->dc8200_clk_pix1)) {
		dev_err(dev, "---dc8200_clk_pix1 get error\n");
		return PTR_ERR(dc->dc8200_clk_pix1);
	}

	dc->hdmitx0_pixelclk = devm_clk_get(dev, "hdmitx0_pixelclk");
	if (IS_ERR(dc->hdmitx0_pixelclk)) {
		dev_err(dev, "---hdmitx0_pixelclk get error\n");
		return PTR_ERR(dc->hdmitx0_pixelclk);
	}

	dc->dc8200_clk_pix0 = devm_clk_get(dev, "pix_clk");
	if (IS_ERR(dc->dc8200_clk_pix0)) {
		dev_err(dev, "---dc8200_clk_pix0 get error\n");
		return PTR_ERR(dc->dc8200_clk_pix0);
	}

	dc->dc8200_clk_pix0 = devm_clk_get(dev, "pix_clk");	//dc8200_clk_pix0
	if (IS_ERR(dc->dc8200_clk_pix0)) {
		dev_err(dev, "---dc8200_clk_pix0 get error\n");
		return PTR_ERR(dc->dc8200_clk_pix0);
	}

	dc->hdmitx0_pixelclk = devm_clk_get(dev, "hdmitx0_pixelclk");//hdmitx0_pixelclk
	if (IS_ERR(dc->hdmitx0_pixelclk)) {
		dev_err(dev, "---hdmitx0_pixelclk get error\n");
		return PTR_ERR(dc->hdmitx0_pixelclk);
	}

	dc->vout_src = devm_clk_get(dev, "vout_src");
	if (IS_ERR(dc->vout_src)){
		dev_err(dev,"failed to get dc->vout_src\n");
		return PTR_ERR(dc->vout_src);
	}

	dc->vout_top_lcd = devm_clk_get(dev, "vout_top_lcd");
	if (IS_ERR(dc->vout_top_lcd)){
		dev_err(dev,"failed to get dc->vout_top_lcd\n");
		return PTR_ERR(dc->vout_top_lcd);
	}

	dc->dc8200_pix0 = devm_clk_get(dev, "dc8200_pix0");	//dc8200_pix0
	if (IS_ERR(dc->dc8200_pix0)) {
		dev_err(dev, "---dc8200_pix0 get error\n");
		return PTR_ERR(dc->dc8200_pix0);
	}

    return 0;
}

static void dc_deinit(struct device *dev)
{
	struct vs_dc *dc = dev_get_drvdata(dev);
	int ret;
	dc_hw_enable_interrupt(&dc->hw, 0);
	dc_hw_deinit(&dc->hw);
	vs_dc_dc8200_clock_disable(dc);
	vs_dc_vouttop_clock_disable(dc);
	vs_dc_clock_disable(dc);
	ret = reset_control_assert(dc->vout_resets);
	if (ret)
		dev_err(dev, "assert vout resets error.\n");
}


///////////////////////////////////////////////////////////
static int dc_init(struct device *dev)
{
	struct vs_dc *dc = dev_get_drvdata(dev);
	int ret;

	dc->first_frame = true;

	ret = syscon_panel_parse_dt(dev);
	if (ret){
		dev_err(dev,"syscon_panel_parse_dt failed\n");
		return ret;
	}

	ret = dc_vout_clk_get(dev, dc);
	if (ret) {
		dev_err(dev, "failed to get clock\n");
		return ret;
	}
	vs_vout_reset_get(dev, dc);
	vs_dc8200_reset_get(dev, dc);

	ret = sys_dispctrl_clk_standard(dc, dev);

	ret = dc_vout_clk_enable(dev, dc);
	if (ret) {
		dev_err(dev, "failed to enable clock\n");
		//return ret;
	}
	//vs_vout_reset_deassert(dc);
	vs_dc8200_reset_deassert(dc);
	ret = clk_prepare_enable(dc->vout_top_lcd);
	if (ret)
		dev_err(dev, "failed to prepare/enable vout_top_lcd\n");

	vs_vout_reset_deassert(dc);
#ifdef CONFIG_DRM_I2C_NXP_TDA998X//tda998x-rgb2hdmi
	regmap_update_bits(dc->dss_regmap, 0x4, BIT(20), 1<<20);
#endif

#ifdef CONFIG_STARFIVE_DSI
	regmap_update_bits(dc->dss_regmap, 0x8, BIT(3), 1<<3);
#endif

	dc->dc8200_clk_pix0_out = devm_clk_get(dev, "dc8200_pix0_out");
	if (IS_ERR(dc->dc8200_clk_pix0_out)){
		dev_err(dev,"failed to get dc->dc8200_clk_pix0_out\n");
		return PTR_ERR(dc->dc8200_clk_pix0_out);
	}

	dc->dc8200_clk_pix1_out = devm_clk_get(dev, "dc8200_pix1_out");
	if (IS_ERR(dc->dc8200_clk_pix0_out)){
		dev_err(dev,"failed to get dc->dc8200_clk_pix0_out\n");
		return PTR_ERR(dc->dc8200_clk_pix0_out);
	}

	dc->vout_top_lcd = devm_clk_get(dev, "vout_top_lcd");
	if (IS_ERR(dc->vout_top_lcd)){
		dev_err(dev,"failed to get dc->vout_top_lcd\n");
		return PTR_ERR(dc->vout_top_lcd);
	}

	dc->init_count = 0;

	ret = dc_hw_init(&dc->hw);
	if (ret) {
		dev_err(dev, "failed to init DC HW\n");
		return ret;
	}
<<<<<<< HEAD
=======

	/*after uboot show logo , it will set the pixclock and parent same value,
	  so need to reset a another value to avoid clock framework fail
	  to set value*/
	clk_set_rate(dc->dc8200_pix0, 1000);
	clk_set_parent(dc->dc8200_clk_pix1, dc->hdmitx0_pixelclk);
	clk_set_parent(dc->vout_top_lcd, dc->dc8200_clk_pix0_out);
	clk_set_parent(dc->dc8200_clk_pix0, dc->dc8200_pix0);

>>>>>>> 5e42e0ce
	return 0;

}

static void vs_dc_dump_enable(struct device *dev, dma_addr_t addr,
				   unsigned int pitch)
{
	struct vs_dc *dc = dev_get_drvdata(dev);

	dc_hw_enable_dump(&dc->hw, addr, pitch);
}

static void vs_dc_dump_disable(struct device *dev)
{
	struct vs_dc *dc = dev_get_drvdata(dev);

	dc_hw_disable_dump(&dc->hw);
}

static void vs_dc_enable(struct device *dev, struct drm_crtc *crtc)
{
	struct vs_dc *dc = dev_get_drvdata(dev);
	struct vs_crtc_state *crtc_state = to_vs_crtc_state(crtc->state);
	struct drm_display_mode *mode = &crtc->state->adjusted_mode;
	struct dc_hw_display display;
	int ret;

	if (dc->init_count == 0) {

		ret = dc_vout_clk_enable(dev, dc);
		if (ret)
			dev_err(dev, "failed to enable clock\n");

		vs_dc8200_reset_deassert(dc);
		ret = clk_prepare_enable(dc->vout_top_lcd);
		if (ret)
			dev_err(dev, "failed to prepare/enable vout_top_lcd\n");

		regmap_update_bits(dc->dss_regmap, 0x4, BIT(20), 1<<20);

		regmap_update_bits(dc->dss_regmap, 0x8, BIT(3), 1<<3);

		ret = dc_hw_init(&dc->hw);
		if (ret)
			dev_err(dev, "failed to init DC HW\n");

	}
	dc->init_count++;

	display.bus_format = crtc_state->output_fmt;
	display.h_active = mode->hdisplay;
	display.h_total = mode->htotal;
	display.h_sync_start = mode->hsync_start;
	display.h_sync_end = mode->hsync_end;
	if (mode->flags & DRM_MODE_FLAG_PHSYNC)
		display.h_sync_polarity = true;
	else
		display.h_sync_polarity = false;

	display.v_active = mode->vdisplay;
	display.v_total = mode->vtotal;

	if (crtc_state->encoder_type == DRM_MODE_ENCODER_DSI){
		display.v_sync_start = mode->vsync_start + 1;
		display.v_sync_end = mode->vsync_end - 1;
	}else{
		display.v_sync_start = mode->vsync_start;
		display.v_sync_end = mode->vsync_end;
	}

	if (mode->flags & DRM_MODE_FLAG_PVSYNC)
		display.v_sync_polarity = true;
	else
		display.v_sync_polarity = false;

	display.sync_mode = crtc_state->sync_mode;
	display.bg_color = crtc_state->bg_color;

	display.id = to_vs_display_id(dc, crtc);
	display.sync_enable = crtc_state->sync_enable;
	display.dither_enable = crtc_state->dither_enable;

	display.enable = true;

	if(display.id == 1)
	{
		clk_set_rate(dc->dc8200_pix0, mode->clock * 1000);
		clk_set_parent(dc->dc8200_clk_pix1, dc->dc8200_pix0);
		clk_set_parent(dc->vout_top_lcd, dc->dc8200_clk_pix1_out);
	}else{
		clk_set_parent(dc->dc8200_clk_pix0, dc->hdmitx0_pixelclk);
	}

	if (crtc_state->encoder_type == DRM_MODE_ENCODER_DSI){
		dc_hw_set_out(&dc->hw, OUT_DPI, display.id);
	} else {
		dc_hw_set_out(&dc->hw, OUT_DP, display.id);
	}

#ifdef CONFIG_VERISILICON_MMU
	if (crtc_state->mmu_prefetch == VS_MMU_PREFETCH_ENABLE)
		dc_hw_enable_mmu_prefetch(&dc->hw, true);
	else
		dc_hw_enable_mmu_prefetch(&dc->hw, false);
#endif

	dc_hw_setup_display(&dc->hw, &display);
}

static void vs_dc_disable(struct device *dev, struct drm_crtc *crtc)
{
	struct vs_dc *dc = dev_get_drvdata(dev);
	struct dc_hw_display display;

	display.id = to_vs_display_id(dc, crtc);
	display.enable = false;

	dc->init_count--;
	dc_hw_setup_display(&dc->hw, &display);

	if (dc->init_count == 0) {

		clk_disable_unprepare(dc->vout_top_lcd);

		vs_dc8200_reset_assert(dc);

		/*dc8200 clk disable*/
		vs_dc_dc8200_clock_disable(dc);

		/*vouttop clk disable*/
		vs_dc_vouttop_clock_disable(dc);

		/*vout clk disable*/
		vs_dc_clock_disable(dc);

		/*297000000 reset the pixclk channel*/
		clk_set_rate(dc->dc8200_pix0, 1000);
		/*reset the parent pixclk  channel*/
		clk_set_parent(dc->dc8200_clk_pix1, dc->hdmitx0_pixelclk);
		clk_set_parent(dc->vout_top_lcd, dc->dc8200_clk_pix0_out);
		clk_set_parent(dc->dc8200_clk_pix0, dc->dc8200_pix0);

	}
}

static bool vs_dc_mode_fixup(struct device *dev,
				  const struct drm_display_mode *mode,
				  struct drm_display_mode *adjusted_mode)
{

#if 1
	;//printk("====> %s, %d--pix_clk.\n", __func__, __LINE__);
#else
	struct vs_dc *dc = dev_get_drvdata(dev);

	long clk_rate;
	if (dc->pix_clk) {
		clk_rate = clk_round_rate(dc->pix_clk,
					  adjusted_mode->clock * 1000);
		adjusted_mode->clock = DIV_ROUND_UP(clk_rate, 1000);
	}
#endif

	return true;
}

static void vs_dc_set_gamma(struct device *dev, struct drm_crtc *crtc,
				 struct drm_color_lut *lut, unsigned int size)
{
	struct vs_dc *dc = dev_get_drvdata(dev);
	u16 i, r, g, b;
	u8 bits, id;

	if (size != dc->hw.info->gamma_size) {
		dev_err(dev, "gamma size does not match!\n");
		return;
	}

	id = to_vs_display_id(dc, crtc);

	bits = dc->hw.info->gamma_bits;
	for (i = 0; i < size; i++) {
		r = drm_color_lut_extract(lut[i].red, bits);
		g = drm_color_lut_extract(lut[i].green, bits);
		b = drm_color_lut_extract(lut[i].blue, bits);
		dc_hw_update_gamma(&dc->hw, id, i, r, g, b);
	}
}

static void vs_dc_enable_gamma(struct device *dev, struct drm_crtc *crtc,
				 bool enable)
{
	struct vs_dc *dc = dev_get_drvdata(dev);
	u8 id;

	id = to_vs_display_id(dc, crtc);
	dc_hw_enable_gamma(&dc->hw, id, enable);
}

static void vs_dc_enable_vblank(struct device *dev, bool enable)
{
	struct vs_dc *dc = dev_get_drvdata(dev);

	dc_hw_enable_interrupt(&dc->hw, enable);
}

static u32 calc_factor(u32 src, u32 dest)
{
	u32 factor = 1 << 16;

	if ((src > 1) && (dest > 1))
		factor = ((src - 1) << 16) / (dest - 1);

	return factor;
}

static void update_scale(struct drm_plane_state *state, struct dc_hw_roi *roi,
						 struct dc_hw_scale *scale)
{
	int dst_w = drm_rect_width(&state->dst);
	int dst_h = drm_rect_height(&state->dst);
	int src_w, src_h, temp;

	scale->enable = false;

	if (roi->enable) {
		src_w = roi->width;
		src_h = roi->height;
	} else {
		src_w = drm_rect_width(&state->src) >> 16;
		src_h = drm_rect_height(&state->src) >> 16;
	}

	if (drm_rotation_90_or_270(state->rotation)) {
		temp = src_w;
		src_w = src_h;
		src_h = temp;
	}

	if (src_w != dst_w) {
		scale->scale_factor_x = calc_factor(src_w, dst_w);
		scale->enable = true;
	} else {
		scale->scale_factor_x = 1 << 16;
	}
	if (src_h != dst_h) {
		scale->scale_factor_y = calc_factor(src_h, dst_h);
		scale->enable = true;
	} else {
		scale->scale_factor_y = 1 << 16;
	}
}

static void update_fb(struct vs_plane *plane, u8 display_id,
                      struct dc_hw_fb *fb)
{
    struct drm_plane_state *state = plane->base.state;
    struct vs_plane_state *plane_state = to_vs_plane_state(state);
    struct drm_framebuffer *drm_fb = state->fb;
    struct drm_rect *src = &state->src;

	fb->display_id = display_id;
	fb->y_address = plane->dma_addr[0];
	fb->y_stride = drm_fb->pitches[0];
	if (drm_fb->format->format == DRM_FORMAT_YVU420) {
		fb->u_address = plane->dma_addr[2];
		fb->v_address = plane->dma_addr[1];
		fb->u_stride = drm_fb->pitches[2];
		fb->v_stride = drm_fb->pitches[1];
	} else {
		fb->u_address = plane->dma_addr[1];
		fb->v_address = plane->dma_addr[2];
		fb->u_stride = drm_fb->pitches[1];
		fb->v_stride = drm_fb->pitches[2];
	}
	fb->width = drm_rect_width(src) >> 16;
	fb->height = drm_rect_height(src) >> 16;
	fb->tile_mode = to_vs_tile_mode(drm_fb->modifier);
	//fb->tile_mode = 0x04;
	fb->rotation = to_vs_rotation(state->rotation);
	fb->yuv_color_space = to_vs_yuv_color_space(state->color_encoding);
	fb->zpos = state->zpos;
	fb->enable = state->visible;
	update_format(drm_fb->format->format, drm_fb->modifier, fb);
	update_swizzle(drm_fb->format->format, fb);
	update_watermark(plane_state->watermark, fb);

	starfive_flush_dcache(fb->y_address, fb->height * fb->y_stride);
	if (fb->u_address)
		starfive_flush_dcache(fb->u_address, fb->height * fb->u_stride);
	if (fb->v_address)
		starfive_flush_dcache(fb->v_address, fb->height * fb->v_stride);

	plane_state->status.tile_mode = fb->tile_mode;
}

#ifdef CONFIG_VERISILICON_DEC
static u8 get_stream_base(u8 id)
{
	u8 stream_base = 0;

	switch (id) {
	case OVERLAY_PLANE_0:
		stream_base = 3;
		break;
	case OVERLAY_PLANE_1:
		stream_base = 6;
		break;
	case PRIMARY_PLANE_1:
		stream_base = 16;
		break;
	case OVERLAY_PLANE_2:
		stream_base = 19;
		break;
	case OVERLAY_PLANE_3:
		stream_base = 22;
		break;
	default:
		break;
	}

	return stream_base;
}

static void update_fbc(struct vs_dc *dc, struct vs_plane *plane, bool *enable)
{
    struct dc_dec_fb dec_fb;
    struct drm_plane_state *state = plane->base.state;
    struct drm_framebuffer *drm_fb = state->fb;
    struct vs_dc_plane *dc_plane = &dc->planes[plane->id];
    u8 i, stream_id;

	if (!dc->hw.info->cap_dec) {
		*enable = false;
		return;
	}

	stream_id = get_stream_base(dc_plane->id);
	memset(&dec_fb, 0, sizeof(struct dc_dec_fb));
	dec_fb.fb = drm_fb;

	if (fourcc_mod_vs_get_type(drm_fb->modifier) !=
					DRM_FORMAT_MOD_VS_TYPE_COMPRESSED) {
		*enable = false;
	} else {
		*enable = true;

		for (i = 0; i < DEC_PLANE_MAX; i++) {
			dec_fb.addr[i] = plane->dma_addr[i];
			dec_fb.stride[i] = drm_fb->pitches[i];
		}
	}

	dc_dec_config(&dc->dec400l, &dec_fb, stream_id);
}

static void disable_fbc(struct vs_dc *dc, struct vs_plane *plane)
{
	struct vs_dc_plane *dc_plane = &dc->planes[plane->id];
	u8 stream_id;

	if (!dc->hw.info->cap_dec)
		return;

	stream_id = get_stream_base(dc_plane->id);
	dc_dec_config(&dc->dec400l, NULL, stream_id);
}
#endif

static void update_degamma(struct vs_dc *dc, struct vs_plane *plane,
			   struct vs_plane_state *plane_state)
{
	dc_hw_update_degamma(&dc->hw, plane->id, plane_state->degamma);
	plane_state->degamma_changed = false;
}

static void update_roi(struct vs_dc *dc, u8 id,
                       struct vs_plane_state *plane_state,
                       struct dc_hw_roi *roi)
{
    struct drm_vs_roi *data;
    struct drm_rect *src = &plane_state->base.src;
    u16 src_w = drm_rect_width(src) >> 16;
    u16 src_h = drm_rect_height(src) >> 16;

    if (plane_state->roi) {
		data = plane_state->roi->data;

		if (data->enable) {
			roi->x = data->roi_x;
			roi->y = data->roi_y;
			roi->width = (data->roi_x + data->roi_w > src_w) ?
						 (src_w - data->roi_x) : data->roi_w;
			roi->height = (data->roi_y + data->roi_h > src_h) ?
						  (src_h - data->roi_y) : data->roi_h;
			roi->enable = true;
		} else {
			roi->enable = false;
		}

		dc_hw_update_roi(&dc->hw, id, roi);
	} else {
		roi->enable = false;
	}
}

static void update_color_mgmt(struct vs_dc *dc, u8 id,
							struct dc_hw_fb *fb,
							struct vs_plane_state *plane_state)
{
	struct drm_vs_color_mgmt *data;
	struct dc_hw_colorkey colorkey;

	if (plane_state->color_mgmt) {
		data = plane_state->color_mgmt->data;

		fb->clear_enable = data->clear_enable;
		fb->clear_value = data->clear_value;

		if (data->colorkey > data->colorkey_high)
			data->colorkey = data->colorkey_high;

		colorkey.colorkey = data->colorkey;
		colorkey.colorkey_high = data->colorkey_high;
		colorkey.transparency = (data->transparency) ?
				DC_TRANSPARENCY_KEY : DC_TRANSPARENCY_OPAQUE;
		dc_hw_update_colorkey(&dc->hw, id, &colorkey);
	}
}

static void update_plane(struct vs_dc *dc, struct vs_plane *plane)
{
    struct dc_hw_fb fb = {0};
    struct dc_hw_scale scale;
    struct dc_hw_position pos;
    struct dc_hw_blend blend;
    struct dc_hw_roi roi;
    struct drm_plane_state *state = plane->base.state;
    struct vs_plane_state *plane_state = to_vs_plane_state(state);
    struct drm_rect *dest = &state->dst;
	bool dec_enable = false;
    u8 display_id = 0;

#ifdef CONFIG_VERISILICON_DEC
    update_fbc(dc, plane, &dec_enable);
#endif

    display_id = to_vs_display_id(dc, state->crtc);
    update_fb(plane, display_id, &fb);
    fb.dec_enable = dec_enable;


    update_roi(dc, plane->id, plane_state, &roi);

    update_scale(state, &roi, &scale);

    if (plane_state->degamma_changed)
		update_degamma(dc, plane, plane_state);

	pos.start_x = dest->x1;
	pos.start_y = dest->y1;
	pos.end_x = dest->x2;
	pos.end_y = dest->y2;

	blend.alpha = (u8)(state->alpha >> 8);
	blend.blend_mode = (u8)(state->pixel_blend_mode);

	update_color_mgmt(dc, plane->id, &fb, plane_state);

	dc_hw_update_plane(&dc->hw, plane->id, &fb, &scale, &pos, &blend);
}

static void update_qos(struct vs_dc *dc, struct vs_plane *plane)
{
    struct drm_plane_state *state = plane->base.state;
    struct vs_plane_state *plane_state = to_vs_plane_state(state);
    struct drm_vs_watermark *data;
    struct dc_hw_qos qos;

	if (plane_state->watermark) {
		data = plane_state->watermark->data;

		if (data->qos_high) {
			if (data->qos_low > data->qos_high)
				data->qos_low = data->qos_high;

			qos.low_value = data->qos_low & 0x0F;
			qos.high_value = data->qos_high & 0x0F;
			dc_hw_update_qos(&dc->hw, &qos);
		}
	}
}

static void update_cursor_size(struct drm_plane_state *state, struct dc_hw_cursor *cursor)
{
	u8 size_type;

	switch (state->crtc_w) {
	case 32:
		size_type = CURSOR_SIZE_32X32;
		break;
	case 64:
		size_type = CURSOR_SIZE_64X64;
		break;
	default:
		size_type = CURSOR_SIZE_32X32;
		break;
	}

	cursor->size = size_type;
}

static void update_cursor_plane(struct vs_dc *dc, struct vs_plane *plane)
{
    struct drm_plane_state *state = plane->base.state;
    struct drm_framebuffer *drm_fb = state->fb;
    struct dc_hw_cursor cursor;

	cursor.address = plane->dma_addr[0];
	cursor.x = state->crtc_x;
	cursor.y = state->crtc_y;
	cursor.hot_x = drm_fb->hot_x;
	cursor.hot_y = drm_fb->hot_y;
	cursor.display_id = to_vs_display_id(dc, state->crtc);
	update_cursor_size(state, &cursor);
	cursor.enable = true;

	dc_hw_update_cursor(&dc->hw, cursor.display_id, &cursor);
}

static void vs_dc_update_plane(struct device *dev, struct vs_plane *plane)
{
	struct vs_dc *dc = dev_get_drvdata(dev);
	enum drm_plane_type type = plane->base.type;

	switch (type) {
	case DRM_PLANE_TYPE_PRIMARY:
    case DRM_PLANE_TYPE_OVERLAY:
        update_plane(dc, plane);
        update_qos(dc, plane);
        break;
    case DRM_PLANE_TYPE_CURSOR:
        update_cursor_plane(dc, plane);
        break;
    default:
        break;
	}
}

static void vs_dc_disable_plane(struct device *dev, struct vs_plane *plane,
								struct drm_plane_state *old_state)
{
	struct vs_dc *dc = dev_get_drvdata(dev);
	enum drm_plane_type type = plane->base.type;
	struct dc_hw_fb fb = {0};
	struct dc_hw_cursor cursor = {0};

	switch (type) {
	case DRM_PLANE_TYPE_PRIMARY:
	case DRM_PLANE_TYPE_OVERLAY:
		fb.enable = false;
		dc_hw_update_plane(&dc->hw, plane->id, &fb, NULL, NULL, NULL);
#ifdef CONFIG_VERISILICON_DEC
		disable_fbc(dc, plane);
#endif
		break;
	case DRM_PLANE_TYPE_CURSOR:
		cursor.enable = false;
		cursor.display_id = to_vs_display_id(dc, old_state->crtc);
		dc_hw_update_cursor(&dc->hw, cursor.display_id, &cursor);
		break;
	default:
		break;
	}
}

static bool vs_dc_mod_supported(const struct vs_plane_info *plane_info,
								u64 modifier)
{
	const u64 *mods;

	if (plane_info->modifiers == NULL)
		return false;

	for (mods = plane_info->modifiers; *mods != DRM_FORMAT_MOD_INVALID; mods++) {
		if (*mods == modifier)
			return true;
	}

	return false;
}

static int vs_dc_check_plane(struct device *dev, struct vs_plane *plane,
                  struct drm_plane_state *state)
{
    struct vs_dc *dc = dev_get_drvdata(dev);
    struct drm_framebuffer *fb = state->fb;
    const struct vs_plane_info *plane_info;
    struct drm_crtc *crtc = state->crtc;
    struct drm_crtc_state *crtc_state;

    plane_info = &dc->hw.info->planes[plane->id];
    if (plane_info == NULL) {
        return -EINVAL;
    }
	if (fb->width < plane_info->min_width ||
		fb->width > plane_info->max_width ||
		fb->height < plane_info->min_height ||
		fb->height > plane_info->max_height) {
        dev_err_once(dev, "buffer size may not support on plane%d.\n",
                 plane->id);
	}
    if ((plane->base.type != DRM_PLANE_TYPE_CURSOR) &&
        (!vs_dc_mod_supported(plane_info, fb->modifier))) {
        dev_err(dev, "unsupported modifier on plane%d.\n", plane->id);
        return -EINVAL;
    }

    crtc_state = drm_atomic_get_existing_crtc_state(state->state, crtc);
    if (IS_ERR(crtc_state))
        return -EINVAL;

    return drm_atomic_helper_check_plane_state(state, crtc_state,
                          plane_info->min_scale,
						  plane_info->max_scale,
						  true, true);
}

static irqreturn_t dc_isr(int irq, void *data)
{
	struct vs_dc *dc = data;
	struct vs_dc_info *dc_info = dc->hw.info;
	u32 i, ret;

	if(!dc_info)
		return IRQ_HANDLED;

	ret = dc_hw_get_interrupt(&dc->hw);

	for (i = 0; i < dc_info->panel_num; i++)
		vs_crtc_handle_vblank(&dc->crtc[i]->base, dc_hw_check_underflow(&dc->hw));

	return IRQ_HANDLED;
}

static void vs_dc_commit(struct device *dev)
{
	struct vs_dc *dc = dev_get_drvdata(dev);

#ifdef CONFIG_VERISILICON_DEC
	if (dc->hw.info->cap_dec)
		dc_dec_commit(&dc->dec400l, &dc->hw);
#endif

	dc_hw_enable_shadow_register(&dc->hw, false);

	dc_hw_commit(&dc->hw);

	if (dc->first_frame)
		dc->first_frame = false;

	dc_hw_enable_shadow_register(&dc->hw, true);
}

static const struct vs_crtc_funcs dc_crtc_funcs = {
	.enable			= vs_dc_enable,
	.disable		= vs_dc_disable,
	.mode_fixup		= vs_dc_mode_fixup,
	.set_gamma		= vs_dc_set_gamma,
	.enable_gamma	= vs_dc_enable_gamma,
	.enable_vblank	= vs_dc_enable_vblank,
	.commit			= vs_dc_commit,
};

static const struct vs_plane_funcs dc_plane_funcs = {
	.update			= vs_dc_update_plane,
	.disable		= vs_dc_disable_plane,
	.check			= vs_dc_check_plane,
};

static const struct vs_dc_funcs dc_funcs = {
	.dump_enable		= vs_dc_dump_enable,
	.dump_disable		= vs_dc_dump_disable,
};

static int dc_bind(struct device *dev, struct device *master, void *data)
{
	struct drm_device *drm_dev = data;
#ifdef CONFIG_VERISILICON_MMU
	struct vs_drm_private *priv = drm_dev->dev_private;
#endif
	struct vs_dc *dc = dev_get_drvdata(dev);
	struct device_node *port;
	struct vs_crtc *crtc;
	struct drm_crtc *drm_crtc;
	struct vs_dc_info *dc_info;
	struct vs_plane *plane;
	struct drm_plane *drm_plane, *tmp;
	struct vs_plane_info *plane_info;
	int i, ret;
	u32 ctrc_mask = 0;

	if (!drm_dev || !dc) {
		dev_err(dev, "devices are not created.\n");
		return -ENODEV;
	}

	ret = dc_init(dev);
	if (ret < 0) {
		dev_err(dev, "Failed to initialize DC hardware.\n");
		return ret;
	}

#ifdef CONFIG_VERISILICON_MMU
	ret = dc_mmu_construct(priv->dma_dev, &priv->mmu);
	if (ret) {
		dev_err(dev, "failed to construct DC MMU\n");
		goto err_clean_dc;
	}

	ret = dc_hw_mmu_init(&dc->hw, priv->mmu);
	if (ret) {
		dev_err(dev, "failed to init DC MMU\n");
		goto err_clean_dc;
	}
#endif

	ret = vs_drm_iommu_attach_device(drm_dev, dev);
	if (ret < 0) {
		dev_err(dev, "Failed to attached iommu device.\n");
		goto err_clean_dc;
	}

	port = of_get_child_by_name(dev->of_node, "port");
	if (!port) {
		dev_err(dev, "no port node found\n");
		goto err_detach_dev;
	}
	of_node_put(port);

	dc_info = dc->hw.info;

	for (i = 0; i < dc_info->panel_num; i++) {
		crtc = vs_crtc_create(drm_dev, dc_info);
		if (!crtc) {
			dev_err(dev, "Failed to create CRTC.\n");
			ret = -ENOMEM;
			goto err_detach_dev;
		}

		crtc->base.port = port;
		crtc->dev = dev;
		crtc->funcs = &dc_crtc_funcs;
		dc->crtc[i] = crtc;
		ctrc_mask |= drm_crtc_mask(&crtc->base);
	}

	for (i = 0; i < dc_info->plane_num; i++) {
		plane_info = (struct vs_plane_info *)&dc_info->planes[i];

		if (!strcmp(plane_info->name, "Primary") || !strcmp(plane_info->name, "Cursor")) {
			plane = vs_plane_create(drm_dev, plane_info, dc_info->layer_num,
					drm_crtc_mask(&dc->crtc[0]->base));
		} else if (!strcmp(plane_info->name, "Primary_1") ||
				 !strcmp(plane_info->name, "Cursor_1")) {
			plane = vs_plane_create(drm_dev, plane_info, dc_info->layer_num,
					drm_crtc_mask(&dc->crtc[1]->base));
		} else {
			plane = vs_plane_create(drm_dev, plane_info,
					dc_info->layer_num, ctrc_mask);
		}

		if (!plane)
			goto err_cleanup_planes;

		plane->id = i;
		dc->planes[i].id = plane_info->id;

		plane->funcs = &dc_plane_funcs;

		if (plane_info->type == DRM_PLANE_TYPE_PRIMARY) {
			if (!strcmp(plane_info->name, "Primary"))
				dc->crtc[0]->base.primary = &plane->base;
			else
				dc->crtc[1]->base.primary = &plane->base;
			drm_dev->mode_config.min_width = plane_info->min_width;
			drm_dev->mode_config.min_height =
							plane_info->min_height;
			drm_dev->mode_config.max_width = plane_info->max_width;
			drm_dev->mode_config.max_height =
							plane_info->max_height;
		}

		if (plane_info->type == DRM_PLANE_TYPE_CURSOR) {
			if (!strcmp(plane_info->name, "Cursor"))
				dc->crtc[0]->base.cursor = &plane->base;
			else
				dc->crtc[1]->base.cursor = &plane->base;
			drm_dev->mode_config.cursor_width =
							plane_info->max_width;
			drm_dev->mode_config.cursor_height =
							plane_info->max_height;
		}
	}

	dc->funcs = &dc_funcs;

	vs_drm_update_pitch_alignment(drm_dev, dc_info->pitch_alignment);

	clk_disable_unprepare(dc->vout_top_lcd);
/*dc8200 asrt*/
	vs_dc8200_reset_assert(dc);

/*dc8200 clk disable*/
	vs_dc_dc8200_clock_disable(dc);

/*vouttop clk disable*/
	vs_dc_vouttop_clock_disable(dc);

/*vout clk disable*/
	vs_dc_clock_disable(dc);

	return 0;

err_cleanup_planes:
	list_for_each_entry_safe(drm_plane, tmp,
				 &drm_dev->mode_config.plane_list, head)
		if (drm_plane->possible_crtcs & ctrc_mask)
			vs_plane_destory(drm_plane);

	drm_for_each_crtc(drm_crtc, drm_dev)
		vs_crtc_destroy(drm_crtc);
err_detach_dev:
	vs_drm_iommu_detach_device(drm_dev, dev);
err_clean_dc:
	dc_deinit(dev);
	return ret;
}

static void dc_unbind(struct device *dev, struct device *master, void *data)
{
	struct drm_device *drm_dev = data;

	dc_deinit(dev);

	vs_drm_iommu_detach_device(drm_dev, dev);
}

const struct component_ops dc_component_ops = {
	.bind = dc_bind,
	.unbind = dc_unbind,
};

static const struct of_device_id dc_driver_dt_match[] = {
	{ .compatible = "verisilicon,dc8200", },
	{},
};
MODULE_DEVICE_TABLE(of, dc_driver_dt_match);

static int dc_probe(struct platform_device *pdev)
{
	struct device *dev = &pdev->dev;
	struct vs_dc *dc;
	int irq, ret;

	dc = devm_kzalloc(dev, sizeof(*dc), GFP_KERNEL);
	if (!dc)
		return -ENOMEM;


	dc->hw.hi_base = devm_platform_ioremap_resource(pdev, 0);
	if (IS_ERR(dc->hw.hi_base))
		return PTR_ERR(dc->hw.hi_base);

	dc->hw.reg_base = devm_platform_ioremap_resource(pdev, 1);
	if (IS_ERR(dc->hw.reg_base))
		return PTR_ERR(dc->hw.reg_base);

#ifdef CONFIG_VERISILICON_MMU
	dc->hw.mmu_base = devm_platform_ioremap_resource(pdev, 2);
	if (IS_ERR(dc->hw.mmu_base))
		return PTR_ERR(dc->hw.mmu_base);
#endif

	irq = platform_get_irq(pdev, 0);
	ret = devm_request_irq(dev, irq, dc_isr, 0, dev_name(dev), dc);
	if (ret < 0) {
		dev_err(dev, "Failed to install irq:%u.\n", irq);
		return ret;
	}

	dev_set_drvdata(dev, dc);

	return component_add(dev, &dc_component_ops);
}

static int dc_remove(struct platform_device *pdev)
{
	struct device *dev = &pdev->dev;

	component_del(dev, &dc_component_ops);

	dev_set_drvdata(dev, NULL);

	return 0;
}

struct platform_driver dc_platform_driver = {
	.probe = dc_probe,
	.remove = dc_remove,
	.driver = {
		.name = "vs-dc",
		.of_match_table = of_match_ptr(dc_driver_dt_match),
	},
};

MODULE_DESCRIPTION("VeriSilicon DC Driver");
MODULE_LICENSE("GPL v2");<|MERGE_RESOLUTION|>--- conflicted
+++ resolved
@@ -711,8 +711,6 @@
 		dev_err(dev, "failed to init DC HW\n");
 		return ret;
 	}
-<<<<<<< HEAD
-=======
 
 	/*after uboot show logo , it will set the pixclock and parent same value,
 	  so need to reset a another value to avoid clock framework fail
@@ -722,7 +720,6 @@
 	clk_set_parent(dc->vout_top_lcd, dc->dc8200_clk_pix0_out);
 	clk_set_parent(dc->dc8200_clk_pix0, dc->dc8200_pix0);
 
->>>>>>> 5e42e0ce
 	return 0;
 
 }
