/*
 * Copyright © 2016 Intel Corporation
 *
 * Permission is hereby granted, free of charge, to any person obtaining a
 * copy of this software and associated documentation files (the "Software"),
 * to deal in the Software without restriction, including without limitation
 * the rights to use, copy, modify, merge, publish, distribute, sublicense,
 * and/or sell copies of the Software, and to permit persons to whom the
 * Software is furnished to do so, subject to the following conditions:
 *
 * The above copyright notice and this permission notice (including the next
 * paragraph) shall be included in all copies or substantial portions of the
 * Software.
 *
 * THE SOFTWARE IS PROVIDED "AS IS", WITHOUT WARRANTY OF ANY KIND, EXPRESS OR
 * IMPLIED, INCLUDING BUT NOT LIMITED TO THE WARRANTIES OF MERCHANTABILITY,
 * FITNESS FOR A PARTICULAR PURPOSE AND NONINFRINGEMENT.  IN NO EVENT SHALL
 * THE AUTHORS OR COPYRIGHT HOLDERS BE LIABLE FOR ANY CLAIM, DAMAGES OR OTHER
 * LIABILITY, WHETHER IN AN ACTION OF CONTRACT, TORT OR OTHERWISE, ARISING
 * FROM, OUT OF OR IN CONNECTION WITH THE SOFTWARE OR THE USE OR OTHER DEALINGS
 * IN THE SOFTWARE.
 *
 */

#include <linux/pm_domain.h>
#include <linux/pm_runtime.h>
#include <linux/iommu.h>

#include <drm/drm_managed.h>

#include "gt/intel_gt.h"
#include "gt/intel_gt_requests.h"
#include "gt/mock_engine.h"
#include "intel_memory_region.h"
#include "intel_region_ttm.h"

#include "mock_request.h"
#include "mock_gem_device.h"
#include "mock_gtt.h"
#include "mock_uncore.h"
#include "mock_region.h"

#include "gem/selftests/mock_context.h"
#include "gem/selftests/mock_gem_object.h"

void mock_device_flush(struct drm_i915_private *i915)
{
	struct intel_gt *gt = to_gt(i915);
	struct intel_engine_cs *engine;
	enum intel_engine_id id;

	do {
		for_each_engine(engine, gt, id)
			mock_engine_flush(engine);
	} while (intel_gt_retire_requests_timeout(gt, MAX_SCHEDULE_TIMEOUT,
						  NULL));
}

static void mock_device_release(struct drm_device *dev)
{
	struct drm_i915_private *i915 = to_i915(dev);

	if (!i915->do_release)
		goto out;

	mock_device_flush(i915);
	intel_gt_driver_remove(to_gt(i915));

	i915_gem_drain_workqueue(i915);
	i915_gem_drain_freed_objects(i915);

	mock_fini_ggtt(to_gt(i915)->ggtt);
	destroy_workqueue(i915->wq);

	intel_region_ttm_device_fini(i915);
	intel_gt_driver_late_release_all(i915);
	intel_memory_regions_driver_release(i915);

	drm_mode_config_cleanup(&i915->drm);

out:
	i915_params_free(&i915->params);
}

static const struct drm_driver mock_driver = {
	.name = "mock",
	.driver_features = DRIVER_GEM,
	.release = mock_device_release,
};

static void release_dev(struct device *dev)
{
	struct pci_dev *pdev = to_pci_dev(dev);

	kfree(pdev);
}

static int pm_domain_resume(struct device *dev)
{
	return pm_generic_runtime_resume(dev);
}

static int pm_domain_suspend(struct device *dev)
{
	return pm_generic_runtime_suspend(dev);
}

static struct dev_pm_domain pm_domain = {
	.ops = {
		.runtime_suspend = pm_domain_suspend,
		.runtime_resume = pm_domain_resume,
	},
};

static void mock_gt_probe(struct drm_i915_private *i915)
{
	i915->gt[0] = &i915->gt0;
<<<<<<< HEAD
=======
	i915->gt[0]->name = "Mock GT";
>>>>>>> 7365df19
}

struct drm_i915_private *mock_gem_device(void)
{
#if IS_ENABLED(CONFIG_IOMMU_API) && defined(CONFIG_INTEL_IOMMU)
	static struct dev_iommu fake_iommu = { .priv = (void *)-1 };
#endif
	struct drm_i915_private *i915;
	struct pci_dev *pdev;
	int ret;

	pdev = kzalloc(sizeof(*pdev), GFP_KERNEL);
	if (!pdev)
		return NULL;
	device_initialize(&pdev->dev);
	pdev->class = PCI_BASE_CLASS_DISPLAY << 16;
	pdev->dev.release = release_dev;
	dev_set_name(&pdev->dev, "mock");
	dma_coerce_mask_and_coherent(&pdev->dev, DMA_BIT_MASK(64));

#if IS_ENABLED(CONFIG_IOMMU_API) && defined(CONFIG_INTEL_IOMMU)
	/* HACK to disable iommu for the fake device; force identity mapping */
	pdev->dev.iommu = &fake_iommu;
#endif
	if (!devres_open_group(&pdev->dev, NULL, GFP_KERNEL)) {
		put_device(&pdev->dev);
		return NULL;
	}

	i915 = devm_drm_dev_alloc(&pdev->dev, &mock_driver,
				  struct drm_i915_private, drm);
	if (IS_ERR(i915)) {
		pr_err("Failed to allocate mock GEM device: err=%ld\n", PTR_ERR(i915));
		devres_release_group(&pdev->dev, NULL);
		put_device(&pdev->dev);

		return NULL;
	}

	pci_set_drvdata(pdev, i915);

	dev_pm_domain_set(&pdev->dev, &pm_domain);
	pm_runtime_enable(&pdev->dev);
	pm_runtime_dont_use_autosuspend(&pdev->dev);
	if (pm_runtime_enabled(&pdev->dev))
		WARN_ON(pm_runtime_get_sync(&pdev->dev));


	i915_params_copy(&i915->params, &i915_modparams);

	intel_runtime_pm_init_early(&i915->runtime_pm);
	/* wakeref tracking has significant overhead */
	i915->runtime_pm.no_wakeref_tracking = true;

	/* Using the global GTT may ask questions about KMS users, so prepare */
	drm_mode_config_init(&i915->drm);

	RUNTIME_INFO(i915)->graphics.ip.ver = -1;

	RUNTIME_INFO(i915)->page_sizes =
		I915_GTT_PAGE_SIZE_4K |
		I915_GTT_PAGE_SIZE_64K |
		I915_GTT_PAGE_SIZE_2M;

	RUNTIME_INFO(i915)->memory_regions = REGION_SMEM;
	intel_memory_regions_hw_probe(i915);

	spin_lock_init(&i915->gpu_error.lock);

	i915_gem_init__mm(i915);
	intel_root_gt_init_early(i915);
	mock_uncore_init(&i915->uncore, i915);
	atomic_inc(&to_gt(i915)->wakeref.count); /* disable; no hw support */
	to_gt(i915)->awake = -ENODEV;
	mock_gt_probe(i915);

	ret = intel_region_ttm_device_init(i915);
	if (ret)
		goto err_ttm;

	i915->wq = alloc_ordered_workqueue("mock", 0);
	if (!i915->wq)
		goto err_drv;

	mock_init_contexts(i915);

	/* allocate the ggtt */
	ret = intel_gt_assign_ggtt(to_gt(i915));
	if (ret)
		goto err_unlock;

	mock_init_ggtt(to_gt(i915));
	to_gt(i915)->vm = i915_vm_get(&to_gt(i915)->ggtt->vm);

	RUNTIME_INFO(i915)->platform_engine_mask = BIT(0);
	to_gt(i915)->info.engine_mask = BIT(0);

	to_gt(i915)->engine[RCS0] = mock_engine(i915, "mock", RCS0);
	if (!to_gt(i915)->engine[RCS0])
		goto err_unlock;

	if (mock_engine_init(to_gt(i915)->engine[RCS0]))
		goto err_context;

	__clear_bit(I915_WEDGED, &to_gt(i915)->reset.flags);
	intel_engines_driver_register(i915);

	i915->do_release = true;
	ida_init(&i915->selftest.mock_region_instances);

	return i915;

err_context:
	intel_gt_driver_remove(to_gt(i915));
err_unlock:
	destroy_workqueue(i915->wq);
err_drv:
	intel_region_ttm_device_fini(i915);
err_ttm:
	intel_gt_driver_late_release_all(i915);
	intel_memory_regions_driver_release(i915);
	drm_mode_config_cleanup(&i915->drm);
	mock_destroy_device(i915);

	return NULL;
}

void mock_destroy_device(struct drm_i915_private *i915)
{
	struct device *dev = i915->drm.dev;

	devres_release_group(dev, NULL);
	put_device(dev);
}<|MERGE_RESOLUTION|>--- conflicted
+++ resolved
@@ -115,10 +115,7 @@
 static void mock_gt_probe(struct drm_i915_private *i915)
 {
 	i915->gt[0] = &i915->gt0;
-<<<<<<< HEAD
-=======
 	i915->gt[0]->name = "Mock GT";
->>>>>>> 7365df19
 }
 
 struct drm_i915_private *mock_gem_device(void)
