/*
 * Copyright 2015 Advanced Micro Devices, Inc.
 *
 * Permission is hereby granted, free of charge, to any person obtaining a
 * copy of this software and associated documentation files (the "Software"),
 * to deal in the Software without restriction, including without limitation
 * the rights to use, copy, modify, merge, publish, distribute, sublicense,
 * and/or sell copies of the Software, and to permit persons to whom the
 * Software is furnished to do so, subject to the following conditions:
 *
 * The above copyright notice and this permission notice shall be included in
 * all copies or substantial portions of the Software.
 *
 * THE SOFTWARE IS PROVIDED "AS IS", WITHOUT WARRANTY OF ANY KIND, EXPRESS OR
 * IMPLIED, INCLUDING BUT NOT LIMITED TO THE WARRANTIES OF MERCHANTABILITY,
 * FITNESS FOR A PARTICULAR PURPOSE AND NONINFRINGEMENT.  IN NO EVENT SHALL
 * THE COPYRIGHT HOLDER(S) OR AUTHOR(S) BE LIABLE FOR ANY CLAIM, DAMAGES OR
 * OTHER LIABILITY, WHETHER IN AN ACTION OF CONTRACT, TORT OR OTHERWISE,
 * ARISING FROM, OUT OF OR IN CONNECTION WITH THE SOFTWARE OR THE USE OR
 * OTHER DEALINGS IN THE SOFTWARE.
 *
 * Authors: AMD
 *
 */

#ifndef __DC_LINK_HWSS_H__
#define __DC_LINK_HWSS_H__

/* include basic type headers only */
#include "dc_dp_types.h"
#include "signal_types.h"
#include "grph_object_id.h"
#include "fixed31_32.h"

/* forward declare dc core types */
struct dc_link;
struct link_resource;
struct pipe_ctx;
struct encoder_set_dp_phy_pattern_param;
struct link_mst_stream_allocation_table;

struct link_hwss_ext {
	/* function pointers below may require to check for NULL if caller
	 * considers missing implementation as expected in some cases or none
	 * critical to be investigated immediately
	 * *********************************************************************
	 */
	void (*set_hblank_min_symbol_width)(struct pipe_ctx *pipe_ctx,
			const struct dc_link_settings *link_settings,
			struct fixed31_32 throttled_vcp_size);
	void (*set_throttled_vcp_size)(struct pipe_ctx *pipe_ctx,
			struct fixed31_32 throttled_vcp_size);
	void (*enable_dp_link_output)(struct dc_link *link,
			const struct link_resource *link_res,
			enum signal_type signal,
			enum clock_source_id clock_source,
			const struct dc_link_settings *link_settings);
	void (*set_dp_link_test_pattern)(struct dc_link *link,
			const struct link_resource *link_res,
			struct encoder_set_dp_phy_pattern_param *tp_params);
	void (*set_dp_lane_settings)(struct dc_link *link,
			const struct link_resource *link_res,
			const struct dc_link_settings *link_settings,
			const struct dc_lane_settings lane_settings[LANE_COUNT_DP_MAX]);
	void (*update_stream_allocation_table)(struct dc_link *link,
			const struct link_resource *link_res,
			const struct link_mst_stream_allocation_table *table);
};

struct link_hwss {
	struct link_hwss_ext ext;

	/* function pointers below MUST be assigned to all types of link_hwss
	 * *********************************************************************
	 */
	void (*setup_stream_encoder)(struct pipe_ctx *pipe_ctx);
	void (*reset_stream_encoder)(struct pipe_ctx *pipe_ctx);
	void (*setup_stream_attribute)(struct pipe_ctx *pipe_ctx);
<<<<<<< HEAD
=======
	void (*disable_link_output)(struct dc_link *link,
			const struct link_resource *link_res,
			enum signal_type signal);
>>>>>>> 7365df19
};
#endif /* __DC_LINK_HWSS_H__ */
<|MERGE_RESOLUTION|>--- conflicted
+++ resolved
@@ -76,11 +76,8 @@
 	void (*setup_stream_encoder)(struct pipe_ctx *pipe_ctx);
 	void (*reset_stream_encoder)(struct pipe_ctx *pipe_ctx);
 	void (*setup_stream_attribute)(struct pipe_ctx *pipe_ctx);
-<<<<<<< HEAD
-=======
 	void (*disable_link_output)(struct dc_link *link,
 			const struct link_resource *link_res,
 			enum signal_type signal);
->>>>>>> 7365df19
 };
 #endif /* __DC_LINK_HWSS_H__ */
