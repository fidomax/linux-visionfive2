--- conflicted
+++ resolved
@@ -1064,12 +1064,9 @@
 	uint32_t                        scpm_status;
 
 	struct work_struct		reset_work;
-<<<<<<< HEAD
-=======
 
 	uint32_t						amdgpu_reset_level_mask;
 	bool                            job_hang;
->>>>>>> 7365df19
 };
 
 static inline struct amdgpu_device *drm_to_adev(struct drm_device *ddev)
