// SPDX-License-Identifier: GPL-2.0-only
/*
 *  Aspeed 24XX/25XX I2C Controller.
 *
 *  Copyright (C) 2012-2017 ASPEED Technology Inc.
 *  Copyright 2017 IBM Corporation
 *  Copyright 2017 Google, Inc.
 */

#include <linux/clk.h>
#include <linux/completion.h>
#include <linux/err.h>
#include <linux/errno.h>
#include <linux/i2c.h>
#include <linux/init.h>
#include <linux/interrupt.h>
#include <linux/io.h>
#include <linux/irq.h>
#include <linux/irqchip/chained_irq.h>
#include <linux/irqdomain.h>
#include <linux/kernel.h>
#include <linux/module.h>
#include <linux/of_address.h>
#include <linux/of_irq.h>
#include <linux/of_platform.h>
#include <linux/platform_device.h>
#include <linux/reset.h>
#include <linux/slab.h>

/* I2C Register */
#define ASPEED_I2C_FUN_CTRL_REG				0x00
#define ASPEED_I2C_AC_TIMING_REG1			0x04
#define ASPEED_I2C_AC_TIMING_REG2			0x08
#define ASPEED_I2C_INTR_CTRL_REG			0x0c
#define ASPEED_I2C_INTR_STS_REG				0x10
#define ASPEED_I2C_CMD_REG				0x14
#define ASPEED_I2C_DEV_ADDR_REG				0x18
#define ASPEED_I2C_BYTE_BUF_REG				0x20

/* Global Register Definition */
/* 0x00 : I2C Interrupt Status Register  */
/* 0x08 : I2C Interrupt Target Assignment  */

/* Device Register Definition */
/* 0x00 : I2CD Function Control Register  */
#define ASPEED_I2CD_MULTI_MASTER_DIS			BIT(15)
#define ASPEED_I2CD_SDA_DRIVE_1T_EN			BIT(8)
#define ASPEED_I2CD_M_SDA_DRIVE_1T_EN			BIT(7)
#define ASPEED_I2CD_M_HIGH_SPEED_EN			BIT(6)
#define ASPEED_I2CD_SLAVE_EN				BIT(1)
#define ASPEED_I2CD_MASTER_EN				BIT(0)

/* 0x04 : I2CD Clock and AC Timing Control Register #1 */
#define ASPEED_I2CD_TIME_TBUF_MASK			GENMASK(31, 28)
#define ASPEED_I2CD_TIME_THDSTA_MASK			GENMASK(27, 24)
#define ASPEED_I2CD_TIME_TACST_MASK			GENMASK(23, 20)
#define ASPEED_I2CD_TIME_SCL_HIGH_SHIFT			16
#define ASPEED_I2CD_TIME_SCL_HIGH_MASK			GENMASK(19, 16)
#define ASPEED_I2CD_TIME_SCL_LOW_SHIFT			12
#define ASPEED_I2CD_TIME_SCL_LOW_MASK			GENMASK(15, 12)
#define ASPEED_I2CD_TIME_BASE_DIVISOR_MASK		GENMASK(3, 0)
#define ASPEED_I2CD_TIME_SCL_REG_MAX			GENMASK(3, 0)
/* 0x08 : I2CD Clock and AC Timing Control Register #2 */
#define ASPEED_NO_TIMEOUT_CTRL				0

/* 0x0c : I2CD Interrupt Control Register &
 * 0x10 : I2CD Interrupt Status Register
 *
 * These share bit definitions, so use the same values for the enable &
 * status bits.
 */
#define ASPEED_I2CD_INTR_SDA_DL_TIMEOUT			BIT(14)
#define ASPEED_I2CD_INTR_BUS_RECOVER_DONE		BIT(13)
#define ASPEED_I2CD_INTR_SLAVE_MATCH			BIT(7)
#define ASPEED_I2CD_INTR_SCL_TIMEOUT			BIT(6)
#define ASPEED_I2CD_INTR_ABNORMAL			BIT(5)
#define ASPEED_I2CD_INTR_NORMAL_STOP			BIT(4)
#define ASPEED_I2CD_INTR_ARBIT_LOSS			BIT(3)
#define ASPEED_I2CD_INTR_RX_DONE			BIT(2)
#define ASPEED_I2CD_INTR_TX_NAK				BIT(1)
#define ASPEED_I2CD_INTR_TX_ACK				BIT(0)
#define ASPEED_I2CD_INTR_MASTER_ERRORS					       \
		(ASPEED_I2CD_INTR_SDA_DL_TIMEOUT |			       \
		 ASPEED_I2CD_INTR_SCL_TIMEOUT |				       \
		 ASPEED_I2CD_INTR_ABNORMAL |				       \
		 ASPEED_I2CD_INTR_ARBIT_LOSS)
#define ASPEED_I2CD_INTR_ALL						       \
		(ASPEED_I2CD_INTR_SDA_DL_TIMEOUT |			       \
		 ASPEED_I2CD_INTR_BUS_RECOVER_DONE |			       \
		 ASPEED_I2CD_INTR_SCL_TIMEOUT |				       \
		 ASPEED_I2CD_INTR_ABNORMAL |				       \
		 ASPEED_I2CD_INTR_NORMAL_STOP |				       \
		 ASPEED_I2CD_INTR_ARBIT_LOSS |				       \
		 ASPEED_I2CD_INTR_RX_DONE |				       \
		 ASPEED_I2CD_INTR_TX_NAK |				       \
		 ASPEED_I2CD_INTR_TX_ACK)

/* 0x14 : I2CD Command/Status Register   */
#define ASPEED_I2CD_SCL_LINE_STS			BIT(18)
#define ASPEED_I2CD_SDA_LINE_STS			BIT(17)
#define ASPEED_I2CD_BUS_BUSY_STS			BIT(16)
#define ASPEED_I2CD_BUS_RECOVER_CMD			BIT(11)

/* Command Bit */
#define ASPEED_I2CD_M_STOP_CMD				BIT(5)
#define ASPEED_I2CD_M_S_RX_CMD_LAST			BIT(4)
#define ASPEED_I2CD_M_RX_CMD				BIT(3)
#define ASPEED_I2CD_S_TX_CMD				BIT(2)
#define ASPEED_I2CD_M_TX_CMD				BIT(1)
#define ASPEED_I2CD_M_START_CMD				BIT(0)

/* 0x18 : I2CD Slave Device Address Register   */
#define ASPEED_I2CD_DEV_ADDR_MASK			GENMASK(6, 0)

enum aspeed_i2c_master_state {
	ASPEED_I2C_MASTER_INACTIVE,
	ASPEED_I2C_MASTER_PENDING,
	ASPEED_I2C_MASTER_START,
	ASPEED_I2C_MASTER_TX_FIRST,
	ASPEED_I2C_MASTER_TX,
	ASPEED_I2C_MASTER_RX_FIRST,
	ASPEED_I2C_MASTER_RX,
	ASPEED_I2C_MASTER_STOP,
};

enum aspeed_i2c_slave_state {
	ASPEED_I2C_SLAVE_INACTIVE,
	ASPEED_I2C_SLAVE_START,
	ASPEED_I2C_SLAVE_READ_REQUESTED,
	ASPEED_I2C_SLAVE_READ_PROCESSED,
	ASPEED_I2C_SLAVE_WRITE_REQUESTED,
	ASPEED_I2C_SLAVE_WRITE_RECEIVED,
	ASPEED_I2C_SLAVE_STOP,
};

struct aspeed_i2c_bus {
	struct i2c_adapter		adap;
	struct device			*dev;
	void __iomem			*base;
	struct reset_control		*rst;
	/* Synchronizes I/O mem access to base. */
	spinlock_t			lock;
	struct completion		cmd_complete;
	u32				(*get_clk_reg_val)(struct device *dev,
							   u32 divisor);
	unsigned long			parent_clk_frequency;
	u32				bus_frequency;
	/* Transaction state. */
	enum aspeed_i2c_master_state	master_state;
	struct i2c_msg			*msgs;
	size_t				buf_index;
	size_t				msgs_index;
	size_t				msgs_count;
	bool				send_stop;
	int				cmd_err;
	/* Protected only by i2c_lock_bus */
	int				master_xfer_result;
	/* Multi-master */
	bool				multi_master;
#if IS_ENABLED(CONFIG_I2C_SLAVE)
	struct i2c_client		*slave;
	enum aspeed_i2c_slave_state	slave_state;
#endif /* CONFIG_I2C_SLAVE */
};

static int aspeed_i2c_reset(struct aspeed_i2c_bus *bus);

static int aspeed_i2c_recover_bus(struct aspeed_i2c_bus *bus)
{
	unsigned long time_left, flags;
	int ret = 0;
	u32 command;

	spin_lock_irqsave(&bus->lock, flags);
	command = readl(bus->base + ASPEED_I2C_CMD_REG);

	if (command & ASPEED_I2CD_SDA_LINE_STS) {
		/* Bus is idle: no recovery needed. */
		if (command & ASPEED_I2CD_SCL_LINE_STS)
			goto out;
		dev_dbg(bus->dev, "SCL hung (state %x), attempting recovery\n",
			command);

		reinit_completion(&bus->cmd_complete);
		writel(ASPEED_I2CD_M_STOP_CMD, bus->base + ASPEED_I2C_CMD_REG);
		spin_unlock_irqrestore(&bus->lock, flags);

		time_left = wait_for_completion_timeout(
				&bus->cmd_complete, bus->adap.timeout);

		spin_lock_irqsave(&bus->lock, flags);
		if (time_left == 0)
			goto reset_out;
		else if (bus->cmd_err)
			goto reset_out;
		/* Recovery failed. */
		else if (!(readl(bus->base + ASPEED_I2C_CMD_REG) &
			   ASPEED_I2CD_SCL_LINE_STS))
			goto reset_out;
	/* Bus error. */
	} else {
		dev_dbg(bus->dev, "SDA hung (state %x), attempting recovery\n",
			command);

		reinit_completion(&bus->cmd_complete);
		/* Writes 1 to 8 SCL clock cycles until SDA is released. */
		writel(ASPEED_I2CD_BUS_RECOVER_CMD,
		       bus->base + ASPEED_I2C_CMD_REG);
		spin_unlock_irqrestore(&bus->lock, flags);

		time_left = wait_for_completion_timeout(
				&bus->cmd_complete, bus->adap.timeout);

		spin_lock_irqsave(&bus->lock, flags);
		if (time_left == 0)
			goto reset_out;
		else if (bus->cmd_err)
			goto reset_out;
		/* Recovery failed. */
		else if (!(readl(bus->base + ASPEED_I2C_CMD_REG) &
			   ASPEED_I2CD_SDA_LINE_STS))
			goto reset_out;
	}

out:
	spin_unlock_irqrestore(&bus->lock, flags);

	return ret;

reset_out:
	spin_unlock_irqrestore(&bus->lock, flags);

	return aspeed_i2c_reset(bus);
}

#if IS_ENABLED(CONFIG_I2C_SLAVE)
static u32 aspeed_i2c_slave_irq(struct aspeed_i2c_bus *bus, u32 irq_status)
{
	u32 command, irq_handled = 0;
	struct i2c_client *slave = bus->slave;
	u8 value;

	if (!slave)
		return 0;

	command = readl(bus->base + ASPEED_I2C_CMD_REG);

	/* Slave was requested, restart state machine. */
	if (irq_status & ASPEED_I2CD_INTR_SLAVE_MATCH) {
		irq_handled |= ASPEED_I2CD_INTR_SLAVE_MATCH;
		bus->slave_state = ASPEED_I2C_SLAVE_START;
	}

	/* Slave is not currently active, irq was for someone else. */
	if (bus->slave_state == ASPEED_I2C_SLAVE_INACTIVE)
		return irq_handled;

	dev_dbg(bus->dev, "slave irq status 0x%08x, cmd 0x%08x\n",
		irq_status, command);

	/* Slave was sent something. */
	if (irq_status & ASPEED_I2CD_INTR_RX_DONE) {
		value = readl(bus->base + ASPEED_I2C_BYTE_BUF_REG) >> 8;
		/* Handle address frame. */
		if (bus->slave_state == ASPEED_I2C_SLAVE_START) {
			if (value & 0x1)
				bus->slave_state =
						ASPEED_I2C_SLAVE_READ_REQUESTED;
			else
				bus->slave_state =
						ASPEED_I2C_SLAVE_WRITE_REQUESTED;
		}
		irq_handled |= ASPEED_I2CD_INTR_RX_DONE;
	}

	/* Slave was asked to stop. */
	if (irq_status & ASPEED_I2CD_INTR_NORMAL_STOP) {
		irq_handled |= ASPEED_I2CD_INTR_NORMAL_STOP;
		bus->slave_state = ASPEED_I2C_SLAVE_STOP;
	}
	if (irq_status & ASPEED_I2CD_INTR_TX_NAK &&
	    bus->slave_state == ASPEED_I2C_SLAVE_READ_PROCESSED) {
		irq_handled |= ASPEED_I2CD_INTR_TX_NAK;
		bus->slave_state = ASPEED_I2C_SLAVE_STOP;
	}

	switch (bus->slave_state) {
	case ASPEED_I2C_SLAVE_READ_REQUESTED:
		if (unlikely(irq_status & ASPEED_I2CD_INTR_TX_ACK))
			dev_err(bus->dev, "Unexpected ACK on read request.\n");
		bus->slave_state = ASPEED_I2C_SLAVE_READ_PROCESSED;
		i2c_slave_event(slave, I2C_SLAVE_READ_REQUESTED, &value);
		writel(value, bus->base + ASPEED_I2C_BYTE_BUF_REG);
		writel(ASPEED_I2CD_S_TX_CMD, bus->base + ASPEED_I2C_CMD_REG);
		break;
	case ASPEED_I2C_SLAVE_READ_PROCESSED:
		if (unlikely(!(irq_status & ASPEED_I2CD_INTR_TX_ACK))) {
			dev_err(bus->dev,
				"Expected ACK after processed read.\n");
			break;
		}
		irq_handled |= ASPEED_I2CD_INTR_TX_ACK;
		i2c_slave_event(slave, I2C_SLAVE_READ_PROCESSED, &value);
		writel(value, bus->base + ASPEED_I2C_BYTE_BUF_REG);
		writel(ASPEED_I2CD_S_TX_CMD, bus->base + ASPEED_I2C_CMD_REG);
		break;
	case ASPEED_I2C_SLAVE_WRITE_REQUESTED:
		bus->slave_state = ASPEED_I2C_SLAVE_WRITE_RECEIVED;
		i2c_slave_event(slave, I2C_SLAVE_WRITE_REQUESTED, &value);
		break;
	case ASPEED_I2C_SLAVE_WRITE_RECEIVED:
		i2c_slave_event(slave, I2C_SLAVE_WRITE_RECEIVED, &value);
		break;
	case ASPEED_I2C_SLAVE_STOP:
		i2c_slave_event(slave, I2C_SLAVE_STOP, &value);
		bus->slave_state = ASPEED_I2C_SLAVE_INACTIVE;
		break;
	case ASPEED_I2C_SLAVE_START:
		/* Slave was just started. Waiting for the next event. */;
		break;
	default:
		dev_err(bus->dev, "unknown slave_state: %d\n",
			bus->slave_state);
		bus->slave_state = ASPEED_I2C_SLAVE_INACTIVE;
		break;
	}

	return irq_handled;
}
#endif /* CONFIG_I2C_SLAVE */

/* precondition: bus.lock has been acquired. */
static void aspeed_i2c_do_start(struct aspeed_i2c_bus *bus)
{
	u32 command = ASPEED_I2CD_M_START_CMD | ASPEED_I2CD_M_TX_CMD;
	struct i2c_msg *msg = &bus->msgs[bus->msgs_index];
	u8 slave_addr = i2c_8bit_addr_from_msg(msg);

	bus->master_state = ASPEED_I2C_MASTER_START;

#if IS_ENABLED(CONFIG_I2C_SLAVE)
	/*
	 * If it's requested in the middle of a slave session, set the master
	 * state to 'pending' then H/W will continue handling this master
	 * command when the bus comes back to the idle state.
	 */
	if (bus->slave_state != ASPEED_I2C_SLAVE_INACTIVE)
		bus->master_state = ASPEED_I2C_MASTER_PENDING;
#endif /* CONFIG_I2C_SLAVE */

	bus->buf_index = 0;

	if (msg->flags & I2C_M_RD) {
		command |= ASPEED_I2CD_M_RX_CMD;
		/* Need to let the hardware know to NACK after RX. */
		if (msg->len == 1 && !(msg->flags & I2C_M_RECV_LEN))
			command |= ASPEED_I2CD_M_S_RX_CMD_LAST;
	}

	writel(slave_addr, bus->base + ASPEED_I2C_BYTE_BUF_REG);
	writel(command, bus->base + ASPEED_I2C_CMD_REG);
}

/* precondition: bus.lock has been acquired. */
static void aspeed_i2c_do_stop(struct aspeed_i2c_bus *bus)
{
	bus->master_state = ASPEED_I2C_MASTER_STOP;
	writel(ASPEED_I2CD_M_STOP_CMD, bus->base + ASPEED_I2C_CMD_REG);
}

/* precondition: bus.lock has been acquired. */
static void aspeed_i2c_next_msg_or_stop(struct aspeed_i2c_bus *bus)
{
	if (bus->msgs_index + 1 < bus->msgs_count) {
		bus->msgs_index++;
		aspeed_i2c_do_start(bus);
	} else {
		aspeed_i2c_do_stop(bus);
	}
}

static int aspeed_i2c_is_irq_error(u32 irq_status)
{
	if (irq_status & ASPEED_I2CD_INTR_ARBIT_LOSS)
		return -EAGAIN;
	if (irq_status & (ASPEED_I2CD_INTR_SDA_DL_TIMEOUT |
			  ASPEED_I2CD_INTR_SCL_TIMEOUT))
		return -EBUSY;
	if (irq_status & (ASPEED_I2CD_INTR_ABNORMAL))
		return -EPROTO;

	return 0;
}

static u32 aspeed_i2c_master_irq(struct aspeed_i2c_bus *bus, u32 irq_status)
{
	u32 irq_handled = 0, command = 0;
	struct i2c_msg *msg;
	u8 recv_byte;
	int ret;

	if (irq_status & ASPEED_I2CD_INTR_BUS_RECOVER_DONE) {
		bus->master_state = ASPEED_I2C_MASTER_INACTIVE;
		irq_handled |= ASPEED_I2CD_INTR_BUS_RECOVER_DONE;
		goto out_complete;
	}

	/*
	 * We encountered an interrupt that reports an error: the hardware
	 * should clear the command queue effectively taking us back to the
	 * INACTIVE state.
	 */
	ret = aspeed_i2c_is_irq_error(irq_status);
	if (ret) {
		dev_dbg(bus->dev, "received error interrupt: 0x%08x\n",
			irq_status);
		irq_handled |= (irq_status & ASPEED_I2CD_INTR_MASTER_ERRORS);
		if (bus->master_state != ASPEED_I2C_MASTER_INACTIVE) {
			bus->cmd_err = ret;
			bus->master_state = ASPEED_I2C_MASTER_INACTIVE;
			goto out_complete;
		}
<<<<<<< HEAD
	}

#if IS_ENABLED(CONFIG_I2C_SLAVE)
	/*
	 * A pending master command will be started by H/W when the bus comes
	 * back to idle state after completing a slave operation so change the
	 * master state from 'pending' to 'start' at here if slave is inactive.
	 */
	if (bus->master_state == ASPEED_I2C_MASTER_PENDING) {
		if (bus->slave_state != ASPEED_I2C_SLAVE_INACTIVE)
			goto out_no_complete;

		bus->master_state = ASPEED_I2C_MASTER_START;
=======
>>>>>>> 0ecfebd2
	}
#endif /* CONFIG_I2C_SLAVE */

	/* Master is not currently active, irq was for someone else. */
	if (bus->master_state == ASPEED_I2C_MASTER_INACTIVE ||
	    bus->master_state == ASPEED_I2C_MASTER_PENDING)
		goto out_no_complete;

#if IS_ENABLED(CONFIG_I2C_SLAVE)
	/*
	 * A pending master command will be started by H/W when the bus comes
	 * back to idle state after completing a slave operation so change the
	 * master state from 'pending' to 'start' at here if slave is inactive.
	 */
	if (bus->master_state == ASPEED_I2C_MASTER_PENDING) {
		if (bus->slave_state != ASPEED_I2C_SLAVE_INACTIVE)
			goto out_no_complete;

		bus->master_state = ASPEED_I2C_MASTER_START;
	}
#endif /* CONFIG_I2C_SLAVE */

	/* Master is not currently active, irq was for someone else. */
	if (bus->master_state == ASPEED_I2C_MASTER_INACTIVE ||
	    bus->master_state == ASPEED_I2C_MASTER_PENDING)
		goto out_no_complete;

	/* We are in an invalid state; reset bus to a known state. */
	if (!bus->msgs) {
		dev_err(bus->dev, "bus in unknown state. irq_status: 0x%x\n",
			irq_status);
		bus->cmd_err = -EIO;
		if (bus->master_state != ASPEED_I2C_MASTER_STOP &&
		    bus->master_state != ASPEED_I2C_MASTER_INACTIVE)
			aspeed_i2c_do_stop(bus);
		goto out_no_complete;
	}
	msg = &bus->msgs[bus->msgs_index];

	/*
	 * START is a special case because we still have to handle a subsequent
	 * TX or RX immediately after we handle it, so we handle it here and
	 * then update the state and handle the new state below.
	 */
	if (bus->master_state == ASPEED_I2C_MASTER_START) {
#if IS_ENABLED(CONFIG_I2C_SLAVE)
		/*
		 * If a peer master starts a xfer immediately after it queues a
		 * master command, change its state to 'pending' then H/W will
		 * continue the queued master xfer just after completing the
		 * slave mode session.
		 */
		if (unlikely(irq_status & ASPEED_I2CD_INTR_SLAVE_MATCH)) {
			bus->master_state = ASPEED_I2C_MASTER_PENDING;
			dev_dbg(bus->dev,
				"master goes pending due to a slave start\n");
			goto out_no_complete;
		}
#endif /* CONFIG_I2C_SLAVE */
		if (unlikely(!(irq_status & ASPEED_I2CD_INTR_TX_ACK))) {
			if (unlikely(!(irq_status & ASPEED_I2CD_INTR_TX_NAK))) {
				bus->cmd_err = -ENXIO;
				bus->master_state = ASPEED_I2C_MASTER_INACTIVE;
				goto out_complete;
			}
			pr_devel("no slave present at %02x\n", msg->addr);
			irq_handled |= ASPEED_I2CD_INTR_TX_NAK;
			bus->cmd_err = -ENXIO;
			aspeed_i2c_do_stop(bus);
			goto out_no_complete;
		}
		irq_handled |= ASPEED_I2CD_INTR_TX_ACK;
		if (msg->len == 0) { /* SMBUS_QUICK */
			aspeed_i2c_do_stop(bus);
			goto out_no_complete;
		}
		if (msg->flags & I2C_M_RD)
			bus->master_state = ASPEED_I2C_MASTER_RX_FIRST;
		else
			bus->master_state = ASPEED_I2C_MASTER_TX_FIRST;
	}

	switch (bus->master_state) {
	case ASPEED_I2C_MASTER_TX:
		if (unlikely(irq_status & ASPEED_I2CD_INTR_TX_NAK)) {
			dev_dbg(bus->dev, "slave NACKed TX\n");
			irq_handled |= ASPEED_I2CD_INTR_TX_NAK;
			goto error_and_stop;
		} else if (unlikely(!(irq_status & ASPEED_I2CD_INTR_TX_ACK))) {
			dev_err(bus->dev, "slave failed to ACK TX\n");
			goto error_and_stop;
		}
		irq_handled |= ASPEED_I2CD_INTR_TX_ACK;
		/* fall through */
	case ASPEED_I2C_MASTER_TX_FIRST:
		if (bus->buf_index < msg->len) {
			bus->master_state = ASPEED_I2C_MASTER_TX;
			writel(msg->buf[bus->buf_index++],
			       bus->base + ASPEED_I2C_BYTE_BUF_REG);
			writel(ASPEED_I2CD_M_TX_CMD,
			       bus->base + ASPEED_I2C_CMD_REG);
		} else {
			aspeed_i2c_next_msg_or_stop(bus);
		}
		goto out_no_complete;
	case ASPEED_I2C_MASTER_RX_FIRST:
		/* RX may not have completed yet (only address cycle) */
		if (!(irq_status & ASPEED_I2CD_INTR_RX_DONE))
			goto out_no_complete;
		/* fall through */
	case ASPEED_I2C_MASTER_RX:
		if (unlikely(!(irq_status & ASPEED_I2CD_INTR_RX_DONE))) {
			dev_err(bus->dev, "master failed to RX\n");
			goto error_and_stop;
		}
		irq_handled |= ASPEED_I2CD_INTR_RX_DONE;

		recv_byte = readl(bus->base + ASPEED_I2C_BYTE_BUF_REG) >> 8;
		msg->buf[bus->buf_index++] = recv_byte;

		if (msg->flags & I2C_M_RECV_LEN) {
			if (unlikely(recv_byte > I2C_SMBUS_BLOCK_MAX)) {
				bus->cmd_err = -EPROTO;
				aspeed_i2c_do_stop(bus);
				goto out_no_complete;
			}
			msg->len = recv_byte +
					((msg->flags & I2C_CLIENT_PEC) ? 2 : 1);
			msg->flags &= ~I2C_M_RECV_LEN;
		}

		if (bus->buf_index < msg->len) {
			bus->master_state = ASPEED_I2C_MASTER_RX;
			command = ASPEED_I2CD_M_RX_CMD;
			if (bus->buf_index + 1 == msg->len)
				command |= ASPEED_I2CD_M_S_RX_CMD_LAST;
			writel(command, bus->base + ASPEED_I2C_CMD_REG);
		} else {
			aspeed_i2c_next_msg_or_stop(bus);
		}
		goto out_no_complete;
	case ASPEED_I2C_MASTER_STOP:
		if (unlikely(!(irq_status & ASPEED_I2CD_INTR_NORMAL_STOP))) {
			dev_err(bus->dev,
				"master failed to STOP. irq_status:0x%x\n",
				irq_status);
			bus->cmd_err = -EIO;
			/* Do not STOP as we have already tried. */
		} else {
			irq_handled |= ASPEED_I2CD_INTR_NORMAL_STOP;
		}

		bus->master_state = ASPEED_I2C_MASTER_INACTIVE;
		goto out_complete;
	case ASPEED_I2C_MASTER_INACTIVE:
		dev_err(bus->dev,
			"master received interrupt 0x%08x, but is inactive\n",
			irq_status);
		bus->cmd_err = -EIO;
		/* Do not STOP as we should be inactive. */
		goto out_complete;
	default:
		WARN(1, "unknown master state\n");
		bus->master_state = ASPEED_I2C_MASTER_INACTIVE;
		bus->cmd_err = -EINVAL;
		goto out_complete;
	}
error_and_stop:
	bus->cmd_err = -EIO;
	aspeed_i2c_do_stop(bus);
	goto out_no_complete;
out_complete:
	bus->msgs = NULL;
	if (bus->cmd_err)
		bus->master_xfer_result = bus->cmd_err;
	else
		bus->master_xfer_result = bus->msgs_index + 1;
	complete(&bus->cmd_complete);
out_no_complete:
	return irq_handled;
}

static irqreturn_t aspeed_i2c_bus_irq(int irq, void *dev_id)
{
	struct aspeed_i2c_bus *bus = dev_id;
	u32 irq_received, irq_remaining, irq_handled;

	spin_lock(&bus->lock);
	irq_received = readl(bus->base + ASPEED_I2C_INTR_STS_REG);
	/* Ack all interrupts except for Rx done */
	writel(irq_received & ~ASPEED_I2CD_INTR_RX_DONE,
	       bus->base + ASPEED_I2C_INTR_STS_REG);
	irq_remaining = irq_received;

#if IS_ENABLED(CONFIG_I2C_SLAVE)
	/*
	 * In most cases, interrupt bits will be set one by one, although
	 * multiple interrupt bits could be set at the same time. It's also
	 * possible that master interrupt bits could be set along with slave
	 * interrupt bits. Each case needs to be handled using corresponding
	 * handlers depending on the current state.
	 */
	if (bus->master_state != ASPEED_I2C_MASTER_INACTIVE &&
	    bus->master_state != ASPEED_I2C_MASTER_PENDING) {
		irq_handled = aspeed_i2c_master_irq(bus, irq_remaining);
		irq_remaining &= ~irq_handled;
		if (irq_remaining)
			irq_handled |= aspeed_i2c_slave_irq(bus, irq_remaining);
	} else {
		irq_handled = aspeed_i2c_slave_irq(bus, irq_remaining);
		irq_remaining &= ~irq_handled;
		if (irq_remaining)
			irq_handled |= aspeed_i2c_master_irq(bus,
							     irq_remaining);
	}
#else
	irq_handled = aspeed_i2c_master_irq(bus, irq_remaining);
#endif /* CONFIG_I2C_SLAVE */

	irq_remaining &= ~irq_handled;
	if (irq_remaining)
		dev_err(bus->dev,
			"irq handled != irq. expected 0x%08x, but was 0x%08x\n",
			irq_received, irq_handled);

	/* Ack Rx done */
	if (irq_received & ASPEED_I2CD_INTR_RX_DONE)
		writel(ASPEED_I2CD_INTR_RX_DONE,
		       bus->base + ASPEED_I2C_INTR_STS_REG);
	spin_unlock(&bus->lock);
	return irq_remaining ? IRQ_NONE : IRQ_HANDLED;
}

static int aspeed_i2c_master_xfer(struct i2c_adapter *adap,
				  struct i2c_msg *msgs, int num)
{
	struct aspeed_i2c_bus *bus = i2c_get_adapdata(adap);
	unsigned long time_left, flags;

	spin_lock_irqsave(&bus->lock, flags);
	bus->cmd_err = 0;

	/* If bus is busy in a single master environment, attempt recovery. */
	if (!bus->multi_master &&
	    (readl(bus->base + ASPEED_I2C_CMD_REG) &
	     ASPEED_I2CD_BUS_BUSY_STS)) {
		int ret;

		spin_unlock_irqrestore(&bus->lock, flags);
		ret = aspeed_i2c_recover_bus(bus);
		if (ret)
			return ret;
		spin_lock_irqsave(&bus->lock, flags);
	}

	bus->cmd_err = 0;
	bus->msgs = msgs;
	bus->msgs_index = 0;
	bus->msgs_count = num;

	reinit_completion(&bus->cmd_complete);
	aspeed_i2c_do_start(bus);
	spin_unlock_irqrestore(&bus->lock, flags);

	time_left = wait_for_completion_timeout(&bus->cmd_complete,
						bus->adap.timeout);

	if (time_left == 0) {
		/*
		 * If timed out and bus is still busy in a multi master
		 * environment, attempt recovery at here.
		 */
		if (bus->multi_master &&
		    (readl(bus->base + ASPEED_I2C_CMD_REG) &
		     ASPEED_I2CD_BUS_BUSY_STS))
			aspeed_i2c_recover_bus(bus);

		return -ETIMEDOUT;
	}

	return bus->master_xfer_result;
}

static u32 aspeed_i2c_functionality(struct i2c_adapter *adap)
{
	return I2C_FUNC_I2C | I2C_FUNC_SMBUS_EMUL | I2C_FUNC_SMBUS_BLOCK_DATA;
}

#if IS_ENABLED(CONFIG_I2C_SLAVE)
/* precondition: bus.lock has been acquired. */
static void __aspeed_i2c_reg_slave(struct aspeed_i2c_bus *bus, u16 slave_addr)
{
	u32 addr_reg_val, func_ctrl_reg_val;

	/* Set slave addr. */
	addr_reg_val = readl(bus->base + ASPEED_I2C_DEV_ADDR_REG);
	addr_reg_val &= ~ASPEED_I2CD_DEV_ADDR_MASK;
	addr_reg_val |= slave_addr & ASPEED_I2CD_DEV_ADDR_MASK;
	writel(addr_reg_val, bus->base + ASPEED_I2C_DEV_ADDR_REG);

	/* Turn on slave mode. */
	func_ctrl_reg_val = readl(bus->base + ASPEED_I2C_FUN_CTRL_REG);
	func_ctrl_reg_val |= ASPEED_I2CD_SLAVE_EN;
	writel(func_ctrl_reg_val, bus->base + ASPEED_I2C_FUN_CTRL_REG);
}

static int aspeed_i2c_reg_slave(struct i2c_client *client)
{
	struct aspeed_i2c_bus *bus = i2c_get_adapdata(client->adapter);
	unsigned long flags;

	spin_lock_irqsave(&bus->lock, flags);
	if (bus->slave) {
		spin_unlock_irqrestore(&bus->lock, flags);
		return -EINVAL;
	}

	__aspeed_i2c_reg_slave(bus, client->addr);

	bus->slave = client;
	bus->slave_state = ASPEED_I2C_SLAVE_INACTIVE;
	spin_unlock_irqrestore(&bus->lock, flags);

	return 0;
}

static int aspeed_i2c_unreg_slave(struct i2c_client *client)
{
	struct aspeed_i2c_bus *bus = i2c_get_adapdata(client->adapter);
	u32 func_ctrl_reg_val;
	unsigned long flags;

	spin_lock_irqsave(&bus->lock, flags);
	if (!bus->slave) {
		spin_unlock_irqrestore(&bus->lock, flags);
		return -EINVAL;
	}

	/* Turn off slave mode. */
	func_ctrl_reg_val = readl(bus->base + ASPEED_I2C_FUN_CTRL_REG);
	func_ctrl_reg_val &= ~ASPEED_I2CD_SLAVE_EN;
	writel(func_ctrl_reg_val, bus->base + ASPEED_I2C_FUN_CTRL_REG);

	bus->slave = NULL;
	spin_unlock_irqrestore(&bus->lock, flags);

	return 0;
}
#endif /* CONFIG_I2C_SLAVE */

static const struct i2c_algorithm aspeed_i2c_algo = {
	.master_xfer	= aspeed_i2c_master_xfer,
	.functionality	= aspeed_i2c_functionality,
#if IS_ENABLED(CONFIG_I2C_SLAVE)
	.reg_slave	= aspeed_i2c_reg_slave,
	.unreg_slave	= aspeed_i2c_unreg_slave,
#endif /* CONFIG_I2C_SLAVE */
};

static u32 aspeed_i2c_get_clk_reg_val(struct device *dev,
				      u32 clk_high_low_mask,
				      u32 divisor)
{
	u32 base_clk_divisor, clk_high_low_max, clk_high, clk_low, tmp;

	/*
	 * SCL_high and SCL_low represent a value 1 greater than what is stored
	 * since a zero divider is meaningless. Thus, the max value each can
	 * store is every bit set + 1. Since SCL_high and SCL_low are added
	 * together (see below), the max value of both is the max value of one
	 * them times two.
	 */
	clk_high_low_max = (clk_high_low_mask + 1) * 2;

	/*
	 * The actual clock frequency of SCL is:
	 *	SCL_freq = APB_freq / (base_freq * (SCL_high + SCL_low))
	 *		 = APB_freq / divisor
	 * where base_freq is a programmable clock divider; its value is
	 *	base_freq = 1 << base_clk_divisor
	 * SCL_high is the number of base_freq clock cycles that SCL stays high
	 * and SCL_low is the number of base_freq clock cycles that SCL stays
	 * low for a period of SCL.
	 * The actual register has a minimum SCL_high and SCL_low minimum of 1;
	 * thus, they start counting at zero. So
	 *	SCL_high = clk_high + 1
	 *	SCL_low	 = clk_low + 1
	 * Thus,
	 *	SCL_freq = APB_freq /
	 *		((1 << base_clk_divisor) * (clk_high + 1 + clk_low + 1))
	 * The documentation recommends clk_high >= clk_high_max / 2 and
	 * clk_low >= clk_low_max / 2 - 1 when possible; this last constraint
	 * gives us the following solution:
	 */
	base_clk_divisor = divisor > clk_high_low_max ?
			ilog2((divisor - 1) / clk_high_low_max) + 1 : 0;

	if (base_clk_divisor > ASPEED_I2CD_TIME_BASE_DIVISOR_MASK) {
		base_clk_divisor = ASPEED_I2CD_TIME_BASE_DIVISOR_MASK;
		clk_low = clk_high_low_mask;
		clk_high = clk_high_low_mask;
		dev_err(dev,
			"clamping clock divider: divider requested, %u, is greater than largest possible divider, %u.\n",
			divisor, (1 << base_clk_divisor) * clk_high_low_max);
	} else {
		tmp = (divisor + (1 << base_clk_divisor) - 1)
				>> base_clk_divisor;
		clk_low = tmp / 2;
		clk_high = tmp - clk_low;

		if (clk_high)
			clk_high--;

		if (clk_low)
			clk_low--;
	}


	return ((clk_high << ASPEED_I2CD_TIME_SCL_HIGH_SHIFT)
		& ASPEED_I2CD_TIME_SCL_HIGH_MASK)
			| ((clk_low << ASPEED_I2CD_TIME_SCL_LOW_SHIFT)
			   & ASPEED_I2CD_TIME_SCL_LOW_MASK)
			| (base_clk_divisor
			   & ASPEED_I2CD_TIME_BASE_DIVISOR_MASK);
}

static u32 aspeed_i2c_24xx_get_clk_reg_val(struct device *dev, u32 divisor)
{
	/*
	 * clk_high and clk_low are each 3 bits wide, so each can hold a max
	 * value of 8 giving a clk_high_low_max of 16.
	 */
	return aspeed_i2c_get_clk_reg_val(dev, GENMASK(2, 0), divisor);
}

static u32 aspeed_i2c_25xx_get_clk_reg_val(struct device *dev, u32 divisor)
{
	/*
	 * clk_high and clk_low are each 4 bits wide, so each can hold a max
	 * value of 16 giving a clk_high_low_max of 32.
	 */
	return aspeed_i2c_get_clk_reg_val(dev, GENMASK(3, 0), divisor);
}

/* precondition: bus.lock has been acquired. */
static int aspeed_i2c_init_clk(struct aspeed_i2c_bus *bus)
{
	u32 divisor, clk_reg_val;

	divisor = DIV_ROUND_UP(bus->parent_clk_frequency, bus->bus_frequency);
	clk_reg_val = readl(bus->base + ASPEED_I2C_AC_TIMING_REG1);
	clk_reg_val &= (ASPEED_I2CD_TIME_TBUF_MASK |
			ASPEED_I2CD_TIME_THDSTA_MASK |
			ASPEED_I2CD_TIME_TACST_MASK);
	clk_reg_val |= bus->get_clk_reg_val(bus->dev, divisor);
	writel(clk_reg_val, bus->base + ASPEED_I2C_AC_TIMING_REG1);
	writel(ASPEED_NO_TIMEOUT_CTRL, bus->base + ASPEED_I2C_AC_TIMING_REG2);

	return 0;
}

/* precondition: bus.lock has been acquired. */
static int aspeed_i2c_init(struct aspeed_i2c_bus *bus,
			     struct platform_device *pdev)
{
	u32 fun_ctrl_reg = ASPEED_I2CD_MASTER_EN;
	int ret;

	/* Disable everything. */
	writel(0, bus->base + ASPEED_I2C_FUN_CTRL_REG);

	ret = aspeed_i2c_init_clk(bus);
	if (ret < 0)
		return ret;

	if (of_property_read_bool(pdev->dev.of_node, "multi-master"))
		bus->multi_master = true;
	else
		fun_ctrl_reg |= ASPEED_I2CD_MULTI_MASTER_DIS;

	/* Enable Master Mode */
	writel(readl(bus->base + ASPEED_I2C_FUN_CTRL_REG) | fun_ctrl_reg,
	       bus->base + ASPEED_I2C_FUN_CTRL_REG);

#if IS_ENABLED(CONFIG_I2C_SLAVE)
	/* If slave has already been registered, re-enable it. */
	if (bus->slave)
		__aspeed_i2c_reg_slave(bus, bus->slave->addr);
#endif /* CONFIG_I2C_SLAVE */

	/* Set interrupt generation of I2C controller */
	writel(ASPEED_I2CD_INTR_ALL, bus->base + ASPEED_I2C_INTR_CTRL_REG);

	return 0;
}

static int aspeed_i2c_reset(struct aspeed_i2c_bus *bus)
{
	struct platform_device *pdev = to_platform_device(bus->dev);
	unsigned long flags;
	int ret;

	spin_lock_irqsave(&bus->lock, flags);

	/* Disable and ack all interrupts. */
	writel(0, bus->base + ASPEED_I2C_INTR_CTRL_REG);
	writel(0xffffffff, bus->base + ASPEED_I2C_INTR_STS_REG);

	ret = aspeed_i2c_init(bus, pdev);

	spin_unlock_irqrestore(&bus->lock, flags);

	return ret;
}

static const struct of_device_id aspeed_i2c_bus_of_table[] = {
	{
		.compatible = "aspeed,ast2400-i2c-bus",
		.data = aspeed_i2c_24xx_get_clk_reg_val,
	},
	{
		.compatible = "aspeed,ast2500-i2c-bus",
		.data = aspeed_i2c_25xx_get_clk_reg_val,
	},
	{ },
};
MODULE_DEVICE_TABLE(of, aspeed_i2c_bus_of_table);

static int aspeed_i2c_probe_bus(struct platform_device *pdev)
{
	const struct of_device_id *match;
	struct aspeed_i2c_bus *bus;
	struct clk *parent_clk;
	struct resource *res;
	int irq, ret;

	bus = devm_kzalloc(&pdev->dev, sizeof(*bus), GFP_KERNEL);
	if (!bus)
		return -ENOMEM;

	res = platform_get_resource(pdev, IORESOURCE_MEM, 0);
	bus->base = devm_ioremap_resource(&pdev->dev, res);
	if (IS_ERR(bus->base))
		return PTR_ERR(bus->base);

	parent_clk = devm_clk_get(&pdev->dev, NULL);
	if (IS_ERR(parent_clk))
		return PTR_ERR(parent_clk);
	bus->parent_clk_frequency = clk_get_rate(parent_clk);
	/* We just need the clock rate, we don't actually use the clk object. */
	devm_clk_put(&pdev->dev, parent_clk);

	bus->rst = devm_reset_control_get_shared(&pdev->dev, NULL);
	if (IS_ERR(bus->rst)) {
		dev_err(&pdev->dev,
			"missing or invalid reset controller device tree entry\n");
		return PTR_ERR(bus->rst);
	}
	reset_control_deassert(bus->rst);

	ret = of_property_read_u32(pdev->dev.of_node,
				   "bus-frequency", &bus->bus_frequency);
	if (ret < 0) {
		dev_err(&pdev->dev,
			"Could not read bus-frequency property\n");
		bus->bus_frequency = 100000;
	}

	match = of_match_node(aspeed_i2c_bus_of_table, pdev->dev.of_node);
	if (!match)
		bus->get_clk_reg_val = aspeed_i2c_24xx_get_clk_reg_val;
	else
		bus->get_clk_reg_val = (u32 (*)(struct device *, u32))
				match->data;

	/* Initialize the I2C adapter */
	spin_lock_init(&bus->lock);
	init_completion(&bus->cmd_complete);
	bus->adap.owner = THIS_MODULE;
	bus->adap.retries = 0;
	bus->adap.algo = &aspeed_i2c_algo;
	bus->adap.dev.parent = &pdev->dev;
	bus->adap.dev.of_node = pdev->dev.of_node;
	strlcpy(bus->adap.name, pdev->name, sizeof(bus->adap.name));
	i2c_set_adapdata(&bus->adap, bus);

	bus->dev = &pdev->dev;

	/* Clean up any left over interrupt state. */
	writel(0, bus->base + ASPEED_I2C_INTR_CTRL_REG);
	writel(0xffffffff, bus->base + ASPEED_I2C_INTR_STS_REG);
	/*
	 * bus.lock does not need to be held because the interrupt handler has
	 * not been enabled yet.
	 */
	ret = aspeed_i2c_init(bus, pdev);
	if (ret < 0)
		return ret;

	irq = irq_of_parse_and_map(pdev->dev.of_node, 0);
	ret = devm_request_irq(&pdev->dev, irq, aspeed_i2c_bus_irq,
			       0, dev_name(&pdev->dev), bus);
	if (ret < 0)
		return ret;

	ret = i2c_add_adapter(&bus->adap);
	if (ret < 0)
		return ret;

	platform_set_drvdata(pdev, bus);

	dev_info(bus->dev, "i2c bus %d registered, irq %d\n",
		 bus->adap.nr, irq);

	return 0;
}

static int aspeed_i2c_remove_bus(struct platform_device *pdev)
{
	struct aspeed_i2c_bus *bus = platform_get_drvdata(pdev);
	unsigned long flags;

	spin_lock_irqsave(&bus->lock, flags);

	/* Disable everything. */
	writel(0, bus->base + ASPEED_I2C_FUN_CTRL_REG);
	writel(0, bus->base + ASPEED_I2C_INTR_CTRL_REG);

	spin_unlock_irqrestore(&bus->lock, flags);

	reset_control_assert(bus->rst);

	i2c_del_adapter(&bus->adap);

	return 0;
}

static struct platform_driver aspeed_i2c_bus_driver = {
	.probe		= aspeed_i2c_probe_bus,
	.remove		= aspeed_i2c_remove_bus,
	.driver		= {
		.name		= "aspeed-i2c-bus",
		.of_match_table	= aspeed_i2c_bus_of_table,
	},
};
module_platform_driver(aspeed_i2c_bus_driver);

MODULE_AUTHOR("Brendan Higgins <brendanhiggins@google.com>");
MODULE_DESCRIPTION("Aspeed I2C Bus Driver");
MODULE_LICENSE("GPL v2");<|MERGE_RESOLUTION|>--- conflicted
+++ resolved
@@ -420,29 +420,7 @@
 			bus->master_state = ASPEED_I2C_MASTER_INACTIVE;
 			goto out_complete;
 		}
-<<<<<<< HEAD
-	}
-
-#if IS_ENABLED(CONFIG_I2C_SLAVE)
-	/*
-	 * A pending master command will be started by H/W when the bus comes
-	 * back to idle state after completing a slave operation so change the
-	 * master state from 'pending' to 'start' at here if slave is inactive.
-	 */
-	if (bus->master_state == ASPEED_I2C_MASTER_PENDING) {
-		if (bus->slave_state != ASPEED_I2C_SLAVE_INACTIVE)
-			goto out_no_complete;
-
-		bus->master_state = ASPEED_I2C_MASTER_START;
-=======
->>>>>>> 0ecfebd2
-	}
-#endif /* CONFIG_I2C_SLAVE */
-
-	/* Master is not currently active, irq was for someone else. */
-	if (bus->master_state == ASPEED_I2C_MASTER_INACTIVE ||
-	    bus->master_state == ASPEED_I2C_MASTER_PENDING)
-		goto out_no_complete;
+	}
 
 #if IS_ENABLED(CONFIG_I2C_SLAVE)
 	/*
