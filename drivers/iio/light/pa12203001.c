--- conflicted
+++ resolved
@@ -408,11 +408,6 @@
 	if (ret)
 		dev_warn(&client->dev, "Failed to power down (%pe)\n",
 			 ERR_PTR(ret));
-<<<<<<< HEAD
-
-	return 0;
-=======
->>>>>>> 7365df19
 }
 
 #if defined(CONFIG_PM_SLEEP) || defined(CONFIG_PM)
