// SPDX-License-Identifier: GPL-2.0-or-later
/*
 * Device driver for monitoring ambient light intensity (lux)
 * within the TAOS tsl258x family of devices (tsl2580, tsl2581, tsl2583).
 *
 * Copyright (c) 2011, TAOS Corporation.
 * Copyright (c) 2016-2017 Brian Masney <masneyb@onstation.org>
 */

#include <linux/kernel.h>
#include <linux/i2c.h>
#include <linux/errno.h>
#include <linux/delay.h>
#include <linux/string.h>
#include <linux/mutex.h>
#include <linux/unistd.h>
#include <linux/slab.h>
#include <linux/module.h>
#include <linux/iio/iio.h>
#include <linux/iio/sysfs.h>
#include <linux/pm_runtime.h>

/* Device Registers and Masks */
#define TSL2583_CNTRL			0x00
#define TSL2583_ALS_TIME		0X01
#define TSL2583_INTERRUPT		0x02
#define TSL2583_GAIN			0x07
#define TSL2583_REVID			0x11
#define TSL2583_CHIPID			0x12
#define TSL2583_ALS_CHAN0LO		0x14
#define TSL2583_ALS_CHAN0HI		0x15
#define TSL2583_ALS_CHAN1LO		0x16
#define TSL2583_ALS_CHAN1HI		0x17
#define TSL2583_TMR_LO			0x18
#define TSL2583_TMR_HI			0x19

/* tsl2583 cmd reg masks */
#define TSL2583_CMD_REG			0x80
#define TSL2583_CMD_SPL_FN		0x60
#define TSL2583_CMD_ALS_INT_CLR		0x01

/* tsl2583 cntrl reg masks */
#define TSL2583_CNTL_ADC_ENBL		0x02
#define TSL2583_CNTL_PWR_OFF		0x00
#define TSL2583_CNTL_PWR_ON		0x01

/* tsl2583 status reg masks */
#define TSL2583_STA_ADC_VALID		0x01
#define TSL2583_STA_ADC_INTR		0x10

/* Lux calculation constants */
#define TSL2583_LUX_CALC_OVER_FLOW	65535

#define TSL2583_INTERRUPT_DISABLED	0x00

#define TSL2583_CHIP_ID			0x90
#define TSL2583_CHIP_ID_MASK		0xf0

#define TSL2583_POWER_OFF_DELAY_MS	2000

/* Per-device data */
struct tsl2583_als_info {
	u16 als_ch0;
	u16 als_ch1;
	u16 lux;
};

struct tsl2583_lux {
	unsigned int ratio;
	unsigned int ch0;
	unsigned int ch1;
};

static const struct tsl2583_lux tsl2583_default_lux[] = {
	{  9830,  8520, 15729 },
	{ 12452, 10807, 23344 },
	{ 14746,  6383, 11705 },
	{ 17695,  4063,  6554 },
	{     0,     0,     0 }  /* Termination segment */
};

#define TSL2583_MAX_LUX_TABLE_ENTRIES 11

struct tsl2583_settings {
	int als_time;
	int als_gain;
	int als_gain_trim;
	int als_cal_target;

	/*
	 * This structure is intentionally large to accommodate updates via
	 * sysfs. Sized to 11 = max 10 segments + 1 termination segment.
	 * Assumption is that one and only one type of glass used.
	 */
	struct tsl2583_lux als_device_lux[TSL2583_MAX_LUX_TABLE_ENTRIES];
};

struct tsl2583_chip {
	struct mutex als_mutex;
	struct i2c_client *client;
	struct tsl2583_als_info als_cur_info;
	struct tsl2583_settings als_settings;
	int als_time_scale;
	int als_saturation;
};

struct gainadj {
	s16 ch0;
	s16 ch1;
	s16 mean;
};

/* Index = (0 - 3) Used to validate the gain selection index */
static const struct gainadj gainadj[] = {
	{ 1, 1, 1 },
	{ 8, 8, 8 },
	{ 16, 16, 16 },
	{ 107, 115, 111 }
};

/*
 * Provides initial operational parameter defaults.
 * These defaults may be changed through the device's sysfs files.
 */
static void tsl2583_defaults(struct tsl2583_chip *chip)
{
	/*
	 * The integration time must be a multiple of 50ms and within the
	 * range [50, 600] ms.
	 */
	chip->als_settings.als_time = 100;

	/*
	 * This is an index into the gainadj table. Assume clear glass as the
	 * default.
	 */
	chip->als_settings.als_gain = 0;

	/* Default gain trim to account for aperture effects */
	chip->als_settings.als_gain_trim = 1000;

	/* Known external ALS reading used for calibration */
	chip->als_settings.als_cal_target = 130;

	/* Default lux table. */
	memcpy(chip->als_settings.als_device_lux, tsl2583_default_lux,
	       sizeof(tsl2583_default_lux));
}

/*
 * Reads and calculates current lux value.
 * The raw ch0 and ch1 values of the ambient light sensed in the last
 * integration cycle are read from the device.
 * Time scale factor array values are adjusted based on the integration time.
 * The raw values are multiplied by a scale factor, and device gain is obtained
 * using gain index. Limit checks are done next, then the ratio of a multiple
 * of ch1 value, to the ch0 value, is calculated. The array als_device_lux[]
 * declared above is then scanned to find the first ratio value that is just
 * above the ratio we just calculated. The ch0 and ch1 multiplier constants in
 * the array are then used along with the time scale factor array values, to
 * calculate the lux.
 */
static int tsl2583_get_lux(struct iio_dev *indio_dev)
{
	u16 ch0, ch1; /* separated ch0/ch1 data from device */
	u32 lux; /* raw lux calculated from device data */
	u64 lux64;
	u32 ratio;
	u8 buf[5];
	struct tsl2583_lux *p;
	struct tsl2583_chip *chip = iio_priv(indio_dev);
	int i, ret;

	ret = i2c_smbus_read_byte_data(chip->client, TSL2583_CMD_REG);
	if (ret < 0) {
		dev_err(&chip->client->dev, "%s: failed to read CMD_REG register\n",
			__func__);
		goto done;
	}

	/* is data new & valid */
	if (!(ret & TSL2583_STA_ADC_INTR)) {
		dev_err(&chip->client->dev, "%s: data not valid; returning last value\n",
			__func__);
		ret = chip->als_cur_info.lux; /* return LAST VALUE */
		goto done;
	}

	for (i = 0; i < 4; i++) {
		int reg = TSL2583_CMD_REG | (TSL2583_ALS_CHAN0LO + i);

		ret = i2c_smbus_read_byte_data(chip->client, reg);
		if (ret < 0) {
			dev_err(&chip->client->dev, "%s: failed to read register %x\n",
				__func__, reg);
			goto done;
		}
		buf[i] = ret;
	}

	/*
	 * Clear the pending interrupt status bit on the chip to allow the next
	 * integration cycle to start. This has to be done even though this
	 * driver currently does not support interrupts.
	 */
	ret = i2c_smbus_write_byte(chip->client,
				   (TSL2583_CMD_REG | TSL2583_CMD_SPL_FN |
				    TSL2583_CMD_ALS_INT_CLR));
	if (ret < 0) {
		dev_err(&chip->client->dev, "%s: failed to clear the interrupt bit\n",
			__func__);
		goto done; /* have no data, so return failure */
	}

	/* extract ALS/lux data */
	ch0 = le16_to_cpup((const __le16 *)&buf[0]);
	ch1 = le16_to_cpup((const __le16 *)&buf[2]);

	chip->als_cur_info.als_ch0 = ch0;
	chip->als_cur_info.als_ch1 = ch1;

	if ((ch0 >= chip->als_saturation) || (ch1 >= chip->als_saturation))
		goto return_max;

	if (!ch0) {
		/*
		 * The sensor appears to be in total darkness so set the
		 * calculated lux to 0 and return early to avoid a division by
		 * zero below when calculating the ratio.
		 */
		ret = 0;
		chip->als_cur_info.lux = 0;
		goto done;
	}

	/* calculate ratio */
	ratio = (ch1 << 15) / ch0;

	/* convert to unscaled lux using the pointer to the table */
	for (p = (struct tsl2583_lux *)chip->als_settings.als_device_lux;
	     p->ratio != 0 && p->ratio < ratio; p++)
		;

	if (p->ratio == 0) {
		lux = 0;
	} else {
		u32 ch0lux, ch1lux;

		ch0lux = ((ch0 * p->ch0) +
			  (gainadj[chip->als_settings.als_gain].ch0 >> 1))
			 / gainadj[chip->als_settings.als_gain].ch0;
		ch1lux = ((ch1 * p->ch1) +
			  (gainadj[chip->als_settings.als_gain].ch1 >> 1))
			 / gainadj[chip->als_settings.als_gain].ch1;

		/* note: lux is 31 bit max at this point */
		if (ch1lux > ch0lux) {
			dev_dbg(&chip->client->dev, "%s: No Data - Returning 0\n",
				__func__);
			ret = 0;
			chip->als_cur_info.lux = 0;
			goto done;
		}

		lux = ch0lux - ch1lux;
	}

	/* adjust for active time scale */
	if (chip->als_time_scale == 0)
		lux = 0;
	else
		lux = (lux + (chip->als_time_scale >> 1)) /
			chip->als_time_scale;

	/*
	 * Adjust for active gain scale.
	 * The tsl2583_default_lux tables above have a factor of 8192 built in,
	 * so we need to shift right.
	 * User-specified gain provides a multiplier.
	 * Apply user-specified gain before shifting right to retain precision.
	 * Use 64 bits to avoid overflow on multiplication.
	 * Then go back to 32 bits before division to avoid using div_u64().
	 */
	lux64 = lux;
	lux64 = lux64 * chip->als_settings.als_gain_trim;
	lux64 >>= 13;
	lux = lux64;
	lux = DIV_ROUND_CLOSEST(lux, 1000);

	if (lux > TSL2583_LUX_CALC_OVER_FLOW) { /* check for overflow */
return_max:
		lux = TSL2583_LUX_CALC_OVER_FLOW;
	}

	/* Update the structure with the latest VALID lux. */
	chip->als_cur_info.lux = lux;
	ret = lux;

done:
	return ret;
}

/*
 * Obtain single reading and calculate the als_gain_trim (later used
 * to derive actual lux).
 * Return updated gain_trim value.
 */
static int tsl2583_als_calibrate(struct iio_dev *indio_dev)
{
	struct tsl2583_chip *chip = iio_priv(indio_dev);
	unsigned int gain_trim_val;
	int ret;
	int lux_val;

	ret = i2c_smbus_read_byte_data(chip->client,
				       TSL2583_CMD_REG | TSL2583_CNTRL);
	if (ret < 0) {
		dev_err(&chip->client->dev,
			"%s: failed to read from the CNTRL register\n",
			__func__);
		return ret;
	}

	if ((ret & (TSL2583_CNTL_ADC_ENBL | TSL2583_CNTL_PWR_ON))
			!= (TSL2583_CNTL_ADC_ENBL | TSL2583_CNTL_PWR_ON)) {
		dev_err(&chip->client->dev,
			"%s: Device is not powered on and/or ADC is not enabled\n",
			__func__);
		return -EINVAL;
	} else if ((ret & TSL2583_STA_ADC_VALID) != TSL2583_STA_ADC_VALID) {
		dev_err(&chip->client->dev,
			"%s: The two ADC channels have not completed an integration cycle\n",
			__func__);
		return -ENODATA;
	}

	lux_val = tsl2583_get_lux(indio_dev);
	if (lux_val < 0) {
		dev_err(&chip->client->dev, "%s: failed to get lux\n",
			__func__);
		return lux_val;
	}

	/* Avoid division by zero of lux_value later on */
	if (lux_val == 0) {
		dev_err(&chip->client->dev,
			"%s: lux_val of 0 will produce out of range trim_value\n",
			__func__);
		return -ENODATA;
	}

	gain_trim_val = (unsigned int)(((chip->als_settings.als_cal_target)
			* chip->als_settings.als_gain_trim) / lux_val);
	if ((gain_trim_val < 250) || (gain_trim_val > 4000)) {
		dev_err(&chip->client->dev,
			"%s: trim_val of %d is not within the range [250, 4000]\n",
			__func__, gain_trim_val);
		return -ENODATA;
	}

	chip->als_settings.als_gain_trim = (int)gain_trim_val;

	return 0;
}

static int tsl2583_set_als_time(struct tsl2583_chip *chip)
{
	int als_count, als_time, ret;
	u8 val;

	/* determine als integration register */
	als_count = DIV_ROUND_CLOSEST(chip->als_settings.als_time * 100, 270);
	if (!als_count)
		als_count = 1; /* ensure at least one cycle */

	/* convert back to time (encompasses overrides) */
	als_time = DIV_ROUND_CLOSEST(als_count * 27, 10);

	val = 256 - als_count;
	ret = i2c_smbus_write_byte_data(chip->client,
					TSL2583_CMD_REG | TSL2583_ALS_TIME,
					val);
	if (ret < 0) {
		dev_err(&chip->client->dev, "%s: failed to set the als time to %d\n",
			__func__, val);
		return ret;
	}

	/* set chip struct re scaling and saturation */
	chip->als_saturation = als_count * 922; /* 90% of full scale */
	chip->als_time_scale = DIV_ROUND_CLOSEST(als_time, 50);

	return ret;
}

static int tsl2583_set_als_gain(struct tsl2583_chip *chip)
{
	int ret;

	/* Set the gain based on als_settings struct */
	ret = i2c_smbus_write_byte_data(chip->client,
					TSL2583_CMD_REG | TSL2583_GAIN,
					chip->als_settings.als_gain);
	if (ret < 0)
		dev_err(&chip->client->dev,
			"%s: failed to set the gain to %d\n", __func__,
			chip->als_settings.als_gain);

	return ret;
}

static int tsl2583_set_power_state(struct tsl2583_chip *chip, u8 state)
{
	int ret;

	ret = i2c_smbus_write_byte_data(chip->client,
					TSL2583_CMD_REG | TSL2583_CNTRL, state);
	if (ret < 0)
		dev_err(&chip->client->dev,
			"%s: failed to set the power state to %d\n", __func__,
			state);

	return ret;
}

/*
 * Turn the device on.
 * Configuration must be set before calling this function.
 */
static int tsl2583_chip_init_and_power_on(struct iio_dev *indio_dev)
{
	struct tsl2583_chip *chip = iio_priv(indio_dev);
	int ret;

	/* Power on the device; ADC off. */
	ret = tsl2583_set_power_state(chip, TSL2583_CNTL_PWR_ON);
	if (ret < 0)
		return ret;

	ret = i2c_smbus_write_byte_data(chip->client,
					TSL2583_CMD_REG | TSL2583_INTERRUPT,
					TSL2583_INTERRUPT_DISABLED);
	if (ret < 0) {
		dev_err(&chip->client->dev,
			"%s: failed to disable interrupts\n", __func__);
		return ret;
	}

	ret = tsl2583_set_als_time(chip);
	if (ret < 0)
		return ret;

	ret = tsl2583_set_als_gain(chip);
	if (ret < 0)
		return ret;

	usleep_range(3000, 3500);

	ret = tsl2583_set_power_state(chip, TSL2583_CNTL_PWR_ON |
					    TSL2583_CNTL_ADC_ENBL);
	if (ret < 0)
		return ret;

	return ret;
}

/* Sysfs Interface Functions */

static ssize_t in_illuminance_input_target_show(struct device *dev,
						struct device_attribute *attr,
						char *buf)
{
	struct iio_dev *indio_dev = dev_to_iio_dev(dev);
	struct tsl2583_chip *chip = iio_priv(indio_dev);
	int ret;

	mutex_lock(&chip->als_mutex);
	ret = sprintf(buf, "%d\n", chip->als_settings.als_cal_target);
	mutex_unlock(&chip->als_mutex);

	return ret;
}

static ssize_t in_illuminance_input_target_store(struct device *dev,
						 struct device_attribute *attr,
						 const char *buf, size_t len)
{
	struct iio_dev *indio_dev = dev_to_iio_dev(dev);
	struct tsl2583_chip *chip = iio_priv(indio_dev);
	int value;

	if (kstrtoint(buf, 0, &value) || !value)
		return -EINVAL;

	mutex_lock(&chip->als_mutex);
	chip->als_settings.als_cal_target = value;
	mutex_unlock(&chip->als_mutex);

	return len;
}

static ssize_t in_illuminance_calibrate_store(struct device *dev,
					      struct device_attribute *attr,
					      const char *buf, size_t len)
{
	struct iio_dev *indio_dev = dev_to_iio_dev(dev);
	struct tsl2583_chip *chip = iio_priv(indio_dev);
	int value, ret;

	if (kstrtoint(buf, 0, &value) || value != 1)
		return -EINVAL;

	mutex_lock(&chip->als_mutex);

	ret = tsl2583_als_calibrate(indio_dev);
	if (ret < 0)
		goto done;

	ret = len;
done:
	mutex_unlock(&chip->als_mutex);

	return ret;
}

static ssize_t in_illuminance_lux_table_show(struct device *dev,
					     struct device_attribute *attr,
					     char *buf)
{
	struct iio_dev *indio_dev = dev_to_iio_dev(dev);
	struct tsl2583_chip *chip = iio_priv(indio_dev);
	unsigned int i;
	int offset = 0;

	for (i = 0; i < ARRAY_SIZE(chip->als_settings.als_device_lux); i++) {
		offset += sprintf(buf + offset, "%u,%u,%u,",
				  chip->als_settings.als_device_lux[i].ratio,
				  chip->als_settings.als_device_lux[i].ch0,
				  chip->als_settings.als_device_lux[i].ch1);
		if (chip->als_settings.als_device_lux[i].ratio == 0) {
			/*
			 * We just printed the first "0" entry.
			 * Now get rid of the extra "," and break.
			 */
			offset--;
			break;
		}
	}

	offset += sprintf(buf + offset, "\n");

	return offset;
}

static ssize_t in_illuminance_lux_table_store(struct device *dev,
					      struct device_attribute *attr,
					      const char *buf, size_t len)
{
	struct iio_dev *indio_dev = dev_to_iio_dev(dev);
	struct tsl2583_chip *chip = iio_priv(indio_dev);
	const unsigned int max_ints = TSL2583_MAX_LUX_TABLE_ENTRIES * 3;
	int value[TSL2583_MAX_LUX_TABLE_ENTRIES * 3 + 1];
	int ret = -EINVAL;
	unsigned int n;

	mutex_lock(&chip->als_mutex);

	get_options(buf, ARRAY_SIZE(value), value);

	/*
	 * We now have an array of ints starting at value[1], and
	 * enumerated by value[0].
	 * We expect each group of three ints is one table entry,
	 * and the last table entry is all 0.
	 */
	n = value[0];
	if ((n % 3) || n < 6 || n > max_ints) {
		dev_err(dev,
			"%s: The number of entries in the lux table must be a multiple of 3 and within the range [6, %d]\n",
			__func__, max_ints);
		goto done;
	}
	if ((value[n - 2] | value[n - 1] | value[n]) != 0) {
		dev_err(dev, "%s: The last 3 entries in the lux table must be zeros.\n",
			__func__);
		goto done;
	}

	memcpy(chip->als_settings.als_device_lux, &value[1],
	       value[0] * sizeof(value[1]));

	ret = len;

done:
	mutex_unlock(&chip->als_mutex);

	return ret;
}

static IIO_CONST_ATTR(in_illuminance_calibscale_available, "1 8 16 111");
static IIO_CONST_ATTR(in_illuminance_integration_time_available,
		      "0.050 0.100 0.150 0.200 0.250 0.300 0.350 0.400 0.450 0.500 0.550 0.600 0.650");
static IIO_DEVICE_ATTR_RW(in_illuminance_input_target, 0);
static IIO_DEVICE_ATTR_WO(in_illuminance_calibrate, 0);
static IIO_DEVICE_ATTR_RW(in_illuminance_lux_table, 0);

static struct attribute *sysfs_attrs_ctrl[] = {
	&iio_const_attr_in_illuminance_calibscale_available.dev_attr.attr,
	&iio_const_attr_in_illuminance_integration_time_available.dev_attr.attr,
	&iio_dev_attr_in_illuminance_input_target.dev_attr.attr,
	&iio_dev_attr_in_illuminance_calibrate.dev_attr.attr,
	&iio_dev_attr_in_illuminance_lux_table.dev_attr.attr,
	NULL
};

static const struct attribute_group tsl2583_attribute_group = {
	.attrs = sysfs_attrs_ctrl,
};

static const struct iio_chan_spec tsl2583_channels[] = {
	{
		.type = IIO_LIGHT,
		.modified = 1,
		.channel2 = IIO_MOD_LIGHT_IR,
		.info_mask_separate = BIT(IIO_CHAN_INFO_RAW),
	},
	{
		.type = IIO_LIGHT,
		.modified = 1,
		.channel2 = IIO_MOD_LIGHT_BOTH,
		.info_mask_separate = BIT(IIO_CHAN_INFO_RAW),
	},
	{
		.type = IIO_LIGHT,
		.info_mask_separate = BIT(IIO_CHAN_INFO_PROCESSED) |
				      BIT(IIO_CHAN_INFO_CALIBBIAS) |
				      BIT(IIO_CHAN_INFO_CALIBSCALE) |
				      BIT(IIO_CHAN_INFO_INT_TIME),
	},
};

static int tsl2583_set_pm_runtime_busy(struct tsl2583_chip *chip, bool on)
{
	int ret;

	if (on) {
		ret = pm_runtime_resume_and_get(&chip->client->dev);
	} else {
		pm_runtime_mark_last_busy(&chip->client->dev);
		ret = pm_runtime_put_autosuspend(&chip->client->dev);
	}

	return ret;
}

static int tsl2583_read_raw(struct iio_dev *indio_dev,
			    struct iio_chan_spec const *chan,
			    int *val, int *val2, long mask)
{
	struct tsl2583_chip *chip = iio_priv(indio_dev);
	int ret, pm_ret;

	ret = tsl2583_set_pm_runtime_busy(chip, true);
	if (ret < 0)
		return ret;

	mutex_lock(&chip->als_mutex);

	ret = -EINVAL;
	switch (mask) {
	case IIO_CHAN_INFO_RAW:
		if (chan->type == IIO_LIGHT) {
			ret = tsl2583_get_lux(indio_dev);
			if (ret < 0)
				goto read_done;

			/*
			 * From page 20 of the TSL2581, TSL2583 data
			 * sheet (TAOS134 − MARCH 2011):
			 *
			 * One of the photodiodes (channel 0) is
			 * sensitive to both visible and infrared light,
			 * while the second photodiode (channel 1) is
			 * sensitive primarily to infrared light.
			 */
			if (chan->channel2 == IIO_MOD_LIGHT_BOTH)
				*val = chip->als_cur_info.als_ch0;
			else
				*val = chip->als_cur_info.als_ch1;

			ret = IIO_VAL_INT;
		}
		break;
	case IIO_CHAN_INFO_PROCESSED:
		if (chan->type == IIO_LIGHT) {
			ret = tsl2583_get_lux(indio_dev);
			if (ret < 0)
				goto read_done;

			*val = ret;
			ret = IIO_VAL_INT;
		}
		break;
	case IIO_CHAN_INFO_CALIBBIAS:
		if (chan->type == IIO_LIGHT) {
			*val = chip->als_settings.als_gain_trim;
			ret = IIO_VAL_INT;
		}
		break;
	case IIO_CHAN_INFO_CALIBSCALE:
		if (chan->type == IIO_LIGHT) {
			*val = gainadj[chip->als_settings.als_gain].mean;
			ret = IIO_VAL_INT;
		}
		break;
	case IIO_CHAN_INFO_INT_TIME:
		if (chan->type == IIO_LIGHT) {
			*val = 0;
			*val2 = chip->als_settings.als_time;
			ret = IIO_VAL_INT_PLUS_MICRO;
		}
		break;
	default:
		break;
	}

read_done:
	mutex_unlock(&chip->als_mutex);

	if (ret < 0) {
		tsl2583_set_pm_runtime_busy(chip, false);
		return ret;
	}

	/*
	 * Preserve the ret variable if the call to
	 * tsl2583_set_pm_runtime_busy() is successful so the reading
	 * (if applicable) is returned to user space.
	 */
	pm_ret = tsl2583_set_pm_runtime_busy(chip, false);
	if (pm_ret < 0)
		return pm_ret;

	return ret;
}

static int tsl2583_write_raw(struct iio_dev *indio_dev,
			     struct iio_chan_spec const *chan,
			     int val, int val2, long mask)
{
	struct tsl2583_chip *chip = iio_priv(indio_dev);
	int ret;

	ret = tsl2583_set_pm_runtime_busy(chip, true);
	if (ret < 0)
		return ret;

	mutex_lock(&chip->als_mutex);

	ret = -EINVAL;
	switch (mask) {
	case IIO_CHAN_INFO_CALIBBIAS:
		if (chan->type == IIO_LIGHT) {
			chip->als_settings.als_gain_trim = val;
			ret = 0;
		}
		break;
	case IIO_CHAN_INFO_CALIBSCALE:
		if (chan->type == IIO_LIGHT) {
			unsigned int i;

			for (i = 0; i < ARRAY_SIZE(gainadj); i++) {
				if (gainadj[i].mean == val) {
					chip->als_settings.als_gain = i;
					ret = tsl2583_set_als_gain(chip);
					break;
				}
			}
		}
		break;
	case IIO_CHAN_INFO_INT_TIME:
		if (chan->type == IIO_LIGHT && !val && val2 >= 50 &&
		    val2 <= 650 && !(val2 % 50)) {
			chip->als_settings.als_time = val2;
			ret = tsl2583_set_als_time(chip);
		}
		break;
	default:
		break;
	}

	mutex_unlock(&chip->als_mutex);

	if (ret < 0) {
		tsl2583_set_pm_runtime_busy(chip, false);
		return ret;
	}

	ret = tsl2583_set_pm_runtime_busy(chip, false);
	if (ret < 0)
		return ret;

	return ret;
}

static const struct iio_info tsl2583_info = {
	.attrs = &tsl2583_attribute_group,
	.read_raw = tsl2583_read_raw,
	.write_raw = tsl2583_write_raw,
};

static int tsl2583_probe(struct i2c_client *clientp,
			 const struct i2c_device_id *idp)
{
	int ret;
	struct tsl2583_chip *chip;
	struct iio_dev *indio_dev;

	if (!i2c_check_functionality(clientp->adapter,
				     I2C_FUNC_SMBUS_BYTE_DATA)) {
		dev_err(&clientp->dev, "%s: i2c smbus byte data functionality is unsupported\n",
			__func__);
		return -EOPNOTSUPP;
	}

	indio_dev = devm_iio_device_alloc(&clientp->dev, sizeof(*chip));
	if (!indio_dev)
		return -ENOMEM;

	chip = iio_priv(indio_dev);
	chip->client = clientp;
	i2c_set_clientdata(clientp, indio_dev);

	mutex_init(&chip->als_mutex);

	ret = i2c_smbus_read_byte_data(clientp,
				       TSL2583_CMD_REG | TSL2583_CHIPID);
	if (ret < 0) {
		dev_err(&clientp->dev,
			"%s: failed to read the chip ID register\n", __func__);
		return ret;
	}

	if ((ret & TSL2583_CHIP_ID_MASK) != TSL2583_CHIP_ID) {
		dev_err(&clientp->dev, "%s: received an unknown chip ID %x\n",
			__func__, ret);
		return -EINVAL;
	}

	indio_dev->info = &tsl2583_info;
	indio_dev->channels = tsl2583_channels;
	indio_dev->num_channels = ARRAY_SIZE(tsl2583_channels);
	indio_dev->modes = INDIO_DIRECT_MODE;
	indio_dev->name = chip->client->name;

	pm_runtime_enable(&clientp->dev);
	pm_runtime_set_autosuspend_delay(&clientp->dev,
					 TSL2583_POWER_OFF_DELAY_MS);
	pm_runtime_use_autosuspend(&clientp->dev);

	ret = devm_iio_device_register(indio_dev->dev.parent, indio_dev);
	if (ret) {
		dev_err(&clientp->dev, "%s: iio registration failed\n",
			__func__);
		return ret;
	}

	/* Load up the V2 defaults (these are hard coded defaults for now) */
	tsl2583_defaults(chip);

	dev_info(&clientp->dev, "Light sensor found.\n");

	return 0;
}

static void tsl2583_remove(struct i2c_client *client)
{
	struct iio_dev *indio_dev = i2c_get_clientdata(client);
	struct tsl2583_chip *chip = iio_priv(indio_dev);

	iio_device_unregister(indio_dev);

	pm_runtime_disable(&client->dev);
	pm_runtime_set_suspended(&client->dev);

	tsl2583_set_power_state(chip, TSL2583_CNTL_PWR_OFF);
<<<<<<< HEAD

	return 0;
=======
>>>>>>> 7365df19
}

static int tsl2583_suspend(struct device *dev)
{
	struct iio_dev *indio_dev = i2c_get_clientdata(to_i2c_client(dev));
	struct tsl2583_chip *chip = iio_priv(indio_dev);
	int ret;

	mutex_lock(&chip->als_mutex);

	ret = tsl2583_set_power_state(chip, TSL2583_CNTL_PWR_OFF);

	mutex_unlock(&chip->als_mutex);

	return ret;
}

static int tsl2583_resume(struct device *dev)
{
	struct iio_dev *indio_dev = i2c_get_clientdata(to_i2c_client(dev));
	struct tsl2583_chip *chip = iio_priv(indio_dev);
	int ret;

	mutex_lock(&chip->als_mutex);

	ret = tsl2583_chip_init_and_power_on(indio_dev);

	mutex_unlock(&chip->als_mutex);

	return ret;
}

static DEFINE_RUNTIME_DEV_PM_OPS(tsl2583_pm_ops, tsl2583_suspend,
				 tsl2583_resume, NULL);

static const struct i2c_device_id tsl2583_idtable[] = {
	{ "tsl2580", 0 },
	{ "tsl2581", 1 },
	{ "tsl2583", 2 },
	{}
};
MODULE_DEVICE_TABLE(i2c, tsl2583_idtable);

static const struct of_device_id tsl2583_of_match[] = {
	{ .compatible = "amstaos,tsl2580", },
	{ .compatible = "amstaos,tsl2581", },
	{ .compatible = "amstaos,tsl2583", },
	{ },
};
MODULE_DEVICE_TABLE(of, tsl2583_of_match);

/* Driver definition */
static struct i2c_driver tsl2583_driver = {
	.driver = {
		.name = "tsl2583",
		.pm = pm_ptr(&tsl2583_pm_ops),
		.of_match_table = tsl2583_of_match,
	},
	.id_table = tsl2583_idtable,
	.probe = tsl2583_probe,
	.remove = tsl2583_remove,
};
module_i2c_driver(tsl2583_driver);

MODULE_AUTHOR("J. August Brenner <jbrenner@taosinc.com>");
MODULE_AUTHOR("Brian Masney <masneyb@onstation.org>");
MODULE_DESCRIPTION("TAOS tsl2583 ambient light sensor driver");
MODULE_LICENSE("GPL");<|MERGE_RESOLUTION|>--- conflicted
+++ resolved
@@ -884,11 +884,6 @@
 	pm_runtime_set_suspended(&client->dev);
 
 	tsl2583_set_power_state(chip, TSL2583_CNTL_PWR_OFF);
-<<<<<<< HEAD
-
-	return 0;
-=======
->>>>>>> 7365df19
 }
 
 static int tsl2583_suspend(struct device *dev)
