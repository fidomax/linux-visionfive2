--- conflicted
+++ resolved
@@ -3222,48 +3222,6 @@
 	.exit_hctx = dasd_exit_hctx,
 };
 
-<<<<<<< HEAD
-/*
- * Allocate and initialize request queue and default I/O scheduler.
- */
-static int dasd_alloc_queue(struct dasd_block *block)
-{
-	int rc;
-
-	block->tag_set.ops = &dasd_mq_ops;
-	block->tag_set.cmd_size = sizeof(struct dasd_ccw_req);
-	block->tag_set.nr_hw_queues = nr_hw_queues;
-	block->tag_set.queue_depth = queue_depth;
-	block->tag_set.flags = BLK_MQ_F_SHOULD_MERGE;
-	block->tag_set.numa_node = NUMA_NO_NODE;
-
-	rc = blk_mq_alloc_tag_set(&block->tag_set);
-	if (rc)
-		return rc;
-
-	block->request_queue = blk_mq_init_queue(&block->tag_set);
-	if (IS_ERR(block->request_queue))
-		return PTR_ERR(block->request_queue);
-
-	block->request_queue->queuedata = block;
-
-	return 0;
-}
-
-/*
- * Deactivate and free request queue.
- */
-static void dasd_free_queue(struct dasd_block *block)
-{
-	if (block->request_queue) {
-		blk_mq_destroy_queue(block->request_queue);
-		blk_mq_free_tag_set(&block->tag_set);
-		block->request_queue = NULL;
-	}
-}
-
-=======
->>>>>>> 7365df19
 static int dasd_open(struct block_device *bdev, fmode_t mode)
 {
 	struct dasd_device *base;
