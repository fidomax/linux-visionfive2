--- conflicted
+++ resolved
@@ -569,11 +569,7 @@
 	rcfw->pdev = pdev;
 	rcfw->creq.max_elements = BNXT_QPLIB_CREQE_MAX_CNT;
 	hwq_type = bnxt_qplib_get_hwq_type(rcfw->res);
-<<<<<<< HEAD
-	if (bnxt_qplib_alloc_init_hwq(rcfw->pdev, &rcfw->creq, NULL, 0,
-=======
 	if (bnxt_qplib_alloc_init_hwq(rcfw->pdev, &rcfw->creq, NULL,
->>>>>>> 0ecfebd2
 				      &rcfw->creq.max_elements,
 				      BNXT_QPLIB_CREQE_UNITS,
 				      0, PAGE_SIZE, hwq_type)) {
@@ -588,11 +584,7 @@
 
 	rcfw->cmdq.max_elements = rcfw->cmdq_depth;
 	if (bnxt_qplib_alloc_init_hwq
-<<<<<<< HEAD
-			(rcfw->pdev, &rcfw->cmdq, NULL, 0,
-=======
 			(rcfw->pdev, &rcfw->cmdq, NULL,
->>>>>>> 0ecfebd2
 			 &rcfw->cmdq.max_elements,
 			 BNXT_QPLIB_CMDQE_UNITS, 0,
 			 bnxt_qplib_cmdqe_page_size(rcfw->cmdq_depth),
