--- conflicted
+++ resolved
@@ -332,12 +332,8 @@
 
 config FB_IMX
 	tristate "Freescale i.MX1/21/25/27 LCD support"
-<<<<<<< HEAD
-	depends on FB && ARCH_MXC
-=======
 	depends on FB && HAVE_CLK && HAS_IOMEM
 	depends on ARCH_MXC || COMPILE_TEST
->>>>>>> 4ff96fb5
 	select LCD_CLASS_DEVICE
 	select FB_CFB_FILLRECT
 	select FB_CFB_COPYAREA
@@ -863,12 +859,8 @@
 
 config FB_ATMEL
 	tristate "AT91 LCD Controller support"
-<<<<<<< HEAD
-	depends on FB && OF && HAVE_FB_ATMEL
-=======
 	depends on FB && OF && HAVE_CLK && HAS_IOMEM
 	depends on HAVE_FB_ATMEL || COMPILE_TEST
->>>>>>> 4ff96fb5
 	select FB_BACKLIGHT
 	select FB_CFB_FILLRECT
 	select FB_CFB_COPYAREA
@@ -999,11 +991,7 @@
 	  module will be called i810fb.
 
 	  For more information, please read
-<<<<<<< HEAD
-	  <file:Documentation/fb/intel810.txt>
-=======
 	  <file:Documentation/fb/intel810.rst>
->>>>>>> 4ff96fb5
 
 config FB_I810_GTF
 	bool "use VESA Generalized Timing Formula"
@@ -2191,7 +2179,7 @@
 
 config FB_PRE_INIT_FB
 	bool "Don't reinitialize, use bootloader's GDC/Display configuration"
-	depends on FB && (FB_MB862XX_LIME || FB_MXS)
+	depends on FB && FB_MB862XX_LIME
 	---help---
 	  Select this option if display contents should be inherited as set by
 	  the bootloader.
