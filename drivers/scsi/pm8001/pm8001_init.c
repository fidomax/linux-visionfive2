/*
 * PMC-Sierra PM8001/8081/8088/8089 SAS/SATA based host adapters driver
 *
 * Copyright (c) 2008-2009 USI Co., Ltd.
 * All rights reserved.
 *
 * Redistribution and use in source and binary forms, with or without
 * modification, are permitted provided that the following conditions
 * are met:
 * 1. Redistributions of source code must retain the above copyright
 *    notice, this list of conditions, and the following disclaimer,
 *    without modification.
 * 2. Redistributions in binary form must reproduce at minimum a disclaimer
 *    substantially similar to the "NO WARRANTY" disclaimer below
 *    ("Disclaimer") and any redistribution must be conditioned upon
 *    including a substantially similar Disclaimer requirement for further
 *    binary redistribution.
 * 3. Neither the names of the above-listed copyright holders nor the names
 *    of any contributors may be used to endorse or promote products derived
 *    from this software without specific prior written permission.
 *
 * Alternatively, this software may be distributed under the terms of the
 * GNU General Public License ("GPL") version 2 as published by the Free
 * Software Foundation.
 *
 * NO WARRANTY
 * THIS SOFTWARE IS PROVIDED BY THE COPYRIGHT HOLDERS AND CONTRIBUTORS
 * "AS IS" AND ANY EXPRESS OR IMPLIED WARRANTIES, INCLUDING, BUT NOT
 * LIMITED TO, THE IMPLIED WARRANTIES OF MERCHANTIBILITY AND FITNESS FOR
 * A PARTICULAR PURPOSE ARE DISCLAIMED. IN NO EVENT SHALL THE COPYRIGHT
 * HOLDERS OR CONTRIBUTORS BE LIABLE FOR SPECIAL, EXEMPLARY, OR CONSEQUENTIAL
 * DAMAGES (INCLUDING, BUT NOT LIMITED TO, PROCUREMENT OF SUBSTITUTE GOODS
 * OR SERVICES; LOSS OF USE, DATA, OR PROFITS; OR BUSINESS INTERRUPTION)
 * HOWEVER CAUSED AND ON ANY THEORY OF LIABILITY, WHETHER IN CONTRACT,
 * STRICT LIABILITY, OR TORT (INCLUDING NEGLIGENCE OR OTHERWISE) ARISING
 * IN ANY WAY OUT OF THE USE OF THIS SOFTWARE, EVEN IF ADVISED OF THE
 * POSSIBILITY OF SUCH DAMAGES.
 *
 */

#include <linux/slab.h>
#include "pm8001_sas.h"
#include "pm8001_chips.h"
#include "pm80xx_hwi.h"

static ulong logging_level = PM8001_FAIL_LOGGING | PM8001_IOERR_LOGGING |
				PM8001_EVENT_LOGGING | PM8001_INIT_LOGGING;
module_param(logging_level, ulong, 0644);
MODULE_PARM_DESC(logging_level, " bits for enabling logging info.");

static ulong link_rate = LINKRATE_15 | LINKRATE_30 | LINKRATE_60 | LINKRATE_120;
module_param(link_rate, ulong, 0644);
MODULE_PARM_DESC(link_rate, "Enable link rate.\n"
		" 1: Link rate 1.5G\n"
		" 2: Link rate 3.0G\n"
		" 4: Link rate 6.0G\n"
		" 8: Link rate 12.0G\n");

bool pm8001_use_msix = true;
module_param_named(use_msix, pm8001_use_msix, bool, 0444);
MODULE_PARM_DESC(zoned, "Use MSIX interrupts. Default: true");

static bool pm8001_use_tasklet = true;
module_param_named(use_tasklet, pm8001_use_tasklet, bool, 0444);
MODULE_PARM_DESC(zoned, "Use MSIX interrupts. Default: true");

static bool pm8001_read_wwn = true;
module_param_named(read_wwn, pm8001_read_wwn, bool, 0444);
MODULE_PARM_DESC(zoned, "Get WWN from the controller. Default: true");

static struct scsi_transport_template *pm8001_stt;
static int pm8001_init_ccb_tag(struct pm8001_hba_info *);

/*
 * chip info structure to identify chip key functionality as
 * encryption available/not, no of ports, hw specific function ref
 */
static const struct pm8001_chip_info pm8001_chips[] = {
	[chip_8001] = {0,  8, &pm8001_8001_dispatch,},
	[chip_8008] = {0,  8, &pm8001_80xx_dispatch,},
	[chip_8009] = {1,  8, &pm8001_80xx_dispatch,},
	[chip_8018] = {0,  16, &pm8001_80xx_dispatch,},
	[chip_8019] = {1,  16, &pm8001_80xx_dispatch,},
	[chip_8074] = {0,  8, &pm8001_80xx_dispatch,},
	[chip_8076] = {0,  16, &pm8001_80xx_dispatch,},
	[chip_8077] = {0,  16, &pm8001_80xx_dispatch,},
	[chip_8006] = {0,  16, &pm8001_80xx_dispatch,},
	[chip_8070] = {0,  8, &pm8001_80xx_dispatch,},
	[chip_8072] = {0,  16, &pm8001_80xx_dispatch,},
};
static int pm8001_id;

LIST_HEAD(hba_list);

struct workqueue_struct *pm8001_wq;

static void pm8001_map_queues(struct Scsi_Host *shost)
{
	struct sas_ha_struct *sha = SHOST_TO_SAS_HA(shost);
	struct pm8001_hba_info *pm8001_ha = sha->lldd_ha;
	struct blk_mq_queue_map *qmap = &shost->tag_set.map[HCTX_TYPE_DEFAULT];

	if (pm8001_ha->number_of_intr > 1)
		blk_mq_pci_map_queues(qmap, pm8001_ha->pdev, 1);

	return blk_mq_map_queues(qmap);
}

/*
 * The main structure which LLDD must register for scsi core.
 */
static const struct scsi_host_template pm8001_sht = {
	.module			= THIS_MODULE,
	.name			= DRV_NAME,
	.proc_name		= DRV_NAME,
	.queuecommand		= sas_queuecommand,
	.dma_need_drain		= ata_scsi_dma_need_drain,
	.target_alloc		= sas_target_alloc,
	.slave_configure	= sas_slave_configure,
	.scan_finished		= pm8001_scan_finished,
	.scan_start		= pm8001_scan_start,
	.change_queue_depth	= sas_change_queue_depth,
	.bios_param		= sas_bios_param,
	.can_queue		= 1,
	.this_id		= -1,
	.sg_tablesize		= PM8001_MAX_DMA_SG,
	.max_sectors		= SCSI_DEFAULT_MAX_SECTORS,
	.eh_device_reset_handler = sas_eh_device_reset_handler,
	.eh_target_reset_handler = sas_eh_target_reset_handler,
	.slave_alloc		= sas_slave_alloc,
	.target_destroy		= sas_target_destroy,
	.ioctl			= sas_ioctl,
#ifdef CONFIG_COMPAT
	.compat_ioctl		= sas_ioctl,
#endif
	.shost_groups		= pm8001_host_groups,
	.track_queue_depth	= 1,
	.cmd_per_lun		= 32,
	.map_queues		= pm8001_map_queues,
};

/*
 * Sas layer call this function to execute specific task.
 */
static struct sas_domain_function_template pm8001_transport_ops = {
	.lldd_dev_found		= pm8001_dev_found,
	.lldd_dev_gone		= pm8001_dev_gone,

	.lldd_execute_task	= pm8001_queue_command,
	.lldd_control_phy	= pm8001_phy_control,

	.lldd_abort_task	= pm8001_abort_task,
	.lldd_abort_task_set	= sas_abort_task_set,
	.lldd_clear_task_set	= pm8001_clear_task_set,
	.lldd_I_T_nexus_reset   = pm8001_I_T_nexus_reset,
	.lldd_lu_reset		= pm8001_lu_reset,
	.lldd_query_task	= pm8001_query_task,
	.lldd_port_formed	= pm8001_port_formed,
	.lldd_tmf_exec_complete = pm8001_setds_completion,
	.lldd_tmf_aborted	= pm8001_tmf_aborted,
};

/**
 * pm8001_phy_init - initiate our adapter phys
 * @pm8001_ha: our hba structure.
 * @phy_id: phy id.
 */
static void pm8001_phy_init(struct pm8001_hba_info *pm8001_ha, int phy_id)
{
	struct pm8001_phy *phy = &pm8001_ha->phy[phy_id];
	struct asd_sas_phy *sas_phy = &phy->sas_phy;
	phy->phy_state = PHY_LINK_DISABLE;
	phy->pm8001_ha = pm8001_ha;
	phy->minimum_linkrate = SAS_LINK_RATE_1_5_GBPS;
	phy->maximum_linkrate = SAS_LINK_RATE_6_0_GBPS;
	sas_phy->enabled = (phy_id < pm8001_ha->chip->n_phy) ? 1 : 0;
	sas_phy->iproto = SAS_PROTOCOL_ALL;
	sas_phy->tproto = 0;
	sas_phy->role = PHY_ROLE_INITIATOR;
	sas_phy->oob_mode = OOB_NOT_CONNECTED;
	sas_phy->linkrate = SAS_LINK_RATE_UNKNOWN;
	sas_phy->id = phy_id;
	sas_phy->sas_addr = (u8 *)&phy->dev_sas_addr;
	sas_phy->frame_rcvd = &phy->frame_rcvd[0];
	sas_phy->ha = (struct sas_ha_struct *)pm8001_ha->shost->hostdata;
	sas_phy->lldd_phy = phy;
}

/**
 * pm8001_free - free hba
 * @pm8001_ha:	our hba structure.
 */
static void pm8001_free(struct pm8001_hba_info *pm8001_ha)
{
	int i;

	if (!pm8001_ha)
		return;

	for (i = 0; i < USI_MAX_MEMCNT; i++) {
		if (pm8001_ha->memoryMap.region[i].virt_ptr != NULL) {
			dma_free_coherent(&pm8001_ha->pdev->dev,
				(pm8001_ha->memoryMap.region[i].total_len +
				pm8001_ha->memoryMap.region[i].alignment),
				pm8001_ha->memoryMap.region[i].virt_ptr,
				pm8001_ha->memoryMap.region[i].phys_addr);
			}
	}
	PM8001_CHIP_DISP->chip_iounmap(pm8001_ha);
	flush_workqueue(pm8001_wq);
	bitmap_free(pm8001_ha->rsvd_tags);
	kfree(pm8001_ha);
}

/**
 * pm8001_tasklet() - tasklet for 64 msi-x interrupt handler
 * @opaque: the passed general host adapter struct
 * Note: pm8001_tasklet is common for pm8001 & pm80xx
 */
static void pm8001_tasklet(unsigned long opaque)
{
	struct isr_param *irq_vector = (struct isr_param *)opaque;
	struct pm8001_hba_info *pm8001_ha = irq_vector->drv_inst;

	if (WARN_ON_ONCE(!pm8001_ha))
		return;

	PM8001_CHIP_DISP->isr(pm8001_ha, irq_vector->irq_id);
}

static void pm8001_init_tasklet(struct pm8001_hba_info *pm8001_ha)
{
	int i;

	if (!pm8001_use_tasklet)
		return;

	/*  Tasklet for non msi-x interrupt handler */
	if ((!pm8001_ha->pdev->msix_cap || !pci_msi_enabled()) ||
	    (pm8001_ha->chip_id == chip_8001)) {
		tasklet_init(&pm8001_ha->tasklet[0], pm8001_tasklet,
			     (unsigned long)&(pm8001_ha->irq_vector[0]));
		return;
	}
	for (i = 0; i < PM8001_MAX_MSIX_VEC; i++)
		tasklet_init(&pm8001_ha->tasklet[i], pm8001_tasklet,
			     (unsigned long)&(pm8001_ha->irq_vector[i]));
}

static void pm8001_kill_tasklet(struct pm8001_hba_info *pm8001_ha)
{
	int i;

	if (!pm8001_use_tasklet)
		return;

	/* For non-msix and msix interrupts */
	if ((!pm8001_ha->pdev->msix_cap || !pci_msi_enabled()) ||
	    (pm8001_ha->chip_id == chip_8001)) {
		tasklet_kill(&pm8001_ha->tasklet[0]);
		return;
	}

	for (i = 0; i < PM8001_MAX_MSIX_VEC; i++)
		tasklet_kill(&pm8001_ha->tasklet[i]);
}

static irqreturn_t pm8001_handle_irq(struct pm8001_hba_info *pm8001_ha,
				     int irq)
{
	if (unlikely(!pm8001_ha))
		return IRQ_NONE;

	if (!PM8001_CHIP_DISP->is_our_interrupt(pm8001_ha))
		return IRQ_NONE;

	if (!pm8001_use_tasklet)
		return PM8001_CHIP_DISP->isr(pm8001_ha, irq);

	tasklet_schedule(&pm8001_ha->tasklet[irq]);
	return IRQ_HANDLED;
}

/**
 * pm8001_interrupt_handler_msix - main MSIX interrupt handler.
 * It obtains the vector number and calls the equivalent bottom
 * half or services directly.
 * @irq: interrupt number
 * @opaque: the passed outbound queue/vector. Host structure is
 * retrieved from the same.
 */
static irqreturn_t pm8001_interrupt_handler_msix(int irq, void *opaque)
{
	struct isr_param *irq_vector = (struct isr_param *)opaque;
	struct pm8001_hba_info *pm8001_ha = irq_vector->drv_inst;

	return pm8001_handle_irq(pm8001_ha, irq_vector->irq_id);
}

/**
 * pm8001_interrupt_handler_intx - main INTx interrupt handler.
 * @irq: interrupt number
 * @dev_id: sas_ha structure. The HBA is retrieved from sas_ha structure.
 */

static irqreturn_t pm8001_interrupt_handler_intx(int irq, void *dev_id)
{
	struct sas_ha_struct *sha = dev_id;
	struct pm8001_hba_info *pm8001_ha = sha->lldd_ha;

	return pm8001_handle_irq(pm8001_ha, 0);
}

static u32 pm8001_request_irq(struct pm8001_hba_info *pm8001_ha);
static void pm8001_free_irq(struct pm8001_hba_info *pm8001_ha);

/**
 * pm8001_alloc - initiate our hba structure and 6 DMAs area.
 * @pm8001_ha: our hba structure.
 * @ent: PCI device ID structure to match on
 */
static int pm8001_alloc(struct pm8001_hba_info *pm8001_ha,
			const struct pci_device_id *ent)
{
	int i, count = 0, rc = 0;
	u32 ci_offset, ib_offset, ob_offset, pi_offset;
	struct inbound_queue_table *ibq;
	struct outbound_queue_table *obq;

	spin_lock_init(&pm8001_ha->lock);
	spin_lock_init(&pm8001_ha->bitmap_lock);
	pm8001_dbg(pm8001_ha, INIT, "pm8001_alloc: PHY:%x\n",
		   pm8001_ha->chip->n_phy);

	/* Request Interrupt */
	rc = pm8001_request_irq(pm8001_ha);
	if (rc)
		goto err_out;

	count = pm8001_ha->max_q_num;
	/* Queues are chosen based on the number of cores/msix availability */
	ib_offset = pm8001_ha->ib_offset  = USI_MAX_MEMCNT_BASE;
	ci_offset = pm8001_ha->ci_offset  = ib_offset + count;
	ob_offset = pm8001_ha->ob_offset  = ci_offset + count;
	pi_offset = pm8001_ha->pi_offset  = ob_offset + count;
	pm8001_ha->max_memcnt = pi_offset + count;

	for (i = 0; i < pm8001_ha->chip->n_phy; i++) {
		pm8001_phy_init(pm8001_ha, i);
		pm8001_ha->port[i].wide_port_phymap = 0;
		pm8001_ha->port[i].port_attached = 0;
		pm8001_ha->port[i].port_state = 0;
		INIT_LIST_HEAD(&pm8001_ha->port[i].list);
	}

	/* MPI Memory region 1 for AAP Event Log for fw */
	pm8001_ha->memoryMap.region[AAP1].num_elements = 1;
	pm8001_ha->memoryMap.region[AAP1].element_size = PM8001_EVENT_LOG_SIZE;
	pm8001_ha->memoryMap.region[AAP1].total_len = PM8001_EVENT_LOG_SIZE;
	pm8001_ha->memoryMap.region[AAP1].alignment = 32;

	/* MPI Memory region 2 for IOP Event Log for fw */
	pm8001_ha->memoryMap.region[IOP].num_elements = 1;
	pm8001_ha->memoryMap.region[IOP].element_size = PM8001_EVENT_LOG_SIZE;
	pm8001_ha->memoryMap.region[IOP].total_len = PM8001_EVENT_LOG_SIZE;
	pm8001_ha->memoryMap.region[IOP].alignment = 32;

	for (i = 0; i < count; i++) {
		ibq = &pm8001_ha->inbnd_q_tbl[i];
		spin_lock_init(&ibq->iq_lock);
		/* MPI Memory region 3 for consumer Index of inbound queues */
		pm8001_ha->memoryMap.region[ci_offset+i].num_elements = 1;
		pm8001_ha->memoryMap.region[ci_offset+i].element_size = 4;
		pm8001_ha->memoryMap.region[ci_offset+i].total_len = 4;
		pm8001_ha->memoryMap.region[ci_offset+i].alignment = 4;

		if ((ent->driver_data) != chip_8001) {
			/* MPI Memory region 5 inbound queues */
			pm8001_ha->memoryMap.region[ib_offset+i].num_elements =
						PM8001_MPI_QUEUE;
			pm8001_ha->memoryMap.region[ib_offset+i].element_size
								= 128;
			pm8001_ha->memoryMap.region[ib_offset+i].total_len =
						PM8001_MPI_QUEUE * 128;
			pm8001_ha->memoryMap.region[ib_offset+i].alignment
								= 128;
		} else {
			pm8001_ha->memoryMap.region[ib_offset+i].num_elements =
						PM8001_MPI_QUEUE;
			pm8001_ha->memoryMap.region[ib_offset+i].element_size
								= 64;
			pm8001_ha->memoryMap.region[ib_offset+i].total_len =
						PM8001_MPI_QUEUE * 64;
			pm8001_ha->memoryMap.region[ib_offset+i].alignment = 64;
		}
	}

	for (i = 0; i < count; i++) {
		obq = &pm8001_ha->outbnd_q_tbl[i];
		spin_lock_init(&obq->oq_lock);
		/* MPI Memory region 4 for producer Index of outbound queues */
		pm8001_ha->memoryMap.region[pi_offset+i].num_elements = 1;
		pm8001_ha->memoryMap.region[pi_offset+i].element_size = 4;
		pm8001_ha->memoryMap.region[pi_offset+i].total_len = 4;
		pm8001_ha->memoryMap.region[pi_offset+i].alignment = 4;

		if (ent->driver_data != chip_8001) {
			/* MPI Memory region 6 Outbound queues */
			pm8001_ha->memoryMap.region[ob_offset+i].num_elements =
						PM8001_MPI_QUEUE;
			pm8001_ha->memoryMap.region[ob_offset+i].element_size
								= 128;
			pm8001_ha->memoryMap.region[ob_offset+i].total_len =
						PM8001_MPI_QUEUE * 128;
			pm8001_ha->memoryMap.region[ob_offset+i].alignment
								= 128;
		} else {
			/* MPI Memory region 6 Outbound queues */
			pm8001_ha->memoryMap.region[ob_offset+i].num_elements =
						PM8001_MPI_QUEUE;
			pm8001_ha->memoryMap.region[ob_offset+i].element_size
								= 64;
			pm8001_ha->memoryMap.region[ob_offset+i].total_len =
						PM8001_MPI_QUEUE * 64;
			pm8001_ha->memoryMap.region[ob_offset+i].alignment = 64;
		}

	}
	/* Memory region write DMA*/
	pm8001_ha->memoryMap.region[NVMD].num_elements = 1;
	pm8001_ha->memoryMap.region[NVMD].element_size = 4096;
	pm8001_ha->memoryMap.region[NVMD].total_len = 4096;

	/* Memory region for fw flash */
	pm8001_ha->memoryMap.region[FW_FLASH].total_len = 4096;

	pm8001_ha->memoryMap.region[FORENSIC_MEM].num_elements = 1;
	pm8001_ha->memoryMap.region[FORENSIC_MEM].total_len = 0x10000;
	pm8001_ha->memoryMap.region[FORENSIC_MEM].element_size = 0x10000;
	pm8001_ha->memoryMap.region[FORENSIC_MEM].alignment = 0x10000;
	for (i = 0; i < pm8001_ha->max_memcnt; i++) {
		struct mpi_mem *region = &pm8001_ha->memoryMap.region[i];

		if (pm8001_mem_alloc(pm8001_ha->pdev,
				     &region->virt_ptr,
				     &region->phys_addr,
				     &region->phys_addr_hi,
				     &region->phys_addr_lo,
				     region->total_len,
				     region->alignment) != 0) {
			pm8001_dbg(pm8001_ha, FAIL, "Mem%d alloc failed\n", i);
			goto err_out;
		}
	}

	/* Memory region for devices*/
	pm8001_ha->devices = kzalloc(PM8001_MAX_DEVICES
				* sizeof(struct pm8001_device), GFP_KERNEL);
	if (!pm8001_ha->devices) {
		rc = -ENOMEM;
		goto err_out_nodev;
	}
	for (i = 0; i < PM8001_MAX_DEVICES; i++) {
		pm8001_ha->devices[i].dev_type = SAS_PHY_UNUSED;
		pm8001_ha->devices[i].id = i;
		pm8001_ha->devices[i].device_id = PM8001_MAX_DEVICES;
		atomic_set(&pm8001_ha->devices[i].running_req, 0);
	}
	pm8001_ha->flags = PM8001F_INIT_TIME;
	return 0;

err_out_nodev:
	for (i = 0; i < pm8001_ha->max_memcnt; i++) {
		if (pm8001_ha->memoryMap.region[i].virt_ptr != NULL) {
			dma_free_coherent(&pm8001_ha->pdev->dev,
				(pm8001_ha->memoryMap.region[i].total_len +
				pm8001_ha->memoryMap.region[i].alignment),
				pm8001_ha->memoryMap.region[i].virt_ptr,
				pm8001_ha->memoryMap.region[i].phys_addr);
		}
	}
err_out:
	return 1;
}

/**
 * pm8001_ioremap - remap the pci high physical address to kernel virtual
 * address so that we can access them.
 * @pm8001_ha: our hba structure.
 */
static int pm8001_ioremap(struct pm8001_hba_info *pm8001_ha)
{
	u32 bar;
	u32 logicalBar = 0;
	struct pci_dev *pdev;

	pdev = pm8001_ha->pdev;
	/* map pci mem (PMC pci base 0-3)*/
	for (bar = 0; bar < PCI_STD_NUM_BARS; bar++) {
		/*
		** logical BARs for SPC:
		** bar 0 and 1 - logical BAR0
		** bar 2 and 3 - logical BAR1
		** bar4 - logical BAR2
		** bar5 - logical BAR3
		** Skip the appropriate assignments:
		*/
		if ((bar == 1) || (bar == 3))
			continue;
		if (pci_resource_flags(pdev, bar) & IORESOURCE_MEM) {
			pm8001_ha->io_mem[logicalBar].membase =
				pci_resource_start(pdev, bar);
			pm8001_ha->io_mem[logicalBar].memsize =
				pci_resource_len(pdev, bar);
			pm8001_ha->io_mem[logicalBar].memvirtaddr =
				ioremap(pm8001_ha->io_mem[logicalBar].membase,
				pm8001_ha->io_mem[logicalBar].memsize);
			if (!pm8001_ha->io_mem[logicalBar].memvirtaddr) {
				pm8001_dbg(pm8001_ha, INIT,
					"Failed to ioremap bar %d, logicalBar %d",
				   bar, logicalBar);
				return -ENOMEM;
			}
			pm8001_dbg(pm8001_ha, INIT,
				   "base addr %llx virt_addr=%llx len=%d\n",
				   (u64)pm8001_ha->io_mem[logicalBar].membase,
				   (u64)(unsigned long)
				   pm8001_ha->io_mem[logicalBar].memvirtaddr,
				   pm8001_ha->io_mem[logicalBar].memsize);
		} else {
			pm8001_ha->io_mem[logicalBar].membase	= 0;
			pm8001_ha->io_mem[logicalBar].memsize	= 0;
			pm8001_ha->io_mem[logicalBar].memvirtaddr = NULL;
		}
		logicalBar++;
	}
	return 0;
}

/**
 * pm8001_pci_alloc - initialize our ha card structure
 * @pdev: pci device.
 * @ent: ent
 * @shost: scsi host struct which has been initialized before.
 */
static struct pm8001_hba_info *pm8001_pci_alloc(struct pci_dev *pdev,
				 const struct pci_device_id *ent,
				struct Scsi_Host *shost)

{
	struct pm8001_hba_info *pm8001_ha;
	struct sas_ha_struct *sha = SHOST_TO_SAS_HA(shost);

	pm8001_ha = sha->lldd_ha;
	if (!pm8001_ha)
		return NULL;

	pm8001_ha->pdev = pdev;
	pm8001_ha->dev = &pdev->dev;
	pm8001_ha->chip_id = ent->driver_data;
	pm8001_ha->chip = &pm8001_chips[pm8001_ha->chip_id];
	pm8001_ha->irq = pdev->irq;
	pm8001_ha->sas = sha;
	pm8001_ha->shost = shost;
	pm8001_ha->id = pm8001_id++;
	pm8001_ha->logging_level = logging_level;
	pm8001_ha->non_fatal_count = 0;
	if (link_rate >= 1 && link_rate <= 15)
		pm8001_ha->link_rate = (link_rate << 8);
	else {
		pm8001_ha->link_rate = LINKRATE_15 | LINKRATE_30 |
			LINKRATE_60 | LINKRATE_120;
		pm8001_dbg(pm8001_ha, FAIL,
			   "Setting link rate to default value\n");
	}
	sprintf(pm8001_ha->name, "%s%d", DRV_NAME, pm8001_ha->id);
	/* IOMB size is 128 for 8088/89 controllers */
	if (pm8001_ha->chip_id != chip_8001)
		pm8001_ha->iomb_size = IOMB_SIZE_SPCV;
	else
		pm8001_ha->iomb_size = IOMB_SIZE_SPC;

	pm8001_init_tasklet(pm8001_ha);

	if (pm8001_ioremap(pm8001_ha))
		goto failed_pci_alloc;
	if (!pm8001_alloc(pm8001_ha, ent))
		return pm8001_ha;
failed_pci_alloc:
	pm8001_free(pm8001_ha);
	return NULL;
}

/**
 * pci_go_44 - pm8001 specified, its DMA is 44 bit rather than 64 bit
 * @pdev: pci device.
 */
static int pci_go_44(struct pci_dev *pdev)
{
	int rc;

	rc = dma_set_mask_and_coherent(&pdev->dev, DMA_BIT_MASK(44));
	if (rc) {
		rc = dma_set_mask_and_coherent(&pdev->dev, DMA_BIT_MASK(32));
		if (rc)
			dev_printk(KERN_ERR, &pdev->dev,
				"32-bit DMA enable failed\n");
	}
	return rc;
}

/**
 * pm8001_prep_sas_ha_init - allocate memory in general hba struct && init them.
 * @shost: scsi host which has been allocated outside.
 * @chip_info: our ha struct.
 */
static int pm8001_prep_sas_ha_init(struct Scsi_Host *shost,
				   const struct pm8001_chip_info *chip_info)
{
	int phy_nr, port_nr;
	struct asd_sas_phy **arr_phy;
	struct asd_sas_port **arr_port;
	struct sas_ha_struct *sha = SHOST_TO_SAS_HA(shost);

	phy_nr = chip_info->n_phy;
	port_nr = phy_nr;
	memset(sha, 0x00, sizeof(*sha));
	arr_phy = kcalloc(phy_nr, sizeof(void *), GFP_KERNEL);
	if (!arr_phy)
		goto exit;
	arr_port = kcalloc(port_nr, sizeof(void *), GFP_KERNEL);
	if (!arr_port)
		goto exit_free2;

	sha->sas_phy = arr_phy;
	sha->sas_port = arr_port;
	sha->lldd_ha = kzalloc(sizeof(struct pm8001_hba_info), GFP_KERNEL);
	if (!sha->lldd_ha)
		goto exit_free1;

	shost->transportt = pm8001_stt;
	shost->max_id = PM8001_MAX_DEVICES;
	shost->unique_id = pm8001_id;
	shost->max_cmd_len = 16;
	return 0;
exit_free1:
	kfree(arr_port);
exit_free2:
	kfree(arr_phy);
exit:
	return -1;
}

/**
 * pm8001_post_sas_ha_init - initialize general hba struct defined in libsas
 * @shost: scsi host which has been allocated outside
 * @chip_info: our ha struct.
 */
static void  pm8001_post_sas_ha_init(struct Scsi_Host *shost,
				     const struct pm8001_chip_info *chip_info)
{
	int i = 0;
	struct pm8001_hba_info *pm8001_ha;
	struct sas_ha_struct *sha = SHOST_TO_SAS_HA(shost);

	pm8001_ha = sha->lldd_ha;
	for (i = 0; i < chip_info->n_phy; i++) {
		sha->sas_phy[i] = &pm8001_ha->phy[i].sas_phy;
		sha->sas_port[i] = &pm8001_ha->port[i].sas_port;
		sha->sas_phy[i]->sas_addr =
			(u8 *)&pm8001_ha->phy[i].dev_sas_addr;
	}
	sha->sas_ha_name = DRV_NAME;
	sha->dev = pm8001_ha->dev;
	sha->strict_wide_ports = 1;
	sha->sas_addr = &pm8001_ha->sas_addr[0];
	sha->num_phys = chip_info->n_phy;
	sha->shost = shost;
}

/**
 * pm8001_init_sas_add - initialize sas address
 * @pm8001_ha: our ha struct.
 *
 * Currently we just set the fixed SAS address to our HBA, for manufacture,
 * it should read from the EEPROM
 */
static int pm8001_init_sas_add(struct pm8001_hba_info *pm8001_ha)
{
	DECLARE_COMPLETION_ONSTACK(completion);
	struct pm8001_ioctl_payload payload;
	unsigned long time_remaining;
	u8 sas_add[8];
	u16 deviceid;
	int rc;
	u8 i, j;

	if (!pm8001_read_wwn) {
		__be64 dev_sas_addr = cpu_to_be64(0x50010c600047f9d0ULL);

		for (i = 0; i < pm8001_ha->chip->n_phy; i++)
			memcpy(&pm8001_ha->phy[i].dev_sas_addr, &dev_sas_addr,
			       SAS_ADDR_SIZE);
		memcpy(pm8001_ha->sas_addr, &pm8001_ha->phy[0].dev_sas_addr,
		       SAS_ADDR_SIZE);
		return 0;
	}

	/*
	 * For new SPC controllers WWN is stored in flash vpd. For SPC/SPCve
	 * controllers WWN is stored in EEPROM. And for Older SPC WWN is stored
	 * in NVMD.
	 */
	if (PM8001_CHIP_DISP->fatal_errors(pm8001_ha)) {
		pm8001_dbg(pm8001_ha, FAIL, "controller is in fatal error state\n");
		return -EIO;
	}

	pci_read_config_word(pm8001_ha->pdev, PCI_DEVICE_ID, &deviceid);
	pm8001_ha->nvmd_completion = &completion;

	if (pm8001_ha->chip_id == chip_8001) {
		if (deviceid == 0x8081 || deviceid == 0x0042) {
			payload.minor_function = 4;
			payload.rd_length = 4096;
		} else {
			payload.minor_function = 0;
			payload.rd_length = 128;
		}
	} else if ((pm8001_ha->chip_id == chip_8070 ||
			pm8001_ha->chip_id == chip_8072) &&
			pm8001_ha->pdev->subsystem_vendor == PCI_VENDOR_ID_ATTO) {
		payload.minor_function = 4;
		payload.rd_length = 4096;
	} else {
		payload.minor_function = 1;
		payload.rd_length = 4096;
	}
	payload.offset = 0;
	payload.func_specific = kzalloc(payload.rd_length, GFP_KERNEL);
	if (!payload.func_specific) {
		pm8001_dbg(pm8001_ha, FAIL, "mem alloc fail\n");
		return -ENOMEM;
	}
	rc = PM8001_CHIP_DISP->get_nvmd_req(pm8001_ha, &payload);
	if (rc) {
		kfree(payload.func_specific);
		pm8001_dbg(pm8001_ha, FAIL, "nvmd failed\n");
		return -EIO;
	}
	time_remaining = wait_for_completion_timeout(&completion,
				msecs_to_jiffies(60*1000)); // 1 min
	if (!time_remaining) {
		kfree(payload.func_specific);
		pm8001_dbg(pm8001_ha, FAIL, "get_nvmd_req timeout\n");
		return -EIO;
	}


	for (i = 0, j = 0; i <= 7; i++, j++) {
		if (pm8001_ha->chip_id == chip_8001) {
			if (deviceid == 0x8081)
				pm8001_ha->sas_addr[j] =
					payload.func_specific[0x704 + i];
			else if (deviceid == 0x0042)
				pm8001_ha->sas_addr[j] =
					payload.func_specific[0x010 + i];
		} else if ((pm8001_ha->chip_id == chip_8070 ||
				pm8001_ha->chip_id == chip_8072) &&
				pm8001_ha->pdev->subsystem_vendor == PCI_VENDOR_ID_ATTO) {
			pm8001_ha->sas_addr[j] =
					payload.func_specific[0x010 + i];
		} else
			pm8001_ha->sas_addr[j] =
					payload.func_specific[0x804 + i];
	}
	memcpy(sas_add, pm8001_ha->sas_addr, SAS_ADDR_SIZE);
	for (i = 0; i < pm8001_ha->chip->n_phy; i++) {
		if (i && ((i % 4) == 0))
			sas_add[7] = sas_add[7] + 4;
		memcpy(&pm8001_ha->phy[i].dev_sas_addr,
			sas_add, SAS_ADDR_SIZE);
		pm8001_dbg(pm8001_ha, INIT, "phy %d sas_addr = %016llx\n", i,
			   pm8001_ha->phy[i].dev_sas_addr);
	}
	kfree(payload.func_specific);

	return 0;
}

/*
 * pm8001_get_phy_settings_info : Read phy setting values.
 * @pm8001_ha : our hba.
 */
static int pm8001_get_phy_settings_info(struct pm8001_hba_info *pm8001_ha)
{
	DECLARE_COMPLETION_ONSTACK(completion);
	struct pm8001_ioctl_payload payload;
	int rc;

	if (!pm8001_read_wwn)
		return 0;

	pm8001_ha->nvmd_completion = &completion;
	/* SAS ADDRESS read from flash / EEPROM */
	payload.minor_function = 6;
	payload.offset = 0;
	payload.rd_length = 4096;
	payload.func_specific = kzalloc(4096, GFP_KERNEL);
	if (!payload.func_specific)
		return -ENOMEM;
	/* Read phy setting values from flash */
	rc = PM8001_CHIP_DISP->get_nvmd_req(pm8001_ha, &payload);
	if (rc) {
		kfree(payload.func_specific);
		pm8001_dbg(pm8001_ha, INIT, "nvmd failed\n");
		return -ENOMEM;
	}
	wait_for_completion(&completion);
	pm8001_set_phy_profile(pm8001_ha, sizeof(u8), payload.func_specific);
	kfree(payload.func_specific);

	return 0;
}

struct pm8001_mpi3_phy_pg_trx_config {
	u32 LaneLosCfg;
	u32 LanePgaCfg1;
	u32 LanePisoCfg1;
	u32 LanePisoCfg2;
	u32 LanePisoCfg3;
	u32 LanePisoCfg4;
	u32 LanePisoCfg5;
	u32 LanePisoCfg6;
	u32 LaneBctCtrl;
};

/**
 * pm8001_get_internal_phy_settings - Retrieves the internal PHY settings
 * @pm8001_ha : our adapter
 * @phycfg : PHY config page to populate
 */
static
void pm8001_get_internal_phy_settings(struct pm8001_hba_info *pm8001_ha,
		struct pm8001_mpi3_phy_pg_trx_config *phycfg)
{
	phycfg->LaneLosCfg   = 0x00000132;
	phycfg->LanePgaCfg1  = 0x00203949;
	phycfg->LanePisoCfg1 = 0x000000FF;
	phycfg->LanePisoCfg2 = 0xFF000001;
	phycfg->LanePisoCfg3 = 0xE7011300;
	phycfg->LanePisoCfg4 = 0x631C40C0;
	phycfg->LanePisoCfg5 = 0xF8102036;
	phycfg->LanePisoCfg6 = 0xF74A1000;
	phycfg->LaneBctCtrl  = 0x00FB33F8;
}

/**
 * pm8001_get_external_phy_settings - Retrieves the external PHY settings
 * @pm8001_ha : our adapter
 * @phycfg : PHY config page to populate
 */
static
void pm8001_get_external_phy_settings(struct pm8001_hba_info *pm8001_ha,
		struct pm8001_mpi3_phy_pg_trx_config *phycfg)
{
	phycfg->LaneLosCfg   = 0x00000132;
	phycfg->LanePgaCfg1  = 0x00203949;
	phycfg->LanePisoCfg1 = 0x000000FF;
	phycfg->LanePisoCfg2 = 0xFF000001;
	phycfg->LanePisoCfg3 = 0xE7011300;
	phycfg->LanePisoCfg4 = 0x63349140;
	phycfg->LanePisoCfg5 = 0xF8102036;
	phycfg->LanePisoCfg6 = 0xF80D9300;
	phycfg->LaneBctCtrl  = 0x00FB33F8;
}

/**
 * pm8001_get_phy_mask - Retrieves the mask that denotes if a PHY is int/ext
 * @pm8001_ha : our adapter
 * @phymask : The PHY mask
 */
static
void pm8001_get_phy_mask(struct pm8001_hba_info *pm8001_ha, int *phymask)
{
	switch (pm8001_ha->pdev->subsystem_device) {
	case 0x0070: /* H1280 - 8 external 0 internal */
	case 0x0072: /* H12F0 - 16 external 0 internal */
		*phymask = 0x0000;
		break;

	case 0x0071: /* H1208 - 0 external 8 internal */
	case 0x0073: /* H120F - 0 external 16 internal */
		*phymask = 0xFFFF;
		break;

	case 0x0080: /* H1244 - 4 external 4 internal */
		*phymask = 0x00F0;
		break;

	case 0x0081: /* H1248 - 4 external 8 internal */
		*phymask = 0x0FF0;
		break;

	case 0x0082: /* H1288 - 8 external 8 internal */
		*phymask = 0xFF00;
		break;

	default:
		pm8001_dbg(pm8001_ha, INIT,
			   "Unknown subsystem device=0x%.04x\n",
			   pm8001_ha->pdev->subsystem_device);
	}
}

/**
 * pm8001_set_phy_settings_ven_117c_12G() - Configure ATTO 12Gb PHY settings
 * @pm8001_ha : our adapter
 */
static
int pm8001_set_phy_settings_ven_117c_12G(struct pm8001_hba_info *pm8001_ha)
{
	struct pm8001_mpi3_phy_pg_trx_config phycfg_int;
	struct pm8001_mpi3_phy_pg_trx_config phycfg_ext;
	int phymask = 0;
	int i = 0;

	memset(&phycfg_int, 0, sizeof(phycfg_int));
	memset(&phycfg_ext, 0, sizeof(phycfg_ext));

	pm8001_get_internal_phy_settings(pm8001_ha, &phycfg_int);
	pm8001_get_external_phy_settings(pm8001_ha, &phycfg_ext);
	pm8001_get_phy_mask(pm8001_ha, &phymask);

	for (i = 0; i < pm8001_ha->chip->n_phy; i++) {
		if (phymask & (1 << i)) {/* Internal PHY */
			pm8001_set_phy_profile_single(pm8001_ha, i,
					sizeof(phycfg_int) / sizeof(u32),
					(u32 *)&phycfg_int);

		} else { /* External PHY */
			pm8001_set_phy_profile_single(pm8001_ha, i,
					sizeof(phycfg_ext) / sizeof(u32),
					(u32 *)&phycfg_ext);
		}
	}

	return 0;
}

/**
 * pm8001_configure_phy_settings - Configures PHY settings based on vendor ID.
 * @pm8001_ha : our hba.
 */
static int pm8001_configure_phy_settings(struct pm8001_hba_info *pm8001_ha)
{
	switch (pm8001_ha->pdev->subsystem_vendor) {
	case PCI_VENDOR_ID_ATTO:
		if (pm8001_ha->pdev->device == 0x0042) /* 6Gb */
			return 0;
		else
			return pm8001_set_phy_settings_ven_117c_12G(pm8001_ha);

	case PCI_VENDOR_ID_ADAPTEC2:
	case 0:
		return 0;

	default:
		return pm8001_get_phy_settings_info(pm8001_ha);
	}
}

/**
 * pm8001_setup_msix - enable MSI-X interrupt
 * @pm8001_ha: our ha struct.
 */
static u32 pm8001_setup_msix(struct pm8001_hba_info *pm8001_ha)
{
	unsigned int allocated_irq_vectors;
	int rc;

	/* SPCv controllers supports 64 msi-x */
	if (pm8001_ha->chip_id == chip_8001) {
		rc = pci_alloc_irq_vectors(pm8001_ha->pdev, 1, 1,
					   PCI_IRQ_MSIX);
	} else {
		/*
		 * Queue index #0 is used always for housekeeping, so don't
		 * include in the affinity spreading.
		 */
		struct irq_affinity desc = {
			.pre_vectors = 1,
		};
		rc = pci_alloc_irq_vectors_affinity(
				pm8001_ha->pdev, 2, PM8001_MAX_MSIX_VEC,
				PCI_IRQ_MSIX | PCI_IRQ_AFFINITY, &desc);
	}

	allocated_irq_vectors = rc;
	if (rc < 0)
		return rc;

	/* Assigns the number of interrupts */
	pm8001_ha->number_of_intr = allocated_irq_vectors;

	/* Maximum queue number updating in HBA structure */
	pm8001_ha->max_q_num = allocated_irq_vectors;

	pm8001_dbg(pm8001_ha, INIT,
		   "pci_alloc_irq_vectors request ret:%d no of intr %d\n",
		   rc, pm8001_ha->number_of_intr);
	return 0;
}

static u32 pm8001_request_msix(struct pm8001_hba_info *pm8001_ha)
{
	u32 i = 0, j = 0;
	int flag = 0, rc = 0;
	int nr_irqs = pm8001_ha->number_of_intr;

	if (pm8001_ha->chip_id != chip_8001)
		flag &= ~IRQF_SHARED;

	pm8001_dbg(pm8001_ha, INIT,
		   "pci_enable_msix request number of intr %d\n",
		   pm8001_ha->number_of_intr);

	if (nr_irqs > ARRAY_SIZE(pm8001_ha->intr_drvname))
		nr_irqs = ARRAY_SIZE(pm8001_ha->intr_drvname);

	for (i = 0; i < nr_irqs; i++) {
		snprintf(pm8001_ha->intr_drvname[i],
			sizeof(pm8001_ha->intr_drvname[0]),
			"%s-%d", pm8001_ha->name, i);
		pm8001_ha->irq_vector[i].irq_id = i;
		pm8001_ha->irq_vector[i].drv_inst = pm8001_ha;

		rc = request_irq(pci_irq_vector(pm8001_ha->pdev, i),
			pm8001_interrupt_handler_msix, flag,
			pm8001_ha->intr_drvname[i],
			&(pm8001_ha->irq_vector[i]));
		if (rc) {
			for (j = 0; j < i; j++) {
				free_irq(pci_irq_vector(pm8001_ha->pdev, i),
					&(pm8001_ha->irq_vector[i]));
			}
			pci_free_irq_vectors(pm8001_ha->pdev);
			break;
		}
	}

	return rc;
}
<<<<<<< HEAD
#endif
=======
>>>>>>> f3f50c78

/**
 * pm8001_request_irq - register interrupt
 * @pm8001_ha: our ha struct.
 */
static u32 pm8001_request_irq(struct pm8001_hba_info *pm8001_ha)
{
	struct pci_dev *pdev = pm8001_ha->pdev;
<<<<<<< HEAD
#ifdef PM8001_USE_MSIX
	int rc;

	if (pci_find_capability(pdev, PCI_CAP_ID_MSIX)) {
=======
	int rc;

	if (pm8001_use_msix && pci_find_capability(pdev, PCI_CAP_ID_MSIX)) {
>>>>>>> f3f50c78
		rc = pm8001_setup_msix(pm8001_ha);
		if (rc) {
			pm8001_dbg(pm8001_ha, FAIL,
				   "pm8001_setup_irq failed [ret: %d]\n", rc);
			return rc;
		}

<<<<<<< HEAD
		if (pdev->msix_cap && pci_msi_enabled())
			return pm8001_request_msix(pm8001_ha);
	}

	pm8001_dbg(pm8001_ha, INIT, "MSIX not supported!!!\n");
#endif

	/* initialize the INT-X interrupt */
=======
		if (!pdev->msix_cap || !pci_msi_enabled())
			goto use_intx;

		rc = pm8001_request_msix(pm8001_ha);
		if (rc)
			return rc;

		pm8001_ha->use_msix = true;

		return 0;
	}

use_intx:
	/* Initialize the INT-X interrupt */
	pm8001_dbg(pm8001_ha, INIT, "MSIX not supported!!!\n");
	pm8001_ha->use_msix = false;
>>>>>>> f3f50c78
	pm8001_ha->irq_vector[0].irq_id = 0;
	pm8001_ha->irq_vector[0].drv_inst = pm8001_ha;

	return request_irq(pdev->irq, pm8001_interrupt_handler_intx,
			   IRQF_SHARED, pm8001_ha->name,
			   SHOST_TO_SAS_HA(pm8001_ha->shost));
<<<<<<< HEAD
=======
}

static void pm8001_free_irq(struct pm8001_hba_info *pm8001_ha)
{
	struct pci_dev *pdev = pm8001_ha->pdev;
	int i;

	if (pm8001_ha->use_msix) {
		for (i = 0; i < pm8001_ha->number_of_intr; i++)
			synchronize_irq(pci_irq_vector(pdev, i));

		for (i = 0; i < pm8001_ha->number_of_intr; i++)
			free_irq(pci_irq_vector(pdev, i), &pm8001_ha->irq_vector[i]);

		pci_free_irq_vectors(pdev);
		return;
	}

	/* INT-X */
	free_irq(pm8001_ha->irq, pm8001_ha->sas);
>>>>>>> f3f50c78
}

/**
 * pm8001_pci_probe - probe supported device
 * @pdev: pci device which kernel has been prepared for.
 * @ent: pci device id
 *
 * This function is the main initialization function, when register a new
 * pci driver it is invoked, all struct and hardware initialization should be
 * done here, also, register interrupt.
 */
static int pm8001_pci_probe(struct pci_dev *pdev,
			    const struct pci_device_id *ent)
{
	unsigned int rc;
	u32	pci_reg;
	u8	i = 0;
	struct pm8001_hba_info *pm8001_ha;
	struct Scsi_Host *shost = NULL;
	const struct pm8001_chip_info *chip;
	struct sas_ha_struct *sha;

	dev_printk(KERN_INFO, &pdev->dev,
		"pm80xx: driver version %s\n", DRV_VERSION);
	rc = pci_enable_device(pdev);
	if (rc)
		goto err_out_enable;
	pci_set_master(pdev);
	/*
	 * Enable pci slot busmaster by setting pci command register.
	 * This is required by FW for Cyclone card.
	 */

	pci_read_config_dword(pdev, PCI_COMMAND, &pci_reg);
	pci_reg |= 0x157;
	pci_write_config_dword(pdev, PCI_COMMAND, pci_reg);
	rc = pci_request_regions(pdev, DRV_NAME);
	if (rc)
		goto err_out_disable;
	rc = pci_go_44(pdev);
	if (rc)
		goto err_out_regions;

	shost = scsi_host_alloc(&pm8001_sht, sizeof(void *));
	if (!shost) {
		rc = -ENOMEM;
		goto err_out_regions;
	}
	chip = &pm8001_chips[ent->driver_data];
	sha = kzalloc(sizeof(struct sas_ha_struct), GFP_KERNEL);
	if (!sha) {
		rc = -ENOMEM;
		goto err_out_free_host;
	}
	SHOST_TO_SAS_HA(shost) = sha;

	rc = pm8001_prep_sas_ha_init(shost, chip);
	if (rc) {
		rc = -ENOMEM;
		goto err_out_free;
	}
	pci_set_drvdata(pdev, SHOST_TO_SAS_HA(shost));
	/* ent->driver variable is used to differentiate between controllers */
	pm8001_ha = pm8001_pci_alloc(pdev, ent, shost);
	if (!pm8001_ha) {
		rc = -ENOMEM;
		goto err_out_free;
	}

	PM8001_CHIP_DISP->chip_soft_rst(pm8001_ha);
	rc = PM8001_CHIP_DISP->chip_init(pm8001_ha);
	if (rc) {
		pm8001_dbg(pm8001_ha, FAIL,
			   "chip_init failed [ret: %d]\n", rc);
		goto err_out_ha_free;
	}

	rc = pm8001_init_ccb_tag(pm8001_ha);
	if (rc)
		goto err_out_enable;


	PM8001_CHIP_DISP->chip_post_init(pm8001_ha);

	if (pm8001_ha->number_of_intr > 1) {
		shost->nr_hw_queues = pm8001_ha->number_of_intr - 1;
		/*
		 * For now, ensure we're not sent too many commands by setting
		 * host_tagset. This is also required if we start using request
		 * tag.
		 */
		shost->host_tagset = 1;
	}

	rc = scsi_add_host(shost, &pdev->dev);
	if (rc)
		goto err_out_ha_free;

	PM8001_CHIP_DISP->interrupt_enable(pm8001_ha, 0);
	if (pm8001_ha->chip_id != chip_8001) {
		for (i = 1; i < pm8001_ha->number_of_intr; i++)
			PM8001_CHIP_DISP->interrupt_enable(pm8001_ha, i);
		/* setup thermal configuration. */
		pm80xx_set_thermal_config(pm8001_ha);
	}

	rc = pm8001_init_sas_add(pm8001_ha);
	if (rc)
		goto err_out_shost;
	/* phy setting support for motherboard controller */
	rc = pm8001_configure_phy_settings(pm8001_ha);
	if (rc)
		goto err_out_shost;

	pm8001_post_sas_ha_init(shost, chip);
	rc = sas_register_ha(SHOST_TO_SAS_HA(shost));
	if (rc) {
		pm8001_dbg(pm8001_ha, FAIL,
			   "sas_register_ha failed [ret: %d]\n", rc);
		goto err_out_shost;
	}
	list_add_tail(&pm8001_ha->list, &hba_list);
	pm8001_ha->flags = PM8001F_RUN_TIME;
	scsi_scan_host(pm8001_ha->shost);
	return 0;

err_out_shost:
	scsi_remove_host(pm8001_ha->shost);
err_out_ha_free:
	pm8001_free(pm8001_ha);
err_out_free:
	kfree(sha);
err_out_free_host:
	scsi_host_put(shost);
err_out_regions:
	pci_release_regions(pdev);
err_out_disable:
	pci_disable_device(pdev);
err_out_enable:
	return rc;
}

/**
 * pm8001_init_ccb_tag - allocate memory to CCB and tag.
 * @pm8001_ha: our hba card information.
 */
static int pm8001_init_ccb_tag(struct pm8001_hba_info *pm8001_ha)
{
	struct Scsi_Host *shost = pm8001_ha->shost;
	struct device *dev = pm8001_ha->dev;
	u32 max_out_io, ccb_count;
	int i;

	max_out_io = pm8001_ha->main_cfg_tbl.pm80xx_tbl.max_out_io;
	ccb_count = min_t(int, PM8001_MAX_CCB, max_out_io);

	shost->can_queue = ccb_count - PM8001_RESERVE_SLOT;

	pm8001_ha->rsvd_tags = bitmap_zalloc(PM8001_RESERVE_SLOT, GFP_KERNEL);
	if (!pm8001_ha->rsvd_tags)
		goto err_out;

	/* Memory region for ccb_info*/
	pm8001_ha->ccb_count = ccb_count;
	pm8001_ha->ccb_info =
		kcalloc(ccb_count, sizeof(struct pm8001_ccb_info), GFP_KERNEL);
	if (!pm8001_ha->ccb_info) {
		pm8001_dbg(pm8001_ha, FAIL,
			   "Unable to allocate memory for ccb\n");
		goto err_out_noccb;
	}
	for (i = 0; i < ccb_count; i++) {
		pm8001_ha->ccb_info[i].buf_prd = dma_alloc_coherent(dev,
				sizeof(struct pm8001_prd) * PM8001_MAX_DMA_SG,
				&pm8001_ha->ccb_info[i].ccb_dma_handle,
				GFP_KERNEL);
		if (!pm8001_ha->ccb_info[i].buf_prd) {
			pm8001_dbg(pm8001_ha, FAIL,
				   "ccb prd memory allocation error\n");
			goto err_out;
		}
		pm8001_ha->ccb_info[i].task = NULL;
		pm8001_ha->ccb_info[i].ccb_tag = PM8001_INVALID_TAG;
		pm8001_ha->ccb_info[i].device = NULL;
	}

	return 0;

err_out_noccb:
	kfree(pm8001_ha->devices);
err_out:
	return -ENOMEM;
}

static void pm8001_pci_remove(struct pci_dev *pdev)
{
	struct sas_ha_struct *sha = pci_get_drvdata(pdev);
	struct pm8001_hba_info *pm8001_ha = sha->lldd_ha;
	int i;

	sas_unregister_ha(sha);
	sas_remove_host(pm8001_ha->shost);
	list_del(&pm8001_ha->list);
	PM8001_CHIP_DISP->interrupt_disable(pm8001_ha, 0xFF);
	PM8001_CHIP_DISP->chip_soft_rst(pm8001_ha);

	pm8001_free_irq(pm8001_ha);
	pm8001_kill_tasklet(pm8001_ha);
	scsi_host_put(pm8001_ha->shost);

	for (i = 0; i < pm8001_ha->ccb_count; i++) {
		dma_free_coherent(&pm8001_ha->pdev->dev,
			sizeof(struct pm8001_prd) * PM8001_MAX_DMA_SG,
			pm8001_ha->ccb_info[i].buf_prd,
			pm8001_ha->ccb_info[i].ccb_dma_handle);
	}
	kfree(pm8001_ha->ccb_info);
	kfree(pm8001_ha->devices);

	pm8001_free(pm8001_ha);
	kfree(sha->sas_phy);
	kfree(sha->sas_port);
	kfree(sha);
	pci_release_regions(pdev);
	pci_disable_device(pdev);
}

/**
 * pm8001_pci_suspend - power management suspend main entry point
 * @dev: Device struct
 *
 * Return: 0 on success, anything else on error.
 */
static int __maybe_unused pm8001_pci_suspend(struct device *dev)
{
	struct pci_dev *pdev = to_pci_dev(dev);
	struct sas_ha_struct *sha = pci_get_drvdata(pdev);
	struct pm8001_hba_info *pm8001_ha = sha->lldd_ha;

	sas_suspend_ha(sha);
	flush_workqueue(pm8001_wq);
	scsi_block_requests(pm8001_ha->shost);
	if (!pdev->pm_cap) {
		dev_err(dev, " PCI PM not supported\n");
		return -ENODEV;
	}
	PM8001_CHIP_DISP->interrupt_disable(pm8001_ha, 0xFF);
	PM8001_CHIP_DISP->chip_soft_rst(pm8001_ha);

	pm8001_free_irq(pm8001_ha);
	pm8001_kill_tasklet(pm8001_ha);

	pm8001_info(pm8001_ha, "pdev=0x%p, slot=%s, entering "
		      "suspended state\n", pdev,
		      pm8001_ha->name);
	return 0;
}

/**
 * pm8001_pci_resume - power management resume main entry point
 * @dev: Device struct
 *
 * Return: 0 on success, anything else on error.
 */
static int __maybe_unused pm8001_pci_resume(struct device *dev)
{
	struct pci_dev *pdev = to_pci_dev(dev);
	struct sas_ha_struct *sha = pci_get_drvdata(pdev);
	struct pm8001_hba_info *pm8001_ha;
	int rc;
	u8 i = 0;
	DECLARE_COMPLETION_ONSTACK(completion);

	pm8001_ha = sha->lldd_ha;

	pm8001_info(pm8001_ha,
		    "pdev=0x%p, slot=%s, resuming from previous operating state [D%d]\n",
		    pdev, pm8001_ha->name, pdev->current_state);

	rc = pci_go_44(pdev);
	if (rc)
		goto err_out_disable;
	sas_prep_resume_ha(sha);
	/* chip soft rst only for spc */
	if (pm8001_ha->chip_id == chip_8001) {
		PM8001_CHIP_DISP->chip_soft_rst(pm8001_ha);
		pm8001_dbg(pm8001_ha, INIT, "chip soft reset successful\n");
	}
	rc = PM8001_CHIP_DISP->chip_init(pm8001_ha);
	if (rc)
		goto err_out_disable;

	/* disable all the interrupt bits */
	PM8001_CHIP_DISP->interrupt_disable(pm8001_ha, 0xFF);

	rc = pm8001_request_irq(pm8001_ha);
	if (rc)
		goto err_out_disable;

	pm8001_init_tasklet(pm8001_ha);

	PM8001_CHIP_DISP->interrupt_enable(pm8001_ha, 0);
	if (pm8001_ha->chip_id != chip_8001) {
		for (i = 1; i < pm8001_ha->number_of_intr; i++)
			PM8001_CHIP_DISP->interrupt_enable(pm8001_ha, i);
	}

	/* Chip documentation for the 8070 and 8072 SPCv    */
	/* states that a 500ms minimum delay is required    */
	/* before issuing commands. Otherwise, the firmware */
	/* will enter an unrecoverable state.               */

	if (pm8001_ha->chip_id == chip_8070 ||
		pm8001_ha->chip_id == chip_8072) {
		mdelay(500);
	}

	/* Spin up the PHYs */

	pm8001_ha->flags = PM8001F_RUN_TIME;
	for (i = 0; i < pm8001_ha->chip->n_phy; i++) {
		pm8001_ha->phy[i].enable_completion = &completion;
		PM8001_CHIP_DISP->phy_start_req(pm8001_ha, i);
		wait_for_completion(&completion);
	}
	sas_resume_ha(sha);
	return 0;

err_out_disable:
	scsi_remove_host(pm8001_ha->shost);

	return rc;
}

/* update of pci device, vendor id and driver data with
 * unique value for each of the controller
 */
static struct pci_device_id pm8001_pci_table[] = {
	{ PCI_VDEVICE(PMC_Sierra, 0x8001), chip_8001 },
	{ PCI_VDEVICE(PMC_Sierra, 0x8006), chip_8006 },
	{ PCI_VDEVICE(ADAPTEC2, 0x8006), chip_8006 },
	{ PCI_VDEVICE(ATTO, 0x0042), chip_8001 },
	/* Support for SPC/SPCv/SPCve controllers */
	{ PCI_VDEVICE(ADAPTEC2, 0x8001), chip_8001 },
	{ PCI_VDEVICE(PMC_Sierra, 0x8008), chip_8008 },
	{ PCI_VDEVICE(ADAPTEC2, 0x8008), chip_8008 },
	{ PCI_VDEVICE(PMC_Sierra, 0x8018), chip_8018 },
	{ PCI_VDEVICE(ADAPTEC2, 0x8018), chip_8018 },
	{ PCI_VDEVICE(PMC_Sierra, 0x8009), chip_8009 },
	{ PCI_VDEVICE(ADAPTEC2, 0x8009), chip_8009 },
	{ PCI_VDEVICE(PMC_Sierra, 0x8019), chip_8019 },
	{ PCI_VDEVICE(ADAPTEC2, 0x8019), chip_8019 },
	{ PCI_VDEVICE(PMC_Sierra, 0x8074), chip_8074 },
	{ PCI_VDEVICE(ADAPTEC2, 0x8074), chip_8074 },
	{ PCI_VDEVICE(PMC_Sierra, 0x8076), chip_8076 },
	{ PCI_VDEVICE(ADAPTEC2, 0x8076), chip_8076 },
	{ PCI_VDEVICE(PMC_Sierra, 0x8077), chip_8077 },
	{ PCI_VDEVICE(ADAPTEC2, 0x8077), chip_8077 },
	{ PCI_VENDOR_ID_ADAPTEC2, 0x8081,
		PCI_VENDOR_ID_ADAPTEC2, 0x0400, 0, 0, chip_8001 },
	{ PCI_VENDOR_ID_ADAPTEC2, 0x8081,
		PCI_VENDOR_ID_ADAPTEC2, 0x0800, 0, 0, chip_8001 },
	{ PCI_VENDOR_ID_ADAPTEC2, 0x8088,
		PCI_VENDOR_ID_ADAPTEC2, 0x0008, 0, 0, chip_8008 },
	{ PCI_VENDOR_ID_ADAPTEC2, 0x8088,
		PCI_VENDOR_ID_ADAPTEC2, 0x0800, 0, 0, chip_8008 },
	{ PCI_VENDOR_ID_ADAPTEC2, 0x8089,
		PCI_VENDOR_ID_ADAPTEC2, 0x0008, 0, 0, chip_8009 },
	{ PCI_VENDOR_ID_ADAPTEC2, 0x8089,
		PCI_VENDOR_ID_ADAPTEC2, 0x0800, 0, 0, chip_8009 },
	{ PCI_VENDOR_ID_ADAPTEC2, 0x8088,
		PCI_VENDOR_ID_ADAPTEC2, 0x0016, 0, 0, chip_8018 },
	{ PCI_VENDOR_ID_ADAPTEC2, 0x8088,
		PCI_VENDOR_ID_ADAPTEC2, 0x1600, 0, 0, chip_8018 },
	{ PCI_VENDOR_ID_ADAPTEC2, 0x8089,
		PCI_VENDOR_ID_ADAPTEC2, 0x0016, 0, 0, chip_8019 },
	{ PCI_VENDOR_ID_ADAPTEC2, 0x8089,
		PCI_VENDOR_ID_ADAPTEC2, 0x1600, 0, 0, chip_8019 },
	{ PCI_VENDOR_ID_ADAPTEC2, 0x8074,
		PCI_VENDOR_ID_ADAPTEC2, 0x0800, 0, 0, chip_8074 },
	{ PCI_VENDOR_ID_ADAPTEC2, 0x8076,
		PCI_VENDOR_ID_ADAPTEC2, 0x1600, 0, 0, chip_8076 },
	{ PCI_VENDOR_ID_ADAPTEC2, 0x8077,
		PCI_VENDOR_ID_ADAPTEC2, 0x1600, 0, 0, chip_8077 },
	{ PCI_VENDOR_ID_ADAPTEC2, 0x8074,
		PCI_VENDOR_ID_ADAPTEC2, 0x0008, 0, 0, chip_8074 },
	{ PCI_VENDOR_ID_ADAPTEC2, 0x8076,
		PCI_VENDOR_ID_ADAPTEC2, 0x0016, 0, 0, chip_8076 },
	{ PCI_VENDOR_ID_ADAPTEC2, 0x8077,
		PCI_VENDOR_ID_ADAPTEC2, 0x0016, 0, 0, chip_8077 },
	{ PCI_VENDOR_ID_ADAPTEC2, 0x8076,
		PCI_VENDOR_ID_ADAPTEC2, 0x0808, 0, 0, chip_8076 },
	{ PCI_VENDOR_ID_ADAPTEC2, 0x8077,
		PCI_VENDOR_ID_ADAPTEC2, 0x0808, 0, 0, chip_8077 },
	{ PCI_VENDOR_ID_ADAPTEC2, 0x8074,
		PCI_VENDOR_ID_ADAPTEC2, 0x0404, 0, 0, chip_8074 },
	{ PCI_VENDOR_ID_ATTO, 0x8070,
		PCI_VENDOR_ID_ATTO, 0x0070, 0, 0, chip_8070 },
	{ PCI_VENDOR_ID_ATTO, 0x8070,
		PCI_VENDOR_ID_ATTO, 0x0071, 0, 0, chip_8070 },
	{ PCI_VENDOR_ID_ATTO, 0x8072,
		PCI_VENDOR_ID_ATTO, 0x0072, 0, 0, chip_8072 },
	{ PCI_VENDOR_ID_ATTO, 0x8072,
		PCI_VENDOR_ID_ATTO, 0x0073, 0, 0, chip_8072 },
	{ PCI_VENDOR_ID_ATTO, 0x8070,
		PCI_VENDOR_ID_ATTO, 0x0080, 0, 0, chip_8070 },
	{ PCI_VENDOR_ID_ATTO, 0x8072,
		PCI_VENDOR_ID_ATTO, 0x0081, 0, 0, chip_8072 },
	{ PCI_VENDOR_ID_ATTO, 0x8072,
		PCI_VENDOR_ID_ATTO, 0x0082, 0, 0, chip_8072 },
	{} /* terminate list */
};

static SIMPLE_DEV_PM_OPS(pm8001_pci_pm_ops,
			 pm8001_pci_suspend,
			 pm8001_pci_resume);

static struct pci_driver pm8001_pci_driver = {
	.name		= DRV_NAME,
	.id_table	= pm8001_pci_table,
	.probe		= pm8001_pci_probe,
	.remove		= pm8001_pci_remove,
	.driver.pm	= &pm8001_pci_pm_ops,
};

/**
 *	pm8001_init - initialize scsi transport template
 */
static int __init pm8001_init(void)
{
	int rc = -ENOMEM;

	if (pm8001_use_tasklet && !pm8001_use_msix)
		pm8001_use_tasklet = false;

	pm8001_wq = alloc_workqueue("pm80xx", 0, 0);
	if (!pm8001_wq)
		goto err;

	pm8001_id = 0;
	pm8001_stt = sas_domain_attach_transport(&pm8001_transport_ops);
	if (!pm8001_stt)
		goto err_wq;
	rc = pci_register_driver(&pm8001_pci_driver);
	if (rc)
		goto err_tp;
	return 0;

err_tp:
	sas_release_transport(pm8001_stt);
err_wq:
	destroy_workqueue(pm8001_wq);
err:
	return rc;
}

static void __exit pm8001_exit(void)
{
	pci_unregister_driver(&pm8001_pci_driver);
	sas_release_transport(pm8001_stt);
	destroy_workqueue(pm8001_wq);
}

module_init(pm8001_init);
module_exit(pm8001_exit);

MODULE_AUTHOR("Jack Wang <jack_wang@usish.com>");
MODULE_AUTHOR("Anand Kumar Santhanam <AnandKumar.Santhanam@pmcs.com>");
MODULE_AUTHOR("Sangeetha Gnanasekaran <Sangeetha.Gnanasekaran@pmcs.com>");
MODULE_AUTHOR("Nikith Ganigarakoppal <Nikith.Ganigarakoppal@pmcs.com>");
MODULE_DESCRIPTION(
		"PMC-Sierra PM8001/8006/8081/8088/8089/8074/8076/8077/8070/8072 "
		"SAS/SATA controller driver");
MODULE_VERSION(DRV_VERSION);
MODULE_LICENSE("GPL");
MODULE_DEVICE_TABLE(pci, pm8001_pci_table);
<|MERGE_RESOLUTION|>--- conflicted
+++ resolved
@@ -1051,10 +1051,6 @@
 
 	return rc;
 }
-<<<<<<< HEAD
-#endif
-=======
->>>>>>> f3f50c78
 
 /**
  * pm8001_request_irq - register interrupt
@@ -1063,16 +1059,9 @@
 static u32 pm8001_request_irq(struct pm8001_hba_info *pm8001_ha)
 {
 	struct pci_dev *pdev = pm8001_ha->pdev;
-<<<<<<< HEAD
-#ifdef PM8001_USE_MSIX
 	int rc;
 
-	if (pci_find_capability(pdev, PCI_CAP_ID_MSIX)) {
-=======
-	int rc;
-
 	if (pm8001_use_msix && pci_find_capability(pdev, PCI_CAP_ID_MSIX)) {
->>>>>>> f3f50c78
 		rc = pm8001_setup_msix(pm8001_ha);
 		if (rc) {
 			pm8001_dbg(pm8001_ha, FAIL,
@@ -1080,16 +1069,6 @@
 			return rc;
 		}
 
-<<<<<<< HEAD
-		if (pdev->msix_cap && pci_msi_enabled())
-			return pm8001_request_msix(pm8001_ha);
-	}
-
-	pm8001_dbg(pm8001_ha, INIT, "MSIX not supported!!!\n");
-#endif
-
-	/* initialize the INT-X interrupt */
-=======
 		if (!pdev->msix_cap || !pci_msi_enabled())
 			goto use_intx;
 
@@ -1106,15 +1085,12 @@
 	/* Initialize the INT-X interrupt */
 	pm8001_dbg(pm8001_ha, INIT, "MSIX not supported!!!\n");
 	pm8001_ha->use_msix = false;
->>>>>>> f3f50c78
 	pm8001_ha->irq_vector[0].irq_id = 0;
 	pm8001_ha->irq_vector[0].drv_inst = pm8001_ha;
 
 	return request_irq(pdev->irq, pm8001_interrupt_handler_intx,
 			   IRQF_SHARED, pm8001_ha->name,
 			   SHOST_TO_SAS_HA(pm8001_ha->shost));
-<<<<<<< HEAD
-=======
 }
 
 static void pm8001_free_irq(struct pm8001_hba_info *pm8001_ha)
@@ -1135,7 +1111,6 @@
 
 	/* INT-X */
 	free_irq(pm8001_ha->irq, pm8001_ha->sas);
->>>>>>> f3f50c78
 }
 
 /**
