// SPDX-License-Identifier: BSD-3-Clause OR GPL-2.0
/* Copyright (c) 2015-2018 Mellanox Technologies. All rights reserved */

#include <linux/kernel.h>
#include <linux/module.h>
#include <linux/types.h>
#include <linux/pci.h>
#include <linux/netdevice.h>
#include <linux/etherdevice.h>
#include <linux/ethtool.h>
#include <linux/slab.h>
#include <linux/device.h>
#include <linux/skbuff.h>
#include <linux/if_vlan.h>
#include <linux/if_bridge.h>
#include <linux/workqueue.h>
#include <linux/jiffies.h>
#include <linux/bitops.h>
#include <linux/list.h>
#include <linux/notifier.h>
#include <linux/dcbnl.h>
#include <linux/inetdevice.h>
#include <linux/netlink.h>
#include <linux/jhash.h>
#include <linux/log2.h>
#include <linux/refcount.h>
#include <linux/rhashtable.h>
#include <net/switchdev.h>
#include <net/pkt_cls.h>
#include <net/netevent.h>
#include <net/addrconf.h>
#include <linux/ptp_classify.h>

#include "spectrum.h"
#include "pci.h"
#include "core.h"
#include "core_env.h"
#include "reg.h"
#include "port.h"
#include "trap.h"
#include "txheader.h"
#include "spectrum_cnt.h"
#include "spectrum_dpipe.h"
#include "spectrum_acl_flex_actions.h"
#include "spectrum_span.h"
#include "spectrum_ptp.h"
#include "spectrum_trap.h"

#define MLXSW_SP_FWREV_MINOR 2010
#define MLXSW_SP_FWREV_SUBMINOR 1006

#define MLXSW_SP1_FWREV_MAJOR 13
#define MLXSW_SP1_FWREV_CAN_RESET_MINOR 1702

static const struct mlxsw_fw_rev mlxsw_sp1_fw_rev = {
	.major = MLXSW_SP1_FWREV_MAJOR,
	.minor = MLXSW_SP_FWREV_MINOR,
	.subminor = MLXSW_SP_FWREV_SUBMINOR,
	.can_reset_minor = MLXSW_SP1_FWREV_CAN_RESET_MINOR,
};

#define MLXSW_SP1_FW_FILENAME \
	"mellanox/mlxsw_spectrum-" __stringify(MLXSW_SP1_FWREV_MAJOR) \
	"." __stringify(MLXSW_SP_FWREV_MINOR) \
	"." __stringify(MLXSW_SP_FWREV_SUBMINOR) ".mfa2"

#define MLXSW_SP2_FWREV_MAJOR 29

static const struct mlxsw_fw_rev mlxsw_sp2_fw_rev = {
	.major = MLXSW_SP2_FWREV_MAJOR,
	.minor = MLXSW_SP_FWREV_MINOR,
	.subminor = MLXSW_SP_FWREV_SUBMINOR,
};

#define MLXSW_SP2_FW_FILENAME \
	"mellanox/mlxsw_spectrum2-" __stringify(MLXSW_SP2_FWREV_MAJOR) \
	"." __stringify(MLXSW_SP_FWREV_MINOR) \
	"." __stringify(MLXSW_SP_FWREV_SUBMINOR) ".mfa2"

#define MLXSW_SP3_FWREV_MAJOR 30

static const struct mlxsw_fw_rev mlxsw_sp3_fw_rev = {
	.major = MLXSW_SP3_FWREV_MAJOR,
	.minor = MLXSW_SP_FWREV_MINOR,
	.subminor = MLXSW_SP_FWREV_SUBMINOR,
};

#define MLXSW_SP3_FW_FILENAME \
	"mellanox/mlxsw_spectrum3-" __stringify(MLXSW_SP3_FWREV_MAJOR) \
	"." __stringify(MLXSW_SP_FWREV_MINOR) \
	"." __stringify(MLXSW_SP_FWREV_SUBMINOR) ".mfa2"

#define MLXSW_SP_LINECARDS_INI_BUNDLE_FILENAME \
	"mellanox/lc_ini_bundle_" \
	__stringify(MLXSW_SP_FWREV_MINOR) "_" \
	__stringify(MLXSW_SP_FWREV_SUBMINOR) ".bin"

static const char mlxsw_sp1_driver_name[] = "mlxsw_spectrum";
static const char mlxsw_sp2_driver_name[] = "mlxsw_spectrum2";
static const char mlxsw_sp3_driver_name[] = "mlxsw_spectrum3";
static const char mlxsw_sp4_driver_name[] = "mlxsw_spectrum4";

static const unsigned char mlxsw_sp1_mac_mask[ETH_ALEN] = {
	0xff, 0xff, 0xff, 0xff, 0xfc, 0x00
};
static const unsigned char mlxsw_sp2_mac_mask[ETH_ALEN] = {
	0xff, 0xff, 0xff, 0xff, 0xf0, 0x00
};

/* tx_hdr_version
 * Tx header version.
 * Must be set to 1.
 */
MLXSW_ITEM32(tx, hdr, version, 0x00, 28, 4);

/* tx_hdr_ctl
 * Packet control type.
 * 0 - Ethernet control (e.g. EMADs, LACP)
 * 1 - Ethernet data
 */
MLXSW_ITEM32(tx, hdr, ctl, 0x00, 26, 2);

/* tx_hdr_proto
 * Packet protocol type. Must be set to 1 (Ethernet).
 */
MLXSW_ITEM32(tx, hdr, proto, 0x00, 21, 3);

/* tx_hdr_rx_is_router
 * Packet is sent from the router. Valid for data packets only.
 */
MLXSW_ITEM32(tx, hdr, rx_is_router, 0x00, 19, 1);

/* tx_hdr_fid_valid
 * Indicates if the 'fid' field is valid and should be used for
 * forwarding lookup. Valid for data packets only.
 */
MLXSW_ITEM32(tx, hdr, fid_valid, 0x00, 16, 1);

/* tx_hdr_swid
 * Switch partition ID. Must be set to 0.
 */
MLXSW_ITEM32(tx, hdr, swid, 0x00, 12, 3);

/* tx_hdr_control_tclass
 * Indicates if the packet should use the control TClass and not one
 * of the data TClasses.
 */
MLXSW_ITEM32(tx, hdr, control_tclass, 0x00, 6, 1);

/* tx_hdr_etclass
 * Egress TClass to be used on the egress device on the egress port.
 */
MLXSW_ITEM32(tx, hdr, etclass, 0x00, 0, 4);

/* tx_hdr_port_mid
 * Destination local port for unicast packets.
 * Destination multicast ID for multicast packets.
 *
 * Control packets are directed to a specific egress port, while data
 * packets are transmitted through the CPU port (0) into the switch partition,
 * where forwarding rules are applied.
 */
MLXSW_ITEM32(tx, hdr, port_mid, 0x04, 16, 16);

/* tx_hdr_fid
 * Forwarding ID used for L2 forwarding lookup. Valid only if 'fid_valid' is
 * set, otherwise calculated based on the packet's VID using VID to FID mapping.
 * Valid for data packets only.
 */
MLXSW_ITEM32(tx, hdr, fid, 0x08, 16, 16);

/* tx_hdr_type
 * 0 - Data packets
 * 6 - Control packets
 */
MLXSW_ITEM32(tx, hdr, type, 0x0C, 0, 4);

int mlxsw_sp_flow_counter_get(struct mlxsw_sp *mlxsw_sp,
			      unsigned int counter_index, u64 *packets,
			      u64 *bytes)
{
	char mgpc_pl[MLXSW_REG_MGPC_LEN];
	int err;

	mlxsw_reg_mgpc_pack(mgpc_pl, counter_index, MLXSW_REG_MGPC_OPCODE_NOP,
			    MLXSW_REG_FLOW_COUNTER_SET_TYPE_PACKETS_BYTES);
	err = mlxsw_reg_query(mlxsw_sp->core, MLXSW_REG(mgpc), mgpc_pl);
	if (err)
		return err;
	if (packets)
		*packets = mlxsw_reg_mgpc_packet_counter_get(mgpc_pl);
	if (bytes)
		*bytes = mlxsw_reg_mgpc_byte_counter_get(mgpc_pl);
	return 0;
}

static int mlxsw_sp_flow_counter_clear(struct mlxsw_sp *mlxsw_sp,
				       unsigned int counter_index)
{
	char mgpc_pl[MLXSW_REG_MGPC_LEN];

	mlxsw_reg_mgpc_pack(mgpc_pl, counter_index, MLXSW_REG_MGPC_OPCODE_CLEAR,
			    MLXSW_REG_FLOW_COUNTER_SET_TYPE_PACKETS_BYTES);
	return mlxsw_reg_write(mlxsw_sp->core, MLXSW_REG(mgpc), mgpc_pl);
}

int mlxsw_sp_flow_counter_alloc(struct mlxsw_sp *mlxsw_sp,
				unsigned int *p_counter_index)
{
	int err;

	err = mlxsw_sp_counter_alloc(mlxsw_sp, MLXSW_SP_COUNTER_SUB_POOL_FLOW,
				     p_counter_index);
	if (err)
		return err;
	err = mlxsw_sp_flow_counter_clear(mlxsw_sp, *p_counter_index);
	if (err)
		goto err_counter_clear;
	return 0;

err_counter_clear:
	mlxsw_sp_counter_free(mlxsw_sp, MLXSW_SP_COUNTER_SUB_POOL_FLOW,
			      *p_counter_index);
	return err;
}

void mlxsw_sp_flow_counter_free(struct mlxsw_sp *mlxsw_sp,
				unsigned int counter_index)
{
	 mlxsw_sp_counter_free(mlxsw_sp, MLXSW_SP_COUNTER_SUB_POOL_FLOW,
			       counter_index);
}

void mlxsw_sp_txhdr_construct(struct sk_buff *skb,
			      const struct mlxsw_tx_info *tx_info)
{
	char *txhdr = skb_push(skb, MLXSW_TXHDR_LEN);

	memset(txhdr, 0, MLXSW_TXHDR_LEN);

	mlxsw_tx_hdr_version_set(txhdr, MLXSW_TXHDR_VERSION_1);
	mlxsw_tx_hdr_ctl_set(txhdr, MLXSW_TXHDR_ETH_CTL);
	mlxsw_tx_hdr_proto_set(txhdr, MLXSW_TXHDR_PROTO_ETH);
	mlxsw_tx_hdr_swid_set(txhdr, 0);
	mlxsw_tx_hdr_control_tclass_set(txhdr, 1);
	mlxsw_tx_hdr_port_mid_set(txhdr, tx_info->local_port);
	mlxsw_tx_hdr_type_set(txhdr, MLXSW_TXHDR_TYPE_CONTROL);
}

int
mlxsw_sp_txhdr_ptp_data_construct(struct mlxsw_core *mlxsw_core,
				  struct mlxsw_sp_port *mlxsw_sp_port,
				  struct sk_buff *skb,
				  const struct mlxsw_tx_info *tx_info)
{
	char *txhdr;
	u16 max_fid;
	int err;

	if (skb_cow_head(skb, MLXSW_TXHDR_LEN)) {
		err = -ENOMEM;
		goto err_skb_cow_head;
	}

	if (!MLXSW_CORE_RES_VALID(mlxsw_core, FID)) {
		err = -EIO;
		goto err_res_valid;
	}
	max_fid = MLXSW_CORE_RES_GET(mlxsw_core, FID);

	txhdr = skb_push(skb, MLXSW_TXHDR_LEN);
	memset(txhdr, 0, MLXSW_TXHDR_LEN);

	mlxsw_tx_hdr_version_set(txhdr, MLXSW_TXHDR_VERSION_1);
	mlxsw_tx_hdr_proto_set(txhdr, MLXSW_TXHDR_PROTO_ETH);
	mlxsw_tx_hdr_rx_is_router_set(txhdr, true);
	mlxsw_tx_hdr_fid_valid_set(txhdr, true);
	mlxsw_tx_hdr_fid_set(txhdr, max_fid + tx_info->local_port - 1);
	mlxsw_tx_hdr_type_set(txhdr, MLXSW_TXHDR_TYPE_DATA);
	return 0;

err_res_valid:
err_skb_cow_head:
	this_cpu_inc(mlxsw_sp_port->pcpu_stats->tx_dropped);
	dev_kfree_skb_any(skb);
	return err;
}

static bool mlxsw_sp_skb_requires_ts(struct sk_buff *skb)
{
	unsigned int type;

	if (!(skb_shinfo(skb)->tx_flags & SKBTX_HW_TSTAMP))
		return false;

	type = ptp_classify_raw(skb);
	return !!ptp_parse_header(skb, type);
}

static int mlxsw_sp_txhdr_handle(struct mlxsw_core *mlxsw_core,
				 struct mlxsw_sp_port *mlxsw_sp_port,
				 struct sk_buff *skb,
				 const struct mlxsw_tx_info *tx_info)
{
	struct mlxsw_sp *mlxsw_sp = mlxsw_core_driver_priv(mlxsw_core);

	/* In Spectrum-2 and Spectrum-3, PTP events that require a time stamp
	 * need special handling and cannot be transmitted as regular control
	 * packets.
	 */
	if (unlikely(mlxsw_sp_skb_requires_ts(skb)))
		return mlxsw_sp->ptp_ops->txhdr_construct(mlxsw_core,
							  mlxsw_sp_port, skb,
							  tx_info);

	if (skb_cow_head(skb, MLXSW_TXHDR_LEN)) {
		this_cpu_inc(mlxsw_sp_port->pcpu_stats->tx_dropped);
		dev_kfree_skb_any(skb);
		return -ENOMEM;
	}

	mlxsw_sp_txhdr_construct(skb, tx_info);
	return 0;
}

enum mlxsw_reg_spms_state mlxsw_sp_stp_spms_state(u8 state)
{
	switch (state) {
	case BR_STATE_FORWARDING:
		return MLXSW_REG_SPMS_STATE_FORWARDING;
	case BR_STATE_LEARNING:
		return MLXSW_REG_SPMS_STATE_LEARNING;
	case BR_STATE_LISTENING:
	case BR_STATE_DISABLED:
	case BR_STATE_BLOCKING:
		return MLXSW_REG_SPMS_STATE_DISCARDING;
	default:
		BUG();
	}
}

int mlxsw_sp_port_vid_stp_set(struct mlxsw_sp_port *mlxsw_sp_port, u16 vid,
			      u8 state)
{
	enum mlxsw_reg_spms_state spms_state = mlxsw_sp_stp_spms_state(state);
	struct mlxsw_sp *mlxsw_sp = mlxsw_sp_port->mlxsw_sp;
	char *spms_pl;
	int err;

	spms_pl = kmalloc(MLXSW_REG_SPMS_LEN, GFP_KERNEL);
	if (!spms_pl)
		return -ENOMEM;
	mlxsw_reg_spms_pack(spms_pl, mlxsw_sp_port->local_port);
	mlxsw_reg_spms_vid_pack(spms_pl, vid, spms_state);

	err = mlxsw_reg_write(mlxsw_sp->core, MLXSW_REG(spms), spms_pl);
	kfree(spms_pl);
	return err;
}

static int mlxsw_sp_base_mac_get(struct mlxsw_sp *mlxsw_sp)
{
	char spad_pl[MLXSW_REG_SPAD_LEN] = {0};
	int err;

	err = mlxsw_reg_query(mlxsw_sp->core, MLXSW_REG(spad), spad_pl);
	if (err)
		return err;
	mlxsw_reg_spad_base_mac_memcpy_from(spad_pl, mlxsw_sp->base_mac);
	return 0;
}

int mlxsw_sp_port_admin_status_set(struct mlxsw_sp_port *mlxsw_sp_port,
				   bool is_up)
{
	struct mlxsw_sp *mlxsw_sp = mlxsw_sp_port->mlxsw_sp;
	char paos_pl[MLXSW_REG_PAOS_LEN];

	mlxsw_reg_paos_pack(paos_pl, mlxsw_sp_port->local_port,
			    is_up ? MLXSW_PORT_ADMIN_STATUS_UP :
			    MLXSW_PORT_ADMIN_STATUS_DOWN);
	return mlxsw_reg_write(mlxsw_sp->core, MLXSW_REG(paos), paos_pl);
}

static int mlxsw_sp_port_dev_addr_set(struct mlxsw_sp_port *mlxsw_sp_port,
				      const unsigned char *addr)
{
	struct mlxsw_sp *mlxsw_sp = mlxsw_sp_port->mlxsw_sp;
	char ppad_pl[MLXSW_REG_PPAD_LEN];

	mlxsw_reg_ppad_pack(ppad_pl, true, mlxsw_sp_port->local_port);
	mlxsw_reg_ppad_mac_memcpy_to(ppad_pl, addr);
	return mlxsw_reg_write(mlxsw_sp->core, MLXSW_REG(ppad), ppad_pl);
}

static int mlxsw_sp_port_dev_addr_init(struct mlxsw_sp_port *mlxsw_sp_port)
{
	struct mlxsw_sp *mlxsw_sp = mlxsw_sp_port->mlxsw_sp;

	eth_hw_addr_gen(mlxsw_sp_port->dev, mlxsw_sp->base_mac,
			mlxsw_sp_port->local_port);
	return mlxsw_sp_port_dev_addr_set(mlxsw_sp_port,
					  mlxsw_sp_port->dev->dev_addr);
}

static int mlxsw_sp_port_max_mtu_get(struct mlxsw_sp_port *mlxsw_sp_port, int *p_max_mtu)
{
	struct mlxsw_sp *mlxsw_sp = mlxsw_sp_port->mlxsw_sp;
	char pmtu_pl[MLXSW_REG_PMTU_LEN];
	int err;

	mlxsw_reg_pmtu_pack(pmtu_pl, mlxsw_sp_port->local_port, 0);
	err = mlxsw_reg_query(mlxsw_sp->core, MLXSW_REG(pmtu), pmtu_pl);
	if (err)
		return err;

	*p_max_mtu = mlxsw_reg_pmtu_max_mtu_get(pmtu_pl);
	return 0;
}

static int mlxsw_sp_port_mtu_set(struct mlxsw_sp_port *mlxsw_sp_port, u16 mtu)
{
	struct mlxsw_sp *mlxsw_sp = mlxsw_sp_port->mlxsw_sp;
	char pmtu_pl[MLXSW_REG_PMTU_LEN];

	mtu += MLXSW_TXHDR_LEN + ETH_HLEN;
	if (mtu > mlxsw_sp_port->max_mtu)
		return -EINVAL;

	mlxsw_reg_pmtu_pack(pmtu_pl, mlxsw_sp_port->local_port, mtu);
	return mlxsw_reg_write(mlxsw_sp->core, MLXSW_REG(pmtu), pmtu_pl);
}

static int mlxsw_sp_port_swid_set(struct mlxsw_sp *mlxsw_sp,
				  u16 local_port, u8 swid)
{
	char pspa_pl[MLXSW_REG_PSPA_LEN];

	mlxsw_reg_pspa_pack(pspa_pl, swid, local_port);
	return mlxsw_reg_write(mlxsw_sp->core, MLXSW_REG(pspa), pspa_pl);
}

int mlxsw_sp_port_vp_mode_set(struct mlxsw_sp_port *mlxsw_sp_port, bool enable)
{
	struct mlxsw_sp *mlxsw_sp = mlxsw_sp_port->mlxsw_sp;
	char svpe_pl[MLXSW_REG_SVPE_LEN];

	mlxsw_reg_svpe_pack(svpe_pl, mlxsw_sp_port->local_port, enable);
	return mlxsw_reg_write(mlxsw_sp->core, MLXSW_REG(svpe), svpe_pl);
}

int mlxsw_sp_port_vid_learning_set(struct mlxsw_sp_port *mlxsw_sp_port, u16 vid,
				   bool learn_enable)
{
	struct mlxsw_sp *mlxsw_sp = mlxsw_sp_port->mlxsw_sp;
	char *spvmlr_pl;
	int err;

	spvmlr_pl = kmalloc(MLXSW_REG_SPVMLR_LEN, GFP_KERNEL);
	if (!spvmlr_pl)
		return -ENOMEM;
	mlxsw_reg_spvmlr_pack(spvmlr_pl, mlxsw_sp_port->local_port, vid, vid,
			      learn_enable);
	err = mlxsw_reg_write(mlxsw_sp->core, MLXSW_REG(spvmlr), spvmlr_pl);
	kfree(spvmlr_pl);
	return err;
}

int mlxsw_sp_ethtype_to_sver_type(u16 ethtype, u8 *p_sver_type)
{
	switch (ethtype) {
	case ETH_P_8021Q:
		*p_sver_type = 0;
		break;
	case ETH_P_8021AD:
		*p_sver_type = 1;
		break;
	default:
		return -EINVAL;
	}

	return 0;
}

int mlxsw_sp_port_egress_ethtype_set(struct mlxsw_sp_port *mlxsw_sp_port,
				     u16 ethtype)
{
	struct mlxsw_sp *mlxsw_sp = mlxsw_sp_port->mlxsw_sp;
	char spevet_pl[MLXSW_REG_SPEVET_LEN];
	u8 sver_type;
	int err;

	err = mlxsw_sp_ethtype_to_sver_type(ethtype, &sver_type);
	if (err)
		return err;

	mlxsw_reg_spevet_pack(spevet_pl, mlxsw_sp_port->local_port, sver_type);
	return mlxsw_reg_write(mlxsw_sp->core, MLXSW_REG(spevet), spevet_pl);
}

static int __mlxsw_sp_port_pvid_set(struct mlxsw_sp_port *mlxsw_sp_port,
				    u16 vid, u16 ethtype)
{
	struct mlxsw_sp *mlxsw_sp = mlxsw_sp_port->mlxsw_sp;
	char spvid_pl[MLXSW_REG_SPVID_LEN];
	u8 sver_type;
	int err;

	err = mlxsw_sp_ethtype_to_sver_type(ethtype, &sver_type);
	if (err)
		return err;

	mlxsw_reg_spvid_pack(spvid_pl, mlxsw_sp_port->local_port, vid,
			     sver_type);

	return mlxsw_reg_write(mlxsw_sp->core, MLXSW_REG(spvid), spvid_pl);
}

static int mlxsw_sp_port_allow_untagged_set(struct mlxsw_sp_port *mlxsw_sp_port,
					    bool allow)
{
	struct mlxsw_sp *mlxsw_sp = mlxsw_sp_port->mlxsw_sp;
	char spaft_pl[MLXSW_REG_SPAFT_LEN];

	mlxsw_reg_spaft_pack(spaft_pl, mlxsw_sp_port->local_port, allow);
	return mlxsw_reg_write(mlxsw_sp->core, MLXSW_REG(spaft), spaft_pl);
}

int mlxsw_sp_port_pvid_set(struct mlxsw_sp_port *mlxsw_sp_port, u16 vid,
			   u16 ethtype)
{
	int err;

	if (!vid) {
		err = mlxsw_sp_port_allow_untagged_set(mlxsw_sp_port, false);
		if (err)
			return err;
	} else {
		err = __mlxsw_sp_port_pvid_set(mlxsw_sp_port, vid, ethtype);
		if (err)
			return err;
		err = mlxsw_sp_port_allow_untagged_set(mlxsw_sp_port, true);
		if (err)
			goto err_port_allow_untagged_set;
	}

	mlxsw_sp_port->pvid = vid;
	return 0;

err_port_allow_untagged_set:
	__mlxsw_sp_port_pvid_set(mlxsw_sp_port, mlxsw_sp_port->pvid, ethtype);
	return err;
}

static int
mlxsw_sp_port_system_port_mapping_set(struct mlxsw_sp_port *mlxsw_sp_port)
{
	struct mlxsw_sp *mlxsw_sp = mlxsw_sp_port->mlxsw_sp;
	char sspr_pl[MLXSW_REG_SSPR_LEN];

	mlxsw_reg_sspr_pack(sspr_pl, mlxsw_sp_port->local_port);
	return mlxsw_reg_write(mlxsw_sp->core, MLXSW_REG(sspr), sspr_pl);
}

static int
mlxsw_sp_port_module_info_parse(struct mlxsw_sp *mlxsw_sp,
				u16 local_port, char *pmlp_pl,
				struct mlxsw_sp_port_mapping *port_mapping)
{
	bool separate_rxtx;
	u8 first_lane;
	u8 slot_index;
	u8 module;
	u8 width;
	int i;

	module = mlxsw_reg_pmlp_module_get(pmlp_pl, 0);
	slot_index = mlxsw_reg_pmlp_slot_index_get(pmlp_pl, 0);
	width = mlxsw_reg_pmlp_width_get(pmlp_pl);
	separate_rxtx = mlxsw_reg_pmlp_rxtx_get(pmlp_pl);
	first_lane = mlxsw_reg_pmlp_tx_lane_get(pmlp_pl, 0);

	if (width && !is_power_of_2(width)) {
		dev_err(mlxsw_sp->bus_info->dev, "Port %d: Unsupported module config: width value is not power of 2\n",
			local_port);
		return -EINVAL;
	}

	for (i = 0; i < width; i++) {
		if (mlxsw_reg_pmlp_module_get(pmlp_pl, i) != module) {
			dev_err(mlxsw_sp->bus_info->dev, "Port %d: Unsupported module config: contains multiple modules\n",
				local_port);
			return -EINVAL;
		}
		if (mlxsw_reg_pmlp_slot_index_get(pmlp_pl, i) != slot_index) {
			dev_err(mlxsw_sp->bus_info->dev, "Port %d: Unsupported module config: contains multiple slot indexes\n",
				local_port);
			return -EINVAL;
		}
		if (separate_rxtx &&
		    mlxsw_reg_pmlp_tx_lane_get(pmlp_pl, i) !=
		    mlxsw_reg_pmlp_rx_lane_get(pmlp_pl, i)) {
			dev_err(mlxsw_sp->bus_info->dev, "Port %d: Unsupported module config: TX and RX lane numbers are different\n",
				local_port);
			return -EINVAL;
		}
		if (mlxsw_reg_pmlp_tx_lane_get(pmlp_pl, i) != i + first_lane) {
			dev_err(mlxsw_sp->bus_info->dev, "Port %d: Unsupported module config: TX and RX lane numbers are not sequential\n",
				local_port);
			return -EINVAL;
		}
	}

	port_mapping->module = module;
	port_mapping->slot_index = slot_index;
	port_mapping->width = width;
	port_mapping->module_width = width;
	port_mapping->lane = mlxsw_reg_pmlp_tx_lane_get(pmlp_pl, 0);
	return 0;
}

static int
mlxsw_sp_port_module_info_get(struct mlxsw_sp *mlxsw_sp, u16 local_port,
			      struct mlxsw_sp_port_mapping *port_mapping)
{
	char pmlp_pl[MLXSW_REG_PMLP_LEN];
	int err;

	mlxsw_reg_pmlp_pack(pmlp_pl, local_port);
	err = mlxsw_reg_query(mlxsw_sp->core, MLXSW_REG(pmlp), pmlp_pl);
	if (err)
		return err;
	return mlxsw_sp_port_module_info_parse(mlxsw_sp, local_port,
					       pmlp_pl, port_mapping);
}

static int
mlxsw_sp_port_module_map(struct mlxsw_sp *mlxsw_sp, u16 local_port,
			 const struct mlxsw_sp_port_mapping *port_mapping)
{
	char pmlp_pl[MLXSW_REG_PMLP_LEN];
	int i, err;

	mlxsw_env_module_port_map(mlxsw_sp->core, port_mapping->slot_index,
				  port_mapping->module);

	mlxsw_reg_pmlp_pack(pmlp_pl, local_port);
	mlxsw_reg_pmlp_width_set(pmlp_pl, port_mapping->width);
	for (i = 0; i < port_mapping->width; i++) {
		mlxsw_reg_pmlp_slot_index_set(pmlp_pl, i,
					      port_mapping->slot_index);
		mlxsw_reg_pmlp_module_set(pmlp_pl, i, port_mapping->module);
		mlxsw_reg_pmlp_tx_lane_set(pmlp_pl, i, port_mapping->lane + i); /* Rx & Tx */
	}

	err = mlxsw_reg_write(mlxsw_sp->core, MLXSW_REG(pmlp), pmlp_pl);
	if (err)
		goto err_pmlp_write;
	return 0;

err_pmlp_write:
	mlxsw_env_module_port_unmap(mlxsw_sp->core, port_mapping->slot_index,
				    port_mapping->module);
	return err;
}

static void mlxsw_sp_port_module_unmap(struct mlxsw_sp *mlxsw_sp, u16 local_port,
				       u8 slot_index, u8 module)
{
	char pmlp_pl[MLXSW_REG_PMLP_LEN];

	mlxsw_reg_pmlp_pack(pmlp_pl, local_port);
	mlxsw_reg_pmlp_width_set(pmlp_pl, 0);
	mlxsw_reg_write(mlxsw_sp->core, MLXSW_REG(pmlp), pmlp_pl);
	mlxsw_env_module_port_unmap(mlxsw_sp->core, slot_index, module);
}

static int mlxsw_sp_port_open(struct net_device *dev)
{
	struct mlxsw_sp_port *mlxsw_sp_port = netdev_priv(dev);
	struct mlxsw_sp *mlxsw_sp = mlxsw_sp_port->mlxsw_sp;
	int err;

	err = mlxsw_env_module_port_up(mlxsw_sp->core,
				       mlxsw_sp_port->mapping.slot_index,
				       mlxsw_sp_port->mapping.module);
	if (err)
		return err;
	err = mlxsw_sp_port_admin_status_set(mlxsw_sp_port, true);
	if (err)
		goto err_port_admin_status_set;
	netif_start_queue(dev);
	return 0;

err_port_admin_status_set:
	mlxsw_env_module_port_down(mlxsw_sp->core,
				   mlxsw_sp_port->mapping.slot_index,
				   mlxsw_sp_port->mapping.module);
	return err;
}

static int mlxsw_sp_port_stop(struct net_device *dev)
{
	struct mlxsw_sp_port *mlxsw_sp_port = netdev_priv(dev);
	struct mlxsw_sp *mlxsw_sp = mlxsw_sp_port->mlxsw_sp;

	netif_stop_queue(dev);
	mlxsw_sp_port_admin_status_set(mlxsw_sp_port, false);
	mlxsw_env_module_port_down(mlxsw_sp->core,
				   mlxsw_sp_port->mapping.slot_index,
				   mlxsw_sp_port->mapping.module);
	return 0;
}

static netdev_tx_t mlxsw_sp_port_xmit(struct sk_buff *skb,
				      struct net_device *dev)
{
	struct mlxsw_sp_port *mlxsw_sp_port = netdev_priv(dev);
	struct mlxsw_sp *mlxsw_sp = mlxsw_sp_port->mlxsw_sp;
	struct mlxsw_sp_port_pcpu_stats *pcpu_stats;
	const struct mlxsw_tx_info tx_info = {
		.local_port = mlxsw_sp_port->local_port,
		.is_emad = false,
	};
	u64 len;
	int err;

	memset(skb->cb, 0, sizeof(struct mlxsw_skb_cb));

	if (mlxsw_core_skb_transmit_busy(mlxsw_sp->core, &tx_info))
		return NETDEV_TX_BUSY;

	if (eth_skb_pad(skb)) {
		this_cpu_inc(mlxsw_sp_port->pcpu_stats->tx_dropped);
		return NETDEV_TX_OK;
	}

	err = mlxsw_sp_txhdr_handle(mlxsw_sp->core, mlxsw_sp_port, skb,
				    &tx_info);
	if (err)
		return NETDEV_TX_OK;

	/* TX header is consumed by HW on the way so we shouldn't count its
	 * bytes as being sent.
	 */
	len = skb->len - MLXSW_TXHDR_LEN;

	/* Due to a race we might fail here because of a full queue. In that
	 * unlikely case we simply drop the packet.
	 */
	err = mlxsw_core_skb_transmit(mlxsw_sp->core, skb, &tx_info);

	if (!err) {
		pcpu_stats = this_cpu_ptr(mlxsw_sp_port->pcpu_stats);
		u64_stats_update_begin(&pcpu_stats->syncp);
		pcpu_stats->tx_packets++;
		pcpu_stats->tx_bytes += len;
		u64_stats_update_end(&pcpu_stats->syncp);
	} else {
		this_cpu_inc(mlxsw_sp_port->pcpu_stats->tx_dropped);
		dev_kfree_skb_any(skb);
	}
	return NETDEV_TX_OK;
}

static void mlxsw_sp_set_rx_mode(struct net_device *dev)
{
}

static int mlxsw_sp_port_set_mac_address(struct net_device *dev, void *p)
{
	struct mlxsw_sp_port *mlxsw_sp_port = netdev_priv(dev);
	struct sockaddr *addr = p;
	int err;

	if (!is_valid_ether_addr(addr->sa_data))
		return -EADDRNOTAVAIL;

	err = mlxsw_sp_port_dev_addr_set(mlxsw_sp_port, addr->sa_data);
	if (err)
		return err;
	eth_hw_addr_set(dev, addr->sa_data);
	return 0;
}

static int mlxsw_sp_port_change_mtu(struct net_device *dev, int mtu)
{
	struct mlxsw_sp_port *mlxsw_sp_port = netdev_priv(dev);
	struct mlxsw_sp_hdroom orig_hdroom;
	struct mlxsw_sp_hdroom hdroom;
	int err;

	orig_hdroom = *mlxsw_sp_port->hdroom;

	hdroom = orig_hdroom;
	hdroom.mtu = mtu;
	mlxsw_sp_hdroom_bufs_reset_sizes(mlxsw_sp_port, &hdroom);

	err = mlxsw_sp_hdroom_configure(mlxsw_sp_port, &hdroom);
	if (err) {
		netdev_err(dev, "Failed to configure port's headroom\n");
		return err;
	}

	err = mlxsw_sp_port_mtu_set(mlxsw_sp_port, mtu);
	if (err)
		goto err_port_mtu_set;
	dev->mtu = mtu;
	return 0;

err_port_mtu_set:
	mlxsw_sp_hdroom_configure(mlxsw_sp_port, &orig_hdroom);
	return err;
}

static int
mlxsw_sp_port_get_sw_stats64(const struct net_device *dev,
			     struct rtnl_link_stats64 *stats)
{
	struct mlxsw_sp_port *mlxsw_sp_port = netdev_priv(dev);
	struct mlxsw_sp_port_pcpu_stats *p;
	u64 rx_packets, rx_bytes, tx_packets, tx_bytes;
	u32 tx_dropped = 0;
	unsigned int start;
	int i;

	for_each_possible_cpu(i) {
		p = per_cpu_ptr(mlxsw_sp_port->pcpu_stats, i);
		do {
			start = u64_stats_fetch_begin_irq(&p->syncp);
			rx_packets	= p->rx_packets;
			rx_bytes	= p->rx_bytes;
			tx_packets	= p->tx_packets;
			tx_bytes	= p->tx_bytes;
		} while (u64_stats_fetch_retry_irq(&p->syncp, start));

		stats->rx_packets	+= rx_packets;
		stats->rx_bytes		+= rx_bytes;
		stats->tx_packets	+= tx_packets;
		stats->tx_bytes		+= tx_bytes;
		/* tx_dropped is u32, updated without syncp protection. */
		tx_dropped	+= p->tx_dropped;
	}
	stats->tx_dropped	= tx_dropped;
	return 0;
}

static bool mlxsw_sp_port_has_offload_stats(const struct net_device *dev, int attr_id)
{
	switch (attr_id) {
	case IFLA_OFFLOAD_XSTATS_CPU_HIT:
		return true;
	}

	return false;
}

static int mlxsw_sp_port_get_offload_stats(int attr_id, const struct net_device *dev,
					   void *sp)
{
	switch (attr_id) {
	case IFLA_OFFLOAD_XSTATS_CPU_HIT:
		return mlxsw_sp_port_get_sw_stats64(dev, sp);
	}

	return -EINVAL;
}

int mlxsw_sp_port_get_stats_raw(struct net_device *dev, int grp,
				int prio, char *ppcnt_pl)
{
	struct mlxsw_sp_port *mlxsw_sp_port = netdev_priv(dev);
	struct mlxsw_sp *mlxsw_sp = mlxsw_sp_port->mlxsw_sp;

	mlxsw_reg_ppcnt_pack(ppcnt_pl, mlxsw_sp_port->local_port, grp, prio);
	return mlxsw_reg_query(mlxsw_sp->core, MLXSW_REG(ppcnt), ppcnt_pl);
}

static int mlxsw_sp_port_get_hw_stats(struct net_device *dev,
				      struct rtnl_link_stats64 *stats)
{
	char ppcnt_pl[MLXSW_REG_PPCNT_LEN];
	int err;

	err = mlxsw_sp_port_get_stats_raw(dev, MLXSW_REG_PPCNT_IEEE_8023_CNT,
					  0, ppcnt_pl);
	if (err)
		goto out;

	stats->tx_packets =
		mlxsw_reg_ppcnt_a_frames_transmitted_ok_get(ppcnt_pl);
	stats->rx_packets =
		mlxsw_reg_ppcnt_a_frames_received_ok_get(ppcnt_pl);
	stats->tx_bytes =
		mlxsw_reg_ppcnt_a_octets_transmitted_ok_get(ppcnt_pl);
	stats->rx_bytes =
		mlxsw_reg_ppcnt_a_octets_received_ok_get(ppcnt_pl);
	stats->multicast =
		mlxsw_reg_ppcnt_a_multicast_frames_received_ok_get(ppcnt_pl);

	stats->rx_crc_errors =
		mlxsw_reg_ppcnt_a_frame_check_sequence_errors_get(ppcnt_pl);
	stats->rx_frame_errors =
		mlxsw_reg_ppcnt_a_alignment_errors_get(ppcnt_pl);

	stats->rx_length_errors = (
		mlxsw_reg_ppcnt_a_in_range_length_errors_get(ppcnt_pl) +
		mlxsw_reg_ppcnt_a_out_of_range_length_field_get(ppcnt_pl) +
		mlxsw_reg_ppcnt_a_frame_too_long_errors_get(ppcnt_pl));

	stats->rx_errors = (stats->rx_crc_errors +
		stats->rx_frame_errors + stats->rx_length_errors);

out:
	return err;
}

static void
mlxsw_sp_port_get_hw_xstats(struct net_device *dev,
			    struct mlxsw_sp_port_xstats *xstats)
{
	char ppcnt_pl[MLXSW_REG_PPCNT_LEN];
	int err, i;

	err = mlxsw_sp_port_get_stats_raw(dev, MLXSW_REG_PPCNT_EXT_CNT, 0,
					  ppcnt_pl);
	if (!err)
		xstats->ecn = mlxsw_reg_ppcnt_ecn_marked_get(ppcnt_pl);

	for (i = 0; i < TC_MAX_QUEUE; i++) {
		err = mlxsw_sp_port_get_stats_raw(dev,
						  MLXSW_REG_PPCNT_TC_CONG_CNT,
						  i, ppcnt_pl);
		if (err)
			goto tc_cnt;

		xstats->wred_drop[i] =
			mlxsw_reg_ppcnt_wred_discard_get(ppcnt_pl);
		xstats->tc_ecn[i] = mlxsw_reg_ppcnt_ecn_marked_tc_get(ppcnt_pl);

tc_cnt:
		err = mlxsw_sp_port_get_stats_raw(dev, MLXSW_REG_PPCNT_TC_CNT,
						  i, ppcnt_pl);
		if (err)
			continue;

		xstats->backlog[i] =
			mlxsw_reg_ppcnt_tc_transmit_queue_get(ppcnt_pl);
		xstats->tail_drop[i] =
			mlxsw_reg_ppcnt_tc_no_buffer_discard_uc_get(ppcnt_pl);
	}

	for (i = 0; i < IEEE_8021QAZ_MAX_TCS; i++) {
		err = mlxsw_sp_port_get_stats_raw(dev, MLXSW_REG_PPCNT_PRIO_CNT,
						  i, ppcnt_pl);
		if (err)
			continue;

		xstats->tx_packets[i] = mlxsw_reg_ppcnt_tx_frames_get(ppcnt_pl);
		xstats->tx_bytes[i] = mlxsw_reg_ppcnt_tx_octets_get(ppcnt_pl);
	}
}

static void update_stats_cache(struct work_struct *work)
{
	struct mlxsw_sp_port *mlxsw_sp_port =
		container_of(work, struct mlxsw_sp_port,
			     periodic_hw_stats.update_dw.work);

	if (!netif_carrier_ok(mlxsw_sp_port->dev))
		/* Note: mlxsw_sp_port_down_wipe_counters() clears the cache as
		 * necessary when port goes down.
		 */
		goto out;

	mlxsw_sp_port_get_hw_stats(mlxsw_sp_port->dev,
				   &mlxsw_sp_port->periodic_hw_stats.stats);
	mlxsw_sp_port_get_hw_xstats(mlxsw_sp_port->dev,
				    &mlxsw_sp_port->periodic_hw_stats.xstats);

out:
	mlxsw_core_schedule_dw(&mlxsw_sp_port->periodic_hw_stats.update_dw,
			       MLXSW_HW_STATS_UPDATE_TIME);
}

/* Return the stats from a cache that is updated periodically,
 * as this function might get called in an atomic context.
 */
static void
mlxsw_sp_port_get_stats64(struct net_device *dev,
			  struct rtnl_link_stats64 *stats)
{
	struct mlxsw_sp_port *mlxsw_sp_port = netdev_priv(dev);

	memcpy(stats, &mlxsw_sp_port->periodic_hw_stats.stats, sizeof(*stats));
}

static int __mlxsw_sp_port_vlan_set(struct mlxsw_sp_port *mlxsw_sp_port,
				    u16 vid_begin, u16 vid_end,
				    bool is_member, bool untagged)
{
	struct mlxsw_sp *mlxsw_sp = mlxsw_sp_port->mlxsw_sp;
	char *spvm_pl;
	int err;

	spvm_pl = kmalloc(MLXSW_REG_SPVM_LEN, GFP_KERNEL);
	if (!spvm_pl)
		return -ENOMEM;

	mlxsw_reg_spvm_pack(spvm_pl, mlxsw_sp_port->local_port,	vid_begin,
			    vid_end, is_member, untagged);
	err = mlxsw_reg_write(mlxsw_sp->core, MLXSW_REG(spvm), spvm_pl);
	kfree(spvm_pl);
	return err;
}

int mlxsw_sp_port_vlan_set(struct mlxsw_sp_port *mlxsw_sp_port, u16 vid_begin,
			   u16 vid_end, bool is_member, bool untagged)
{
	u16 vid, vid_e;
	int err;

	for (vid = vid_begin; vid <= vid_end;
	     vid += MLXSW_REG_SPVM_REC_MAX_COUNT) {
		vid_e = min((u16) (vid + MLXSW_REG_SPVM_REC_MAX_COUNT - 1),
			    vid_end);

		err = __mlxsw_sp_port_vlan_set(mlxsw_sp_port, vid, vid_e,
					       is_member, untagged);
		if (err)
			return err;
	}

	return 0;
}

static void mlxsw_sp_port_vlan_flush(struct mlxsw_sp_port *mlxsw_sp_port,
				     bool flush_default)
{
	struct mlxsw_sp_port_vlan *mlxsw_sp_port_vlan, *tmp;

	list_for_each_entry_safe(mlxsw_sp_port_vlan, tmp,
				 &mlxsw_sp_port->vlans_list, list) {
		if (!flush_default &&
		    mlxsw_sp_port_vlan->vid == MLXSW_SP_DEFAULT_VID)
			continue;
		mlxsw_sp_port_vlan_destroy(mlxsw_sp_port_vlan);
	}
}

static void
mlxsw_sp_port_vlan_cleanup(struct mlxsw_sp_port_vlan *mlxsw_sp_port_vlan)
{
	if (mlxsw_sp_port_vlan->bridge_port)
		mlxsw_sp_port_vlan_bridge_leave(mlxsw_sp_port_vlan);
	else if (mlxsw_sp_port_vlan->fid)
		mlxsw_sp_port_vlan_router_leave(mlxsw_sp_port_vlan);
}

struct mlxsw_sp_port_vlan *
mlxsw_sp_port_vlan_create(struct mlxsw_sp_port *mlxsw_sp_port, u16 vid)
{
	struct mlxsw_sp_port_vlan *mlxsw_sp_port_vlan;
	bool untagged = vid == MLXSW_SP_DEFAULT_VID;
	int err;

	mlxsw_sp_port_vlan = mlxsw_sp_port_vlan_find_by_vid(mlxsw_sp_port, vid);
	if (mlxsw_sp_port_vlan)
		return ERR_PTR(-EEXIST);

	err = mlxsw_sp_port_vlan_set(mlxsw_sp_port, vid, vid, true, untagged);
	if (err)
		return ERR_PTR(err);

	mlxsw_sp_port_vlan = kzalloc(sizeof(*mlxsw_sp_port_vlan), GFP_KERNEL);
	if (!mlxsw_sp_port_vlan) {
		err = -ENOMEM;
		goto err_port_vlan_alloc;
	}

	mlxsw_sp_port_vlan->mlxsw_sp_port = mlxsw_sp_port;
	mlxsw_sp_port_vlan->vid = vid;
	list_add(&mlxsw_sp_port_vlan->list, &mlxsw_sp_port->vlans_list);

	return mlxsw_sp_port_vlan;

err_port_vlan_alloc:
	mlxsw_sp_port_vlan_set(mlxsw_sp_port, vid, vid, false, false);
	return ERR_PTR(err);
}

void mlxsw_sp_port_vlan_destroy(struct mlxsw_sp_port_vlan *mlxsw_sp_port_vlan)
{
	struct mlxsw_sp_port *mlxsw_sp_port = mlxsw_sp_port_vlan->mlxsw_sp_port;
	u16 vid = mlxsw_sp_port_vlan->vid;

	mlxsw_sp_port_vlan_cleanup(mlxsw_sp_port_vlan);
	list_del(&mlxsw_sp_port_vlan->list);
	kfree(mlxsw_sp_port_vlan);
	mlxsw_sp_port_vlan_set(mlxsw_sp_port, vid, vid, false, false);
}

static int mlxsw_sp_port_add_vid(struct net_device *dev,
				 __be16 __always_unused proto, u16 vid)
{
	struct mlxsw_sp_port *mlxsw_sp_port = netdev_priv(dev);

	/* VLAN 0 is added to HW filter when device goes up, but it is
	 * reserved in our case, so simply return.
	 */
	if (!vid)
		return 0;

	return PTR_ERR_OR_ZERO(mlxsw_sp_port_vlan_create(mlxsw_sp_port, vid));
}

static int mlxsw_sp_port_kill_vid(struct net_device *dev,
				  __be16 __always_unused proto, u16 vid)
{
	struct mlxsw_sp_port *mlxsw_sp_port = netdev_priv(dev);
	struct mlxsw_sp_port_vlan *mlxsw_sp_port_vlan;

	/* VLAN 0 is removed from HW filter when device goes down, but
	 * it is reserved in our case, so simply return.
	 */
	if (!vid)
		return 0;

	mlxsw_sp_port_vlan = mlxsw_sp_port_vlan_find_by_vid(mlxsw_sp_port, vid);
	if (!mlxsw_sp_port_vlan)
		return 0;
	mlxsw_sp_port_vlan_destroy(mlxsw_sp_port_vlan);

	return 0;
}

static int mlxsw_sp_setup_tc_block(struct mlxsw_sp_port *mlxsw_sp_port,
				   struct flow_block_offload *f)
{
	switch (f->binder_type) {
	case FLOW_BLOCK_BINDER_TYPE_CLSACT_INGRESS:
		return mlxsw_sp_setup_tc_block_clsact(mlxsw_sp_port, f, true);
	case FLOW_BLOCK_BINDER_TYPE_CLSACT_EGRESS:
		return mlxsw_sp_setup_tc_block_clsact(mlxsw_sp_port, f, false);
	case FLOW_BLOCK_BINDER_TYPE_RED_EARLY_DROP:
		return mlxsw_sp_setup_tc_block_qevent_early_drop(mlxsw_sp_port, f);
	case FLOW_BLOCK_BINDER_TYPE_RED_MARK:
		return mlxsw_sp_setup_tc_block_qevent_mark(mlxsw_sp_port, f);
	default:
		return -EOPNOTSUPP;
	}
}

static int mlxsw_sp_setup_tc(struct net_device *dev, enum tc_setup_type type,
			     void *type_data)
{
	struct mlxsw_sp_port *mlxsw_sp_port = netdev_priv(dev);

	switch (type) {
	case TC_SETUP_BLOCK:
		return mlxsw_sp_setup_tc_block(mlxsw_sp_port, type_data);
	case TC_SETUP_QDISC_RED:
		return mlxsw_sp_setup_tc_red(mlxsw_sp_port, type_data);
	case TC_SETUP_QDISC_PRIO:
		return mlxsw_sp_setup_tc_prio(mlxsw_sp_port, type_data);
	case TC_SETUP_QDISC_ETS:
		return mlxsw_sp_setup_tc_ets(mlxsw_sp_port, type_data);
	case TC_SETUP_QDISC_TBF:
		return mlxsw_sp_setup_tc_tbf(mlxsw_sp_port, type_data);
	case TC_SETUP_QDISC_FIFO:
		return mlxsw_sp_setup_tc_fifo(mlxsw_sp_port, type_data);
	default:
		return -EOPNOTSUPP;
	}
}

static int mlxsw_sp_feature_hw_tc(struct net_device *dev, bool enable)
{
	struct mlxsw_sp_port *mlxsw_sp_port = netdev_priv(dev);

	if (!enable) {
		if (mlxsw_sp_flow_block_rule_count(mlxsw_sp_port->ing_flow_block) ||
		    mlxsw_sp_flow_block_rule_count(mlxsw_sp_port->eg_flow_block)) {
			netdev_err(dev, "Active offloaded tc filters, can't turn hw_tc_offload off\n");
			return -EINVAL;
		}
		mlxsw_sp_flow_block_disable_inc(mlxsw_sp_port->ing_flow_block);
		mlxsw_sp_flow_block_disable_inc(mlxsw_sp_port->eg_flow_block);
	} else {
		mlxsw_sp_flow_block_disable_dec(mlxsw_sp_port->ing_flow_block);
		mlxsw_sp_flow_block_disable_dec(mlxsw_sp_port->eg_flow_block);
	}
	return 0;
}

static int mlxsw_sp_feature_loopback(struct net_device *dev, bool enable)
{
	struct mlxsw_sp_port *mlxsw_sp_port = netdev_priv(dev);
	char pplr_pl[MLXSW_REG_PPLR_LEN];
	int err;

	if (netif_running(dev))
		mlxsw_sp_port_admin_status_set(mlxsw_sp_port, false);

	mlxsw_reg_pplr_pack(pplr_pl, mlxsw_sp_port->local_port, enable);
	err = mlxsw_reg_write(mlxsw_sp_port->mlxsw_sp->core, MLXSW_REG(pplr),
			      pplr_pl);

	if (netif_running(dev))
		mlxsw_sp_port_admin_status_set(mlxsw_sp_port, true);

	return err;
}

typedef int (*mlxsw_sp_feature_handler)(struct net_device *dev, bool enable);

static int mlxsw_sp_handle_feature(struct net_device *dev,
				   netdev_features_t wanted_features,
				   netdev_features_t feature,
				   mlxsw_sp_feature_handler feature_handler)
{
	netdev_features_t changes = wanted_features ^ dev->features;
	bool enable = !!(wanted_features & feature);
	int err;

	if (!(changes & feature))
		return 0;

	err = feature_handler(dev, enable);
	if (err) {
		netdev_err(dev, "%s feature %pNF failed, err %d\n",
			   enable ? "Enable" : "Disable", &feature, err);
		return err;
	}

	if (enable)
		dev->features |= feature;
	else
		dev->features &= ~feature;

	return 0;
}
static int mlxsw_sp_set_features(struct net_device *dev,
				 netdev_features_t features)
{
	netdev_features_t oper_features = dev->features;
	int err = 0;

	err |= mlxsw_sp_handle_feature(dev, features, NETIF_F_HW_TC,
				       mlxsw_sp_feature_hw_tc);
	err |= mlxsw_sp_handle_feature(dev, features, NETIF_F_LOOPBACK,
				       mlxsw_sp_feature_loopback);

	if (err) {
		dev->features = oper_features;
		return -EINVAL;
	}

	return 0;
}

static struct devlink_port *
mlxsw_sp_port_get_devlink_port(struct net_device *dev)
{
	struct mlxsw_sp_port *mlxsw_sp_port = netdev_priv(dev);
	struct mlxsw_sp *mlxsw_sp = mlxsw_sp_port->mlxsw_sp;

	return mlxsw_core_port_devlink_port_get(mlxsw_sp->core,
						mlxsw_sp_port->local_port);
}

static int mlxsw_sp_port_hwtstamp_set(struct mlxsw_sp_port *mlxsw_sp_port,
				      struct ifreq *ifr)
{
	struct hwtstamp_config config;
	int err;

	if (copy_from_user(&config, ifr->ifr_data, sizeof(config)))
		return -EFAULT;

	err = mlxsw_sp_port->mlxsw_sp->ptp_ops->hwtstamp_set(mlxsw_sp_port,
							     &config);
	if (err)
		return err;

	if (copy_to_user(ifr->ifr_data, &config, sizeof(config)))
		return -EFAULT;

	return 0;
}

static int mlxsw_sp_port_hwtstamp_get(struct mlxsw_sp_port *mlxsw_sp_port,
				      struct ifreq *ifr)
{
	struct hwtstamp_config config;
	int err;

	err = mlxsw_sp_port->mlxsw_sp->ptp_ops->hwtstamp_get(mlxsw_sp_port,
							     &config);
	if (err)
		return err;

	if (copy_to_user(ifr->ifr_data, &config, sizeof(config)))
		return -EFAULT;

	return 0;
}

static inline void mlxsw_sp_port_ptp_clear(struct mlxsw_sp_port *mlxsw_sp_port)
{
	struct hwtstamp_config config = {0};

	mlxsw_sp_port->mlxsw_sp->ptp_ops->hwtstamp_set(mlxsw_sp_port, &config);
}

static int
mlxsw_sp_port_ioctl(struct net_device *dev, struct ifreq *ifr, int cmd)
{
	struct mlxsw_sp_port *mlxsw_sp_port = netdev_priv(dev);

	switch (cmd) {
	case SIOCSHWTSTAMP:
		return mlxsw_sp_port_hwtstamp_set(mlxsw_sp_port, ifr);
	case SIOCGHWTSTAMP:
		return mlxsw_sp_port_hwtstamp_get(mlxsw_sp_port, ifr);
	default:
		return -EOPNOTSUPP;
	}
}

static const struct net_device_ops mlxsw_sp_port_netdev_ops = {
	.ndo_open		= mlxsw_sp_port_open,
	.ndo_stop		= mlxsw_sp_port_stop,
	.ndo_start_xmit		= mlxsw_sp_port_xmit,
	.ndo_setup_tc           = mlxsw_sp_setup_tc,
	.ndo_set_rx_mode	= mlxsw_sp_set_rx_mode,
	.ndo_set_mac_address	= mlxsw_sp_port_set_mac_address,
	.ndo_change_mtu		= mlxsw_sp_port_change_mtu,
	.ndo_get_stats64	= mlxsw_sp_port_get_stats64,
	.ndo_has_offload_stats	= mlxsw_sp_port_has_offload_stats,
	.ndo_get_offload_stats	= mlxsw_sp_port_get_offload_stats,
	.ndo_vlan_rx_add_vid	= mlxsw_sp_port_add_vid,
	.ndo_vlan_rx_kill_vid	= mlxsw_sp_port_kill_vid,
	.ndo_set_features	= mlxsw_sp_set_features,
	.ndo_get_devlink_port	= mlxsw_sp_port_get_devlink_port,
	.ndo_eth_ioctl		= mlxsw_sp_port_ioctl,
};

static int
mlxsw_sp_port_speed_by_width_set(struct mlxsw_sp_port *mlxsw_sp_port)
{
	struct mlxsw_sp *mlxsw_sp = mlxsw_sp_port->mlxsw_sp;
	u32 eth_proto_cap, eth_proto_admin, eth_proto_oper;
	const struct mlxsw_sp_port_type_speed_ops *ops;
	char ptys_pl[MLXSW_REG_PTYS_LEN];
	u32 eth_proto_cap_masked;
	int err;

	ops = mlxsw_sp->port_type_speed_ops;

	/* Set advertised speeds to speeds supported by both the driver
	 * and the device.
	 */
	ops->reg_ptys_eth_pack(mlxsw_sp, ptys_pl, mlxsw_sp_port->local_port,
			       0, false);
	err = mlxsw_reg_query(mlxsw_sp->core, MLXSW_REG(ptys), ptys_pl);
	if (err)
		return err;

	ops->reg_ptys_eth_unpack(mlxsw_sp, ptys_pl, &eth_proto_cap,
				 &eth_proto_admin, &eth_proto_oper);
	eth_proto_cap_masked = ops->ptys_proto_cap_masked_get(eth_proto_cap);
	ops->reg_ptys_eth_pack(mlxsw_sp, ptys_pl, mlxsw_sp_port->local_port,
			       eth_proto_cap_masked,
			       mlxsw_sp_port->link.autoneg);
	return mlxsw_reg_write(mlxsw_sp->core, MLXSW_REG(ptys), ptys_pl);
}

int mlxsw_sp_port_speed_get(struct mlxsw_sp_port *mlxsw_sp_port, u32 *speed)
{
	const struct mlxsw_sp_port_type_speed_ops *port_type_speed_ops;
	struct mlxsw_sp *mlxsw_sp = mlxsw_sp_port->mlxsw_sp;
	char ptys_pl[MLXSW_REG_PTYS_LEN];
	u32 eth_proto_oper;
	int err;

	port_type_speed_ops = mlxsw_sp->port_type_speed_ops;
	port_type_speed_ops->reg_ptys_eth_pack(mlxsw_sp, ptys_pl,
					       mlxsw_sp_port->local_port, 0,
					       false);
	err = mlxsw_reg_query(mlxsw_sp->core, MLXSW_REG(ptys), ptys_pl);
	if (err)
		return err;
	port_type_speed_ops->reg_ptys_eth_unpack(mlxsw_sp, ptys_pl, NULL, NULL,
						 &eth_proto_oper);
	*speed = port_type_speed_ops->from_ptys_speed(mlxsw_sp, eth_proto_oper);
	return 0;
}

int mlxsw_sp_port_ets_set(struct mlxsw_sp_port *mlxsw_sp_port,
			  enum mlxsw_reg_qeec_hr hr, u8 index, u8 next_index,
			  bool dwrr, u8 dwrr_weight)
{
	struct mlxsw_sp *mlxsw_sp = mlxsw_sp_port->mlxsw_sp;
	char qeec_pl[MLXSW_REG_QEEC_LEN];

	mlxsw_reg_qeec_pack(qeec_pl, mlxsw_sp_port->local_port, hr, index,
			    next_index);
	mlxsw_reg_qeec_de_set(qeec_pl, true);
	mlxsw_reg_qeec_dwrr_set(qeec_pl, dwrr);
	mlxsw_reg_qeec_dwrr_weight_set(qeec_pl, dwrr_weight);
	return mlxsw_reg_write(mlxsw_sp->core, MLXSW_REG(qeec), qeec_pl);
}

int mlxsw_sp_port_ets_maxrate_set(struct mlxsw_sp_port *mlxsw_sp_port,
				  enum mlxsw_reg_qeec_hr hr, u8 index,
				  u8 next_index, u32 maxrate, u8 burst_size)
{
	struct mlxsw_sp *mlxsw_sp = mlxsw_sp_port->mlxsw_sp;
	char qeec_pl[MLXSW_REG_QEEC_LEN];

	mlxsw_reg_qeec_pack(qeec_pl, mlxsw_sp_port->local_port, hr, index,
			    next_index);
	mlxsw_reg_qeec_mase_set(qeec_pl, true);
	mlxsw_reg_qeec_max_shaper_rate_set(qeec_pl, maxrate);
	mlxsw_reg_qeec_max_shaper_bs_set(qeec_pl, burst_size);
	return mlxsw_reg_write(mlxsw_sp->core, MLXSW_REG(qeec), qeec_pl);
}

static int mlxsw_sp_port_min_bw_set(struct mlxsw_sp_port *mlxsw_sp_port,
				    enum mlxsw_reg_qeec_hr hr, u8 index,
				    u8 next_index, u32 minrate)
{
	struct mlxsw_sp *mlxsw_sp = mlxsw_sp_port->mlxsw_sp;
	char qeec_pl[MLXSW_REG_QEEC_LEN];

	mlxsw_reg_qeec_pack(qeec_pl, mlxsw_sp_port->local_port, hr, index,
			    next_index);
	mlxsw_reg_qeec_mise_set(qeec_pl, true);
	mlxsw_reg_qeec_min_shaper_rate_set(qeec_pl, minrate);

	return mlxsw_reg_write(mlxsw_sp->core, MLXSW_REG(qeec), qeec_pl);
}

int mlxsw_sp_port_prio_tc_set(struct mlxsw_sp_port *mlxsw_sp_port,
			      u8 switch_prio, u8 tclass)
{
	struct mlxsw_sp *mlxsw_sp = mlxsw_sp_port->mlxsw_sp;
	char qtct_pl[MLXSW_REG_QTCT_LEN];

	mlxsw_reg_qtct_pack(qtct_pl, mlxsw_sp_port->local_port, switch_prio,
			    tclass);
	return mlxsw_reg_write(mlxsw_sp->core, MLXSW_REG(qtct), qtct_pl);
}

static int mlxsw_sp_port_ets_init(struct mlxsw_sp_port *mlxsw_sp_port)
{
	int err, i;

	/* Setup the elements hierarcy, so that each TC is linked to
	 * one subgroup, which are all member in the same group.
	 */
	err = mlxsw_sp_port_ets_set(mlxsw_sp_port,
				    MLXSW_REG_QEEC_HR_GROUP, 0, 0, false, 0);
	if (err)
		return err;
	for (i = 0; i < IEEE_8021QAZ_MAX_TCS; i++) {
		err = mlxsw_sp_port_ets_set(mlxsw_sp_port,
					    MLXSW_REG_QEEC_HR_SUBGROUP, i,
					    0, false, 0);
		if (err)
			return err;
	}
	for (i = 0; i < IEEE_8021QAZ_MAX_TCS; i++) {
		err = mlxsw_sp_port_ets_set(mlxsw_sp_port,
					    MLXSW_REG_QEEC_HR_TC, i, i,
					    false, 0);
		if (err)
			return err;

		err = mlxsw_sp_port_ets_set(mlxsw_sp_port,
					    MLXSW_REG_QEEC_HR_TC,
					    i + 8, i,
					    true, 100);
		if (err)
			return err;
	}

	/* Make sure the max shaper is disabled in all hierarchies that support
	 * it. Note that this disables ptps (PTP shaper), but that is intended
	 * for the initial configuration.
	 */
	err = mlxsw_sp_port_ets_maxrate_set(mlxsw_sp_port,
					    MLXSW_REG_QEEC_HR_PORT, 0, 0,
					    MLXSW_REG_QEEC_MAS_DIS, 0);
	if (err)
		return err;
	for (i = 0; i < IEEE_8021QAZ_MAX_TCS; i++) {
		err = mlxsw_sp_port_ets_maxrate_set(mlxsw_sp_port,
						    MLXSW_REG_QEEC_HR_SUBGROUP,
						    i, 0,
						    MLXSW_REG_QEEC_MAS_DIS, 0);
		if (err)
			return err;
	}
	for (i = 0; i < IEEE_8021QAZ_MAX_TCS; i++) {
		err = mlxsw_sp_port_ets_maxrate_set(mlxsw_sp_port,
						    MLXSW_REG_QEEC_HR_TC,
						    i, i,
						    MLXSW_REG_QEEC_MAS_DIS, 0);
		if (err)
			return err;

		err = mlxsw_sp_port_ets_maxrate_set(mlxsw_sp_port,
						    MLXSW_REG_QEEC_HR_TC,
						    i + 8, i,
						    MLXSW_REG_QEEC_MAS_DIS, 0);
		if (err)
			return err;
	}

	/* Configure the min shaper for multicast TCs. */
	for (i = 0; i < IEEE_8021QAZ_MAX_TCS; i++) {
		err = mlxsw_sp_port_min_bw_set(mlxsw_sp_port,
					       MLXSW_REG_QEEC_HR_TC,
					       i + 8, i,
					       MLXSW_REG_QEEC_MIS_MIN);
		if (err)
			return err;
	}

	/* Map all priorities to traffic class 0. */
	for (i = 0; i < IEEE_8021QAZ_MAX_TCS; i++) {
		err = mlxsw_sp_port_prio_tc_set(mlxsw_sp_port, i, 0);
		if (err)
			return err;
	}

	return 0;
}

static int mlxsw_sp_port_tc_mc_mode_set(struct mlxsw_sp_port *mlxsw_sp_port,
					bool enable)
{
	struct mlxsw_sp *mlxsw_sp = mlxsw_sp_port->mlxsw_sp;
	char qtctm_pl[MLXSW_REG_QTCTM_LEN];

	mlxsw_reg_qtctm_pack(qtctm_pl, mlxsw_sp_port->local_port, enable);
	return mlxsw_reg_write(mlxsw_sp->core, MLXSW_REG(qtctm), qtctm_pl);
}

static int mlxsw_sp_port_overheat_init_val_set(struct mlxsw_sp_port *mlxsw_sp_port)
{
	struct mlxsw_sp *mlxsw_sp = mlxsw_sp_port->mlxsw_sp;
	u8 slot_index = mlxsw_sp_port->mapping.slot_index;
	u8 module = mlxsw_sp_port->mapping.module;
	u64 overheat_counter;
	int err;

	err = mlxsw_env_module_overheat_counter_get(mlxsw_sp->core, slot_index,
						    module, &overheat_counter);
	if (err)
		return err;

	mlxsw_sp_port->module_overheat_initial_val = overheat_counter;
	return 0;
}

int
mlxsw_sp_port_vlan_classification_set(struct mlxsw_sp_port *mlxsw_sp_port,
				      bool is_8021ad_tagged,
				      bool is_8021q_tagged)
{
	struct mlxsw_sp *mlxsw_sp = mlxsw_sp_port->mlxsw_sp;
	char spvc_pl[MLXSW_REG_SPVC_LEN];

	mlxsw_reg_spvc_pack(spvc_pl, mlxsw_sp_port->local_port,
			    is_8021ad_tagged, is_8021q_tagged);
	return mlxsw_reg_write(mlxsw_sp->core, MLXSW_REG(spvc), spvc_pl);
}

static int mlxsw_sp_port_label_info_get(struct mlxsw_sp *mlxsw_sp,
					u16 local_port, u8 *port_number,
					u8 *split_port_subnumber,
					u8 *slot_index)
{
	char pllp_pl[MLXSW_REG_PLLP_LEN];
	int err;

	mlxsw_reg_pllp_pack(pllp_pl, local_port);
	err = mlxsw_reg_query(mlxsw_sp->core, MLXSW_REG(pllp), pllp_pl);
	if (err)
		return err;
	mlxsw_reg_pllp_unpack(pllp_pl, port_number,
			      split_port_subnumber, slot_index);
	return 0;
}

static int mlxsw_sp_port_create(struct mlxsw_sp *mlxsw_sp, u16 local_port,
				bool split,
				struct mlxsw_sp_port_mapping *port_mapping)
{
	struct mlxsw_sp_port_vlan *mlxsw_sp_port_vlan;
	struct mlxsw_sp_port *mlxsw_sp_port;
	u32 lanes = port_mapping->width;
	u8 split_port_subnumber;
	struct net_device *dev;
	u8 port_number;
	u8 slot_index;
	bool splittable;
	int err;

	err = mlxsw_sp_port_module_map(mlxsw_sp, local_port, port_mapping);
	if (err) {
		dev_err(mlxsw_sp->bus_info->dev, "Port %d: Failed to map module\n",
			local_port);
		return err;
	}

	err = mlxsw_sp_port_swid_set(mlxsw_sp, local_port, 0);
	if (err) {
		dev_err(mlxsw_sp->bus_info->dev, "Port %d: Failed to set SWID\n",
			local_port);
		goto err_port_swid_set;
	}

	err = mlxsw_sp_port_label_info_get(mlxsw_sp, local_port, &port_number,
					   &split_port_subnumber, &slot_index);
	if (err) {
		dev_err(mlxsw_sp->bus_info->dev, "Port %d: Failed to get port label information\n",
			local_port);
		goto err_port_label_info_get;
	}

	splittable = lanes > 1 && !split;
	err = mlxsw_core_port_init(mlxsw_sp->core, local_port, slot_index,
				   port_number, split, split_port_subnumber,
				   splittable, lanes, mlxsw_sp->base_mac,
				   sizeof(mlxsw_sp->base_mac));
	if (err) {
		dev_err(mlxsw_sp->bus_info->dev, "Port %d: Failed to init core port\n",
			local_port);
		goto err_core_port_init;
	}

	dev = alloc_etherdev(sizeof(struct mlxsw_sp_port));
	if (!dev) {
		err = -ENOMEM;
		goto err_alloc_etherdev;
	}
	SET_NETDEV_DEV(dev, mlxsw_sp->bus_info->dev);
	dev_net_set(dev, mlxsw_sp_net(mlxsw_sp));
	mlxsw_sp_port = netdev_priv(dev);
	mlxsw_sp_port->dev = dev;
	mlxsw_sp_port->mlxsw_sp = mlxsw_sp;
	mlxsw_sp_port->local_port = local_port;
	mlxsw_sp_port->pvid = MLXSW_SP_DEFAULT_VID;
	mlxsw_sp_port->split = split;
	mlxsw_sp_port->mapping = *port_mapping;
	mlxsw_sp_port->link.autoneg = 1;
	INIT_LIST_HEAD(&mlxsw_sp_port->vlans_list);

	mlxsw_sp_port->pcpu_stats =
		netdev_alloc_pcpu_stats(struct mlxsw_sp_port_pcpu_stats);
	if (!mlxsw_sp_port->pcpu_stats) {
		err = -ENOMEM;
		goto err_alloc_stats;
	}

	INIT_DELAYED_WORK(&mlxsw_sp_port->periodic_hw_stats.update_dw,
			  &update_stats_cache);

	dev->netdev_ops = &mlxsw_sp_port_netdev_ops;
	dev->ethtool_ops = &mlxsw_sp_port_ethtool_ops;

	err = mlxsw_sp_port_dev_addr_init(mlxsw_sp_port);
	if (err) {
		dev_err(mlxsw_sp->bus_info->dev, "Port %d: Unable to init port mac address\n",
			mlxsw_sp_port->local_port);
		goto err_dev_addr_init;
	}

	netif_carrier_off(dev);

	dev->features |= NETIF_F_NETNS_LOCAL | NETIF_F_LLTX | NETIF_F_SG |
			 NETIF_F_HW_VLAN_CTAG_FILTER | NETIF_F_HW_TC;
	dev->hw_features |= NETIF_F_HW_TC | NETIF_F_LOOPBACK;

	dev->min_mtu = 0;
	dev->max_mtu = ETH_MAX_MTU;

	/* Each packet needs to have a Tx header (metadata) on top all other
	 * headers.
	 */
	dev->needed_headroom = MLXSW_TXHDR_LEN;

	err = mlxsw_sp_port_system_port_mapping_set(mlxsw_sp_port);
	if (err) {
		dev_err(mlxsw_sp->bus_info->dev, "Port %d: Failed to set system port mapping\n",
			mlxsw_sp_port->local_port);
		goto err_port_system_port_mapping_set;
	}

	err = mlxsw_sp_port_speed_by_width_set(mlxsw_sp_port);
	if (err) {
		dev_err(mlxsw_sp->bus_info->dev, "Port %d: Failed to enable speeds\n",
			mlxsw_sp_port->local_port);
		goto err_port_speed_by_width_set;
	}

	err = mlxsw_sp->port_type_speed_ops->ptys_max_speed(mlxsw_sp_port,
							    &mlxsw_sp_port->max_speed);
	if (err) {
		dev_err(mlxsw_sp->bus_info->dev, "Port %d: Failed to get maximum speed\n",
			mlxsw_sp_port->local_port);
		goto err_max_speed_get;
	}

	err = mlxsw_sp_port_max_mtu_get(mlxsw_sp_port, &mlxsw_sp_port->max_mtu);
	if (err) {
		dev_err(mlxsw_sp->bus_info->dev, "Port %d: Failed to get maximum MTU\n",
			mlxsw_sp_port->local_port);
		goto err_port_max_mtu_get;
	}

	err = mlxsw_sp_port_mtu_set(mlxsw_sp_port, ETH_DATA_LEN);
	if (err) {
		dev_err(mlxsw_sp->bus_info->dev, "Port %d: Failed to set MTU\n",
			mlxsw_sp_port->local_port);
		goto err_port_mtu_set;
	}

	err = mlxsw_sp_port_admin_status_set(mlxsw_sp_port, false);
	if (err)
		goto err_port_admin_status_set;

	err = mlxsw_sp_port_buffers_init(mlxsw_sp_port);
	if (err) {
		dev_err(mlxsw_sp->bus_info->dev, "Port %d: Failed to initialize buffers\n",
			mlxsw_sp_port->local_port);
		goto err_port_buffers_init;
	}

	err = mlxsw_sp_port_ets_init(mlxsw_sp_port);
	if (err) {
		dev_err(mlxsw_sp->bus_info->dev, "Port %d: Failed to initialize ETS\n",
			mlxsw_sp_port->local_port);
		goto err_port_ets_init;
	}

	err = mlxsw_sp_port_tc_mc_mode_set(mlxsw_sp_port, true);
	if (err) {
		dev_err(mlxsw_sp->bus_info->dev, "Port %d: Failed to initialize TC MC mode\n",
			mlxsw_sp_port->local_port);
		goto err_port_tc_mc_mode;
	}

	/* ETS and buffers must be initialized before DCB. */
	err = mlxsw_sp_port_dcb_init(mlxsw_sp_port);
	if (err) {
		dev_err(mlxsw_sp->bus_info->dev, "Port %d: Failed to initialize DCB\n",
			mlxsw_sp_port->local_port);
		goto err_port_dcb_init;
	}

	err = mlxsw_sp_port_fids_init(mlxsw_sp_port);
	if (err) {
		dev_err(mlxsw_sp->bus_info->dev, "Port %d: Failed to initialize FIDs\n",
			mlxsw_sp_port->local_port);
		goto err_port_fids_init;
	}

	err = mlxsw_sp_tc_qdisc_init(mlxsw_sp_port);
	if (err) {
		dev_err(mlxsw_sp->bus_info->dev, "Port %d: Failed to initialize TC qdiscs\n",
			mlxsw_sp_port->local_port);
		goto err_port_qdiscs_init;
	}

	err = mlxsw_sp_port_vlan_set(mlxsw_sp_port, 0, VLAN_N_VID - 1, false,
				     false);
	if (err) {
		dev_err(mlxsw_sp->bus_info->dev, "Port %d: Failed to clear VLAN filter\n",
			mlxsw_sp_port->local_port);
		goto err_port_vlan_clear;
	}

	err = mlxsw_sp_port_nve_init(mlxsw_sp_port);
	if (err) {
		dev_err(mlxsw_sp->bus_info->dev, "Port %d: Failed to initialize NVE\n",
			mlxsw_sp_port->local_port);
		goto err_port_nve_init;
	}

	err = mlxsw_sp_port_pvid_set(mlxsw_sp_port, MLXSW_SP_DEFAULT_VID,
				     ETH_P_8021Q);
	if (err) {
		dev_err(mlxsw_sp->bus_info->dev, "Port %d: Failed to set PVID\n",
			mlxsw_sp_port->local_port);
		goto err_port_pvid_set;
	}

	mlxsw_sp_port_vlan = mlxsw_sp_port_vlan_create(mlxsw_sp_port,
						       MLXSW_SP_DEFAULT_VID);
	if (IS_ERR(mlxsw_sp_port_vlan)) {
		dev_err(mlxsw_sp->bus_info->dev, "Port %d: Failed to create VID 1\n",
			mlxsw_sp_port->local_port);
		err = PTR_ERR(mlxsw_sp_port_vlan);
		goto err_port_vlan_create;
	}
	mlxsw_sp_port->default_vlan = mlxsw_sp_port_vlan;

	/* Set SPVC.et0=true and SPVC.et1=false to make the local port to treat
	 * only packets with 802.1q header as tagged packets.
	 */
	err = mlxsw_sp_port_vlan_classification_set(mlxsw_sp_port, false, true);
	if (err) {
		dev_err(mlxsw_sp->bus_info->dev, "Port %d: Failed to set default VLAN classification\n",
			local_port);
		goto err_port_vlan_classification_set;
	}

	INIT_DELAYED_WORK(&mlxsw_sp_port->ptp.shaper_dw,
			  mlxsw_sp->ptp_ops->shaper_work);

	mlxsw_sp->ports[local_port] = mlxsw_sp_port;

	err = mlxsw_sp_port_overheat_init_val_set(mlxsw_sp_port);
	if (err) {
		dev_err(mlxsw_sp->bus_info->dev, "Port %d: Failed to set overheat initial value\n",
			mlxsw_sp_port->local_port);
		goto err_port_overheat_init_val_set;
	}

	err = register_netdev(dev);
	if (err) {
		dev_err(mlxsw_sp->bus_info->dev, "Port %d: Failed to register netdev\n",
			mlxsw_sp_port->local_port);
		goto err_register_netdev;
	}

	mlxsw_core_port_eth_set(mlxsw_sp->core, mlxsw_sp_port->local_port,
				mlxsw_sp_port, dev);
	mlxsw_core_schedule_dw(&mlxsw_sp_port->periodic_hw_stats.update_dw, 0);
	return 0;

err_register_netdev:
err_port_overheat_init_val_set:
	mlxsw_sp_port_vlan_classification_set(mlxsw_sp_port, true, true);
err_port_vlan_classification_set:
	mlxsw_sp->ports[local_port] = NULL;
	mlxsw_sp_port_vlan_destroy(mlxsw_sp_port_vlan);
err_port_vlan_create:
err_port_pvid_set:
	mlxsw_sp_port_nve_fini(mlxsw_sp_port);
err_port_nve_init:
err_port_vlan_clear:
	mlxsw_sp_tc_qdisc_fini(mlxsw_sp_port);
err_port_qdiscs_init:
	mlxsw_sp_port_fids_fini(mlxsw_sp_port);
err_port_fids_init:
	mlxsw_sp_port_dcb_fini(mlxsw_sp_port);
err_port_dcb_init:
	mlxsw_sp_port_tc_mc_mode_set(mlxsw_sp_port, false);
err_port_tc_mc_mode:
err_port_ets_init:
	mlxsw_sp_port_buffers_fini(mlxsw_sp_port);
err_port_buffers_init:
err_port_admin_status_set:
err_port_mtu_set:
err_port_max_mtu_get:
err_max_speed_get:
err_port_speed_by_width_set:
err_port_system_port_mapping_set:
err_dev_addr_init:
	free_percpu(mlxsw_sp_port->pcpu_stats);
err_alloc_stats:
	free_netdev(dev);
err_alloc_etherdev:
	mlxsw_core_port_fini(mlxsw_sp->core, local_port);
err_core_port_init:
err_port_label_info_get:
	mlxsw_sp_port_swid_set(mlxsw_sp, local_port,
			       MLXSW_PORT_SWID_DISABLED_PORT);
err_port_swid_set:
	mlxsw_sp_port_module_unmap(mlxsw_sp, local_port,
				   port_mapping->slot_index,
				   port_mapping->module);
	return err;
}

static void mlxsw_sp_port_remove(struct mlxsw_sp *mlxsw_sp, u16 local_port)
{
	struct mlxsw_sp_port *mlxsw_sp_port = mlxsw_sp->ports[local_port];
	u8 slot_index = mlxsw_sp_port->mapping.slot_index;
	u8 module = mlxsw_sp_port->mapping.module;

	cancel_delayed_work_sync(&mlxsw_sp_port->periodic_hw_stats.update_dw);
	cancel_delayed_work_sync(&mlxsw_sp_port->ptp.shaper_dw);
	mlxsw_core_port_clear(mlxsw_sp->core, local_port, mlxsw_sp);
	unregister_netdev(mlxsw_sp_port->dev); /* This calls ndo_stop */
	mlxsw_sp_port_ptp_clear(mlxsw_sp_port);
	mlxsw_sp_port_vlan_classification_set(mlxsw_sp_port, true, true);
	mlxsw_sp->ports[local_port] = NULL;
	mlxsw_sp_port_vlan_flush(mlxsw_sp_port, true);
	mlxsw_sp_port_nve_fini(mlxsw_sp_port);
	mlxsw_sp_tc_qdisc_fini(mlxsw_sp_port);
	mlxsw_sp_port_fids_fini(mlxsw_sp_port);
	mlxsw_sp_port_dcb_fini(mlxsw_sp_port);
	mlxsw_sp_port_tc_mc_mode_set(mlxsw_sp_port, false);
	mlxsw_sp_port_buffers_fini(mlxsw_sp_port);
	free_percpu(mlxsw_sp_port->pcpu_stats);
	WARN_ON_ONCE(!list_empty(&mlxsw_sp_port->vlans_list));
	free_netdev(mlxsw_sp_port->dev);
	mlxsw_core_port_fini(mlxsw_sp->core, local_port);
	mlxsw_sp_port_swid_set(mlxsw_sp, local_port,
			       MLXSW_PORT_SWID_DISABLED_PORT);
	mlxsw_sp_port_module_unmap(mlxsw_sp, local_port, slot_index, module);
}

static int mlxsw_sp_cpu_port_create(struct mlxsw_sp *mlxsw_sp)
{
	struct mlxsw_sp_port *mlxsw_sp_port;
	int err;

	mlxsw_sp_port = kzalloc(sizeof(*mlxsw_sp_port), GFP_KERNEL);
	if (!mlxsw_sp_port)
		return -ENOMEM;

	mlxsw_sp_port->mlxsw_sp = mlxsw_sp;
	mlxsw_sp_port->local_port = MLXSW_PORT_CPU_PORT;

	err = mlxsw_core_cpu_port_init(mlxsw_sp->core,
				       mlxsw_sp_port,
				       mlxsw_sp->base_mac,
				       sizeof(mlxsw_sp->base_mac));
	if (err) {
		dev_err(mlxsw_sp->bus_info->dev, "Failed to initialize core CPU port\n");
		goto err_core_cpu_port_init;
	}

	mlxsw_sp->ports[MLXSW_PORT_CPU_PORT] = mlxsw_sp_port;
	return 0;

err_core_cpu_port_init:
	kfree(mlxsw_sp_port);
	return err;
}

static void mlxsw_sp_cpu_port_remove(struct mlxsw_sp *mlxsw_sp)
{
	struct mlxsw_sp_port *mlxsw_sp_port =
				mlxsw_sp->ports[MLXSW_PORT_CPU_PORT];

	mlxsw_core_cpu_port_fini(mlxsw_sp->core);
	mlxsw_sp->ports[MLXSW_PORT_CPU_PORT] = NULL;
	kfree(mlxsw_sp_port);
}

static bool mlxsw_sp_local_port_valid(u16 local_port)
{
	return local_port != MLXSW_PORT_CPU_PORT;
}

static bool mlxsw_sp_port_created(struct mlxsw_sp *mlxsw_sp, u16 local_port)
{
	if (!mlxsw_sp_local_port_valid(local_port))
		return false;
	return mlxsw_sp->ports[local_port] != NULL;
}

static int mlxsw_sp_port_mapping_event_set(struct mlxsw_sp *mlxsw_sp,
					   u16 local_port, bool enable)
{
	char pmecr_pl[MLXSW_REG_PMECR_LEN];

	mlxsw_reg_pmecr_pack(pmecr_pl, local_port,
			     enable ? MLXSW_REG_PMECR_E_GENERATE_EVENT :
				      MLXSW_REG_PMECR_E_DO_NOT_GENERATE_EVENT);
	return mlxsw_reg_write(mlxsw_sp->core, MLXSW_REG(pmecr), pmecr_pl);
}

struct mlxsw_sp_port_mapping_event {
	struct list_head list;
	char pmlp_pl[MLXSW_REG_PMLP_LEN];
};

static void mlxsw_sp_port_mapping_events_work(struct work_struct *work)
{
	struct mlxsw_sp_port_mapping_event *event, *next_event;
	struct mlxsw_sp_port_mapping_events *events;
	struct mlxsw_sp_port_mapping port_mapping;
	struct mlxsw_sp *mlxsw_sp;
	struct devlink *devlink;
	LIST_HEAD(event_queue);
	u16 local_port;
	int err;

	events = container_of(work, struct mlxsw_sp_port_mapping_events, work);
	mlxsw_sp = container_of(events, struct mlxsw_sp, port_mapping_events);
	devlink = priv_to_devlink(mlxsw_sp->core);

	spin_lock_bh(&events->queue_lock);
	list_splice_init(&events->queue, &event_queue);
	spin_unlock_bh(&events->queue_lock);

	list_for_each_entry_safe(event, next_event, &event_queue, list) {
		local_port = mlxsw_reg_pmlp_local_port_get(event->pmlp_pl);
		err = mlxsw_sp_port_module_info_parse(mlxsw_sp, local_port,
						      event->pmlp_pl, &port_mapping);
		if (err)
			goto out;

		if (WARN_ON_ONCE(!port_mapping.width))
			goto out;

		devl_lock(devlink);

		if (!mlxsw_sp_port_created(mlxsw_sp, local_port))
			mlxsw_sp_port_create(mlxsw_sp, local_port,
					     false, &port_mapping);
		else
			WARN_ON_ONCE(1);

		devl_unlock(devlink);

		mlxsw_sp->port_mapping[local_port] = port_mapping;

out:
		kfree(event);
	}
}

static void
mlxsw_sp_port_mapping_listener_func(const struct mlxsw_reg_info *reg,
				    char *pmlp_pl, void *priv)
{
	struct mlxsw_sp_port_mapping_events *events;
	struct mlxsw_sp_port_mapping_event *event;
	struct mlxsw_sp *mlxsw_sp = priv;
	u16 local_port;

	local_port = mlxsw_reg_pmlp_local_port_get(pmlp_pl);
	if (WARN_ON_ONCE(!mlxsw_sp_local_port_is_valid(mlxsw_sp, local_port)))
		return;

	events = &mlxsw_sp->port_mapping_events;
	event = kmalloc(sizeof(*event), GFP_ATOMIC);
	if (!event)
		return;
	memcpy(event->pmlp_pl, pmlp_pl, sizeof(event->pmlp_pl));
	spin_lock(&events->queue_lock);
	list_add_tail(&event->list, &events->queue);
	spin_unlock(&events->queue_lock);
	mlxsw_core_schedule_work(&events->work);
}

static void
__mlxsw_sp_port_mapping_events_cancel(struct mlxsw_sp *mlxsw_sp)
{
	struct mlxsw_sp_port_mapping_event *event, *next_event;
	struct mlxsw_sp_port_mapping_events *events;

	events = &mlxsw_sp->port_mapping_events;

	/* Caller needs to make sure that no new event is going to appear. */
	cancel_work_sync(&events->work);
	list_for_each_entry_safe(event, next_event, &events->queue, list) {
		list_del(&event->list);
		kfree(event);
	}
}

static void mlxsw_sp_ports_remove(struct mlxsw_sp *mlxsw_sp)
{
	unsigned int max_ports = mlxsw_core_max_ports(mlxsw_sp->core);
	int i;

	for (i = 1; i < max_ports; i++)
		mlxsw_sp_port_mapping_event_set(mlxsw_sp, i, false);
	/* Make sure all scheduled events are processed */
	__mlxsw_sp_port_mapping_events_cancel(mlxsw_sp);

	for (i = 1; i < max_ports; i++)
		if (mlxsw_sp_port_created(mlxsw_sp, i))
			mlxsw_sp_port_remove(mlxsw_sp, i);
	mlxsw_sp_cpu_port_remove(mlxsw_sp);
	kfree(mlxsw_sp->ports);
	mlxsw_sp->ports = NULL;
}

static void
mlxsw_sp_ports_remove_selected(struct mlxsw_core *mlxsw_core,
			       bool (*selector)(void *priv, u16 local_port),
			       void *priv)
{
	struct mlxsw_sp *mlxsw_sp = mlxsw_core_driver_priv(mlxsw_core);
	unsigned int max_ports = mlxsw_core_max_ports(mlxsw_core);
	int i;

	for (i = 1; i < max_ports; i++)
		if (mlxsw_sp_port_created(mlxsw_sp, i) && selector(priv, i))
			mlxsw_sp_port_remove(mlxsw_sp, i);
}

static int mlxsw_sp_ports_create(struct mlxsw_sp *mlxsw_sp)
{
	unsigned int max_ports = mlxsw_core_max_ports(mlxsw_sp->core);
	struct mlxsw_sp_port_mapping_events *events;
	struct mlxsw_sp_port_mapping *port_mapping;
	size_t alloc_size;
	int i;
	int err;

	alloc_size = sizeof(struct mlxsw_sp_port *) * max_ports;
	mlxsw_sp->ports = kzalloc(alloc_size, GFP_KERNEL);
	if (!mlxsw_sp->ports)
		return -ENOMEM;

	events = &mlxsw_sp->port_mapping_events;
	INIT_LIST_HEAD(&events->queue);
	spin_lock_init(&events->queue_lock);
	INIT_WORK(&events->work, mlxsw_sp_port_mapping_events_work);

	for (i = 1; i < max_ports; i++) {
		err = mlxsw_sp_port_mapping_event_set(mlxsw_sp, i, true);
		if (err)
			goto err_event_enable;
	}

	err = mlxsw_sp_cpu_port_create(mlxsw_sp);
	if (err)
		goto err_cpu_port_create;

	for (i = 1; i < max_ports; i++) {
		port_mapping = &mlxsw_sp->port_mapping[i];
		if (!port_mapping->width)
			continue;
		err = mlxsw_sp_port_create(mlxsw_sp, i, false, port_mapping);
		if (err)
			goto err_port_create;
	}
	return 0;

err_port_create:
	for (i--; i >= 1; i--)
		if (mlxsw_sp_port_created(mlxsw_sp, i))
			mlxsw_sp_port_remove(mlxsw_sp, i);
	i = max_ports;
	mlxsw_sp_cpu_port_remove(mlxsw_sp);
err_cpu_port_create:
err_event_enable:
	for (i--; i >= 1; i--)
		mlxsw_sp_port_mapping_event_set(mlxsw_sp, i, false);
	/* Make sure all scheduled events are processed */
	__mlxsw_sp_port_mapping_events_cancel(mlxsw_sp);
	kfree(mlxsw_sp->ports);
	mlxsw_sp->ports = NULL;
	return err;
}

static int mlxsw_sp_port_module_info_init(struct mlxsw_sp *mlxsw_sp)
{
	unsigned int max_ports = mlxsw_core_max_ports(mlxsw_sp->core);
	struct mlxsw_sp_port_mapping *port_mapping;
	int i;
	int err;

	mlxsw_sp->port_mapping = kcalloc(max_ports,
					 sizeof(struct mlxsw_sp_port_mapping),
					 GFP_KERNEL);
	if (!mlxsw_sp->port_mapping)
		return -ENOMEM;

	for (i = 1; i < max_ports; i++) {
		port_mapping = &mlxsw_sp->port_mapping[i];
		err = mlxsw_sp_port_module_info_get(mlxsw_sp, i, port_mapping);
		if (err)
			goto err_port_module_info_get;
	}
	return 0;

err_port_module_info_get:
	kfree(mlxsw_sp->port_mapping);
	return err;
}

static void mlxsw_sp_port_module_info_fini(struct mlxsw_sp *mlxsw_sp)
{
	kfree(mlxsw_sp->port_mapping);
}

static int
mlxsw_sp_port_split_create(struct mlxsw_sp *mlxsw_sp,
			   struct mlxsw_sp_port_mapping *port_mapping,
			   unsigned int count, const char *pmtdb_pl)
{
	struct mlxsw_sp_port_mapping split_port_mapping;
	int err, i;

	split_port_mapping = *port_mapping;
	split_port_mapping.width /= count;
	for (i = 0; i < count; i++) {
		u16 s_local_port = mlxsw_reg_pmtdb_port_num_get(pmtdb_pl, i);

		if (!mlxsw_sp_local_port_valid(s_local_port))
			continue;

		err = mlxsw_sp_port_create(mlxsw_sp, s_local_port,
					   true, &split_port_mapping);
		if (err)
			goto err_port_create;
		split_port_mapping.lane += split_port_mapping.width;
	}

	return 0;

err_port_create:
	for (i--; i >= 0; i--) {
		u16 s_local_port = mlxsw_reg_pmtdb_port_num_get(pmtdb_pl, i);

		if (mlxsw_sp_port_created(mlxsw_sp, s_local_port))
			mlxsw_sp_port_remove(mlxsw_sp, s_local_port);
	}
	return err;
}

static void mlxsw_sp_port_unsplit_create(struct mlxsw_sp *mlxsw_sp,
					 unsigned int count,
					 const char *pmtdb_pl)
{
	struct mlxsw_sp_port_mapping *port_mapping;
	int i;

	/* Go over original unsplit ports in the gap and recreate them. */
	for (i = 0; i < count; i++) {
		u16 local_port = mlxsw_reg_pmtdb_port_num_get(pmtdb_pl, i);

		port_mapping = &mlxsw_sp->port_mapping[local_port];
		if (!port_mapping->width || !mlxsw_sp_local_port_valid(local_port))
			continue;
		mlxsw_sp_port_create(mlxsw_sp, local_port,
				     false, port_mapping);
	}
}

static struct mlxsw_sp_port *
mlxsw_sp_port_get_by_local_port(struct mlxsw_sp *mlxsw_sp, u16 local_port)
{
	if (mlxsw_sp->ports && mlxsw_sp->ports[local_port])
		return mlxsw_sp->ports[local_port];
	return NULL;
}

static int mlxsw_sp_port_split(struct mlxsw_core *mlxsw_core, u16 local_port,
			       unsigned int count,
			       struct netlink_ext_ack *extack)
{
	struct mlxsw_sp *mlxsw_sp = mlxsw_core_driver_priv(mlxsw_core);
	struct mlxsw_sp_port_mapping port_mapping;
	struct mlxsw_sp_port *mlxsw_sp_port;
	enum mlxsw_reg_pmtdb_status status;
	char pmtdb_pl[MLXSW_REG_PMTDB_LEN];
	int i;
	int err;

	mlxsw_sp_port = mlxsw_sp_port_get_by_local_port(mlxsw_sp, local_port);
	if (!mlxsw_sp_port) {
		dev_err(mlxsw_sp->bus_info->dev, "Port number \"%d\" does not exist\n",
			local_port);
		NL_SET_ERR_MSG_MOD(extack, "Port number does not exist");
		return -EINVAL;
	}

	if (mlxsw_sp_port->split) {
		NL_SET_ERR_MSG_MOD(extack, "Port is already split");
		return -EINVAL;
	}

	mlxsw_reg_pmtdb_pack(pmtdb_pl, mlxsw_sp_port->mapping.slot_index,
			     mlxsw_sp_port->mapping.module,
			     mlxsw_sp_port->mapping.module_width / count,
			     count);
	err = mlxsw_reg_query(mlxsw_core, MLXSW_REG(pmtdb), pmtdb_pl);
	if (err) {
		NL_SET_ERR_MSG_MOD(extack, "Failed to query split info");
		return err;
	}

	status = mlxsw_reg_pmtdb_status_get(pmtdb_pl);
	if (status != MLXSW_REG_PMTDB_STATUS_SUCCESS) {
		NL_SET_ERR_MSG_MOD(extack, "Unsupported split configuration");
		return -EINVAL;
	}

	port_mapping = mlxsw_sp_port->mapping;

	for (i = 0; i < count; i++) {
		u16 s_local_port = mlxsw_reg_pmtdb_port_num_get(pmtdb_pl, i);

		if (mlxsw_sp_port_created(mlxsw_sp, s_local_port))
			mlxsw_sp_port_remove(mlxsw_sp, s_local_port);
	}

	err = mlxsw_sp_port_split_create(mlxsw_sp, &port_mapping,
					 count, pmtdb_pl);
	if (err) {
		dev_err(mlxsw_sp->bus_info->dev, "Failed to create split ports\n");
		goto err_port_split_create;
	}

	return 0;

err_port_split_create:
	mlxsw_sp_port_unsplit_create(mlxsw_sp, count, pmtdb_pl);

	return err;
}

static int mlxsw_sp_port_unsplit(struct mlxsw_core *mlxsw_core, u16 local_port,
				 struct netlink_ext_ack *extack)
{
	struct mlxsw_sp *mlxsw_sp = mlxsw_core_driver_priv(mlxsw_core);
	struct mlxsw_sp_port *mlxsw_sp_port;
	char pmtdb_pl[MLXSW_REG_PMTDB_LEN];
	unsigned int count;
	int i;
	int err;

	mlxsw_sp_port = mlxsw_sp_port_get_by_local_port(mlxsw_sp, local_port);
	if (!mlxsw_sp_port) {
		dev_err(mlxsw_sp->bus_info->dev, "Port number \"%d\" does not exist\n",
			local_port);
		NL_SET_ERR_MSG_MOD(extack, "Port number does not exist");
		return -EINVAL;
	}

	if (!mlxsw_sp_port->split) {
		NL_SET_ERR_MSG_MOD(extack, "Port was not split");
		return -EINVAL;
	}

	count = mlxsw_sp_port->mapping.module_width /
		mlxsw_sp_port->mapping.width;

	mlxsw_reg_pmtdb_pack(pmtdb_pl, mlxsw_sp_port->mapping.slot_index,
			     mlxsw_sp_port->mapping.module,
			     mlxsw_sp_port->mapping.module_width / count,
			     count);
	err = mlxsw_reg_query(mlxsw_core, MLXSW_REG(pmtdb), pmtdb_pl);
	if (err) {
		NL_SET_ERR_MSG_MOD(extack, "Failed to query split info");
		return err;
	}

	for (i = 0; i < count; i++) {
		u16 s_local_port = mlxsw_reg_pmtdb_port_num_get(pmtdb_pl, i);

		if (mlxsw_sp_port_created(mlxsw_sp, s_local_port))
			mlxsw_sp_port_remove(mlxsw_sp, s_local_port);
	}

	mlxsw_sp_port_unsplit_create(mlxsw_sp, count, pmtdb_pl);

	return 0;
}

static void
mlxsw_sp_port_down_wipe_counters(struct mlxsw_sp_port *mlxsw_sp_port)
{
	int i;

	for (i = 0; i < TC_MAX_QUEUE; i++)
		mlxsw_sp_port->periodic_hw_stats.xstats.backlog[i] = 0;
}

static void mlxsw_sp_pude_event_func(const struct mlxsw_reg_info *reg,
				     char *pude_pl, void *priv)
{
	struct mlxsw_sp *mlxsw_sp = priv;
	struct mlxsw_sp_port *mlxsw_sp_port;
	enum mlxsw_reg_pude_oper_status status;
	u16 local_port;

	local_port = mlxsw_reg_pude_local_port_get(pude_pl);

	if (WARN_ON_ONCE(!mlxsw_sp_local_port_is_valid(mlxsw_sp, local_port)))
		return;
	mlxsw_sp_port = mlxsw_sp->ports[local_port];
	if (!mlxsw_sp_port)
		return;

	status = mlxsw_reg_pude_oper_status_get(pude_pl);
	if (status == MLXSW_PORT_OPER_STATUS_UP) {
		netdev_info(mlxsw_sp_port->dev, "link up\n");
		netif_carrier_on(mlxsw_sp_port->dev);
		mlxsw_core_schedule_dw(&mlxsw_sp_port->ptp.shaper_dw, 0);
	} else {
		netdev_info(mlxsw_sp_port->dev, "link down\n");
		netif_carrier_off(mlxsw_sp_port->dev);
		mlxsw_sp_port_down_wipe_counters(mlxsw_sp_port);
	}
}

static void mlxsw_sp1_ptp_fifo_event_func(struct mlxsw_sp *mlxsw_sp,
					  char *mtpptr_pl, bool ingress)
{
	u16 local_port;
	u8 num_rec;
	int i;

	local_port = mlxsw_reg_mtpptr_local_port_get(mtpptr_pl);
	num_rec = mlxsw_reg_mtpptr_num_rec_get(mtpptr_pl);
	for (i = 0; i < num_rec; i++) {
		u8 domain_number;
		u8 message_type;
		u16 sequence_id;
		u64 timestamp;

		mlxsw_reg_mtpptr_unpack(mtpptr_pl, i, &message_type,
					&domain_number, &sequence_id,
					&timestamp);
		mlxsw_sp1_ptp_got_timestamp(mlxsw_sp, ingress, local_port,
					    message_type, domain_number,
					    sequence_id, timestamp);
	}
}

static void mlxsw_sp1_ptp_ing_fifo_event_func(const struct mlxsw_reg_info *reg,
					      char *mtpptr_pl, void *priv)
{
	struct mlxsw_sp *mlxsw_sp = priv;

	mlxsw_sp1_ptp_fifo_event_func(mlxsw_sp, mtpptr_pl, true);
}

static void mlxsw_sp1_ptp_egr_fifo_event_func(const struct mlxsw_reg_info *reg,
					      char *mtpptr_pl, void *priv)
{
	struct mlxsw_sp *mlxsw_sp = priv;

	mlxsw_sp1_ptp_fifo_event_func(mlxsw_sp, mtpptr_pl, false);
}

void mlxsw_sp_rx_listener_no_mark_func(struct sk_buff *skb,
				       u16 local_port, void *priv)
{
	struct mlxsw_sp *mlxsw_sp = priv;
	struct mlxsw_sp_port *mlxsw_sp_port = mlxsw_sp->ports[local_port];
	struct mlxsw_sp_port_pcpu_stats *pcpu_stats;

	if (unlikely(!mlxsw_sp_port)) {
		dev_warn_ratelimited(mlxsw_sp->bus_info->dev, "Port %d: skb received for non-existent port\n",
				     local_port);
		return;
	}

	skb->dev = mlxsw_sp_port->dev;

	pcpu_stats = this_cpu_ptr(mlxsw_sp_port->pcpu_stats);
	u64_stats_update_begin(&pcpu_stats->syncp);
	pcpu_stats->rx_packets++;
	pcpu_stats->rx_bytes += skb->len;
	u64_stats_update_end(&pcpu_stats->syncp);

	skb->protocol = eth_type_trans(skb, skb->dev);
	netif_receive_skb(skb);
}

static void mlxsw_sp_rx_listener_mark_func(struct sk_buff *skb, u16 local_port,
					   void *priv)
{
	skb->offload_fwd_mark = 1;
	return mlxsw_sp_rx_listener_no_mark_func(skb, local_port, priv);
}

static void mlxsw_sp_rx_listener_l3_mark_func(struct sk_buff *skb,
					      u16 local_port, void *priv)
{
	skb->offload_l3_fwd_mark = 1;
	skb->offload_fwd_mark = 1;
	return mlxsw_sp_rx_listener_no_mark_func(skb, local_port, priv);
}

void mlxsw_sp_ptp_receive(struct mlxsw_sp *mlxsw_sp, struct sk_buff *skb,
			  u16 local_port)
{
	mlxsw_sp->ptp_ops->receive(mlxsw_sp, skb, local_port);
}

#define MLXSW_SP_RXL_NO_MARK(_trap_id, _action, _trap_group, _is_ctrl)	\
	MLXSW_RXL(mlxsw_sp_rx_listener_no_mark_func, _trap_id, _action,	\
		  _is_ctrl, SP_##_trap_group, DISCARD)

#define MLXSW_SP_RXL_MARK(_trap_id, _action, _trap_group, _is_ctrl)	\
	MLXSW_RXL(mlxsw_sp_rx_listener_mark_func, _trap_id, _action,	\
		_is_ctrl, SP_##_trap_group, DISCARD)

#define MLXSW_SP_RXL_L3_MARK(_trap_id, _action, _trap_group, _is_ctrl)	\
	MLXSW_RXL(mlxsw_sp_rx_listener_l3_mark_func, _trap_id, _action,	\
		_is_ctrl, SP_##_trap_group, DISCARD)

#define MLXSW_SP_EVENTL(_func, _trap_id)		\
	MLXSW_EVENTL(_func, _trap_id, SP_EVENT)

static const struct mlxsw_listener mlxsw_sp_listener[] = {
	/* Events */
	MLXSW_SP_EVENTL(mlxsw_sp_pude_event_func, PUDE),
	/* L2 traps */
	MLXSW_SP_RXL_NO_MARK(FID_MISS, TRAP_TO_CPU, FID_MISS, false),
	/* L3 traps */
	MLXSW_SP_RXL_MARK(IPV6_UNSPECIFIED_ADDRESS, TRAP_TO_CPU, ROUTER_EXP,
			  false),
	MLXSW_SP_RXL_MARK(IPV6_LINK_LOCAL_SRC, TRAP_TO_CPU, ROUTER_EXP, false),
	MLXSW_SP_RXL_MARK(IPV6_MC_LINK_LOCAL_DEST, TRAP_TO_CPU, ROUTER_EXP,
			  false),
	MLXSW_SP_RXL_NO_MARK(DISCARD_ING_ROUTER_SIP_CLASS_E, FORWARD,
			     ROUTER_EXP, false),
	MLXSW_SP_RXL_NO_MARK(DISCARD_ING_ROUTER_MC_DMAC, FORWARD,
			     ROUTER_EXP, false),
	MLXSW_SP_RXL_NO_MARK(DISCARD_ING_ROUTER_SIP_DIP, FORWARD,
			     ROUTER_EXP, false),
	MLXSW_SP_RXL_NO_MARK(DISCARD_ING_ROUTER_DIP_LINK_LOCAL, FORWARD,
			     ROUTER_EXP, false),
	/* Multicast Router Traps */
	MLXSW_SP_RXL_MARK(ACL1, TRAP_TO_CPU, MULTICAST, false),
	MLXSW_SP_RXL_L3_MARK(ACL2, TRAP_TO_CPU, MULTICAST, false),
	/* NVE traps */
	MLXSW_SP_RXL_MARK(NVE_ENCAP_ARP, TRAP_TO_CPU, NEIGH_DISCOVERY, false),
};

static const struct mlxsw_listener mlxsw_sp1_listener[] = {
	/* Events */
	MLXSW_EVENTL(mlxsw_sp1_ptp_egr_fifo_event_func, PTP_EGR_FIFO, SP_PTP0),
	MLXSW_EVENTL(mlxsw_sp1_ptp_ing_fifo_event_func, PTP_ING_FIFO, SP_PTP0),
};

static const struct mlxsw_listener mlxsw_sp2_listener[] = {
	/* Events */
	MLXSW_SP_EVENTL(mlxsw_sp_port_mapping_listener_func, PMLPE),
};

static int mlxsw_sp_cpu_policers_set(struct mlxsw_core *mlxsw_core)
{
	struct mlxsw_sp *mlxsw_sp = mlxsw_core_driver_priv(mlxsw_core);
	char qpcr_pl[MLXSW_REG_QPCR_LEN];
	enum mlxsw_reg_qpcr_ir_units ir_units;
	int max_cpu_policers;
	bool is_bytes;
	u8 burst_size;
	u32 rate;
	int i, err;

	if (!MLXSW_CORE_RES_VALID(mlxsw_core, MAX_CPU_POLICERS))
		return -EIO;

	max_cpu_policers = MLXSW_CORE_RES_GET(mlxsw_core, MAX_CPU_POLICERS);

	ir_units = MLXSW_REG_QPCR_IR_UNITS_M;
	for (i = 0; i < max_cpu_policers; i++) {
		is_bytes = false;
		switch (i) {
		case MLXSW_REG_HTGT_TRAP_GROUP_SP_ROUTER_EXP:
		case MLXSW_REG_HTGT_TRAP_GROUP_SP_MULTICAST:
		case MLXSW_REG_HTGT_TRAP_GROUP_SP_FID_MISS:
			rate = 1024;
			burst_size = 7;
			break;
		default:
			continue;
		}

		__set_bit(i, mlxsw_sp->trap->policers_usage);
		mlxsw_reg_qpcr_pack(qpcr_pl, i, ir_units, is_bytes, rate,
				    burst_size);
		err = mlxsw_reg_write(mlxsw_core, MLXSW_REG(qpcr), qpcr_pl);
		if (err)
			return err;
	}

	return 0;
}

static int mlxsw_sp_trap_groups_set(struct mlxsw_core *mlxsw_core)
{
	char htgt_pl[MLXSW_REG_HTGT_LEN];
	enum mlxsw_reg_htgt_trap_group i;
	int max_cpu_policers;
	int max_trap_groups;
	u8 priority, tc;
	u16 policer_id;
	int err;

	if (!MLXSW_CORE_RES_VALID(mlxsw_core, MAX_TRAP_GROUPS))
		return -EIO;

	max_trap_groups = MLXSW_CORE_RES_GET(mlxsw_core, MAX_TRAP_GROUPS);
	max_cpu_policers = MLXSW_CORE_RES_GET(mlxsw_core, MAX_CPU_POLICERS);

	for (i = 0; i < max_trap_groups; i++) {
		policer_id = i;
		switch (i) {
		case MLXSW_REG_HTGT_TRAP_GROUP_SP_ROUTER_EXP:
		case MLXSW_REG_HTGT_TRAP_GROUP_SP_MULTICAST:
		case MLXSW_REG_HTGT_TRAP_GROUP_SP_FID_MISS:
			priority = 1;
			tc = 1;
			break;
		case MLXSW_REG_HTGT_TRAP_GROUP_SP_EVENT:
			priority = MLXSW_REG_HTGT_DEFAULT_PRIORITY;
			tc = MLXSW_REG_HTGT_DEFAULT_TC;
			policer_id = MLXSW_REG_HTGT_INVALID_POLICER;
			break;
		default:
			continue;
		}

		if (max_cpu_policers <= policer_id &&
		    policer_id != MLXSW_REG_HTGT_INVALID_POLICER)
			return -EIO;

		mlxsw_reg_htgt_pack(htgt_pl, i, policer_id, priority, tc);
		err = mlxsw_reg_write(mlxsw_core, MLXSW_REG(htgt), htgt_pl);
		if (err)
			return err;
	}

	return 0;
}

static int mlxsw_sp_traps_init(struct mlxsw_sp *mlxsw_sp)
{
	struct mlxsw_sp_trap *trap;
	u64 max_policers;
	int err;

	if (!MLXSW_CORE_RES_VALID(mlxsw_sp->core, MAX_CPU_POLICERS))
		return -EIO;
	max_policers = MLXSW_CORE_RES_GET(mlxsw_sp->core, MAX_CPU_POLICERS);
	trap = kzalloc(struct_size(trap, policers_usage,
				   BITS_TO_LONGS(max_policers)), GFP_KERNEL);
	if (!trap)
		return -ENOMEM;
	trap->max_policers = max_policers;
	mlxsw_sp->trap = trap;

	err = mlxsw_sp_cpu_policers_set(mlxsw_sp->core);
	if (err)
		goto err_cpu_policers_set;

	err = mlxsw_sp_trap_groups_set(mlxsw_sp->core);
	if (err)
		goto err_trap_groups_set;

	err = mlxsw_core_traps_register(mlxsw_sp->core, mlxsw_sp_listener,
					ARRAY_SIZE(mlxsw_sp_listener),
					mlxsw_sp);
	if (err)
		goto err_traps_register;

	err = mlxsw_core_traps_register(mlxsw_sp->core, mlxsw_sp->listeners,
					mlxsw_sp->listeners_count, mlxsw_sp);
	if (err)
		goto err_extra_traps_init;

	return 0;

err_extra_traps_init:
	mlxsw_core_traps_unregister(mlxsw_sp->core, mlxsw_sp_listener,
				    ARRAY_SIZE(mlxsw_sp_listener),
				    mlxsw_sp);
err_traps_register:
err_trap_groups_set:
err_cpu_policers_set:
	kfree(trap);
	return err;
}

static void mlxsw_sp_traps_fini(struct mlxsw_sp *mlxsw_sp)
{
	mlxsw_core_traps_unregister(mlxsw_sp->core, mlxsw_sp->listeners,
				    mlxsw_sp->listeners_count,
				    mlxsw_sp);
	mlxsw_core_traps_unregister(mlxsw_sp->core, mlxsw_sp_listener,
				    ARRAY_SIZE(mlxsw_sp_listener), mlxsw_sp);
	kfree(mlxsw_sp->trap);
}

#define MLXSW_SP_LAG_SEED_INIT 0xcafecafe

static int mlxsw_sp_lag_init(struct mlxsw_sp *mlxsw_sp)
{
	char slcr_pl[MLXSW_REG_SLCR_LEN];
	u16 max_lag;
	u32 seed;
	int err;

	seed = jhash(mlxsw_sp->base_mac, sizeof(mlxsw_sp->base_mac),
		     MLXSW_SP_LAG_SEED_INIT);
	mlxsw_reg_slcr_pack(slcr_pl, MLXSW_REG_SLCR_LAG_HASH_SMAC |
				     MLXSW_REG_SLCR_LAG_HASH_DMAC |
				     MLXSW_REG_SLCR_LAG_HASH_ETHERTYPE |
				     MLXSW_REG_SLCR_LAG_HASH_VLANID |
				     MLXSW_REG_SLCR_LAG_HASH_SIP |
				     MLXSW_REG_SLCR_LAG_HASH_DIP |
				     MLXSW_REG_SLCR_LAG_HASH_SPORT |
				     MLXSW_REG_SLCR_LAG_HASH_DPORT |
				     MLXSW_REG_SLCR_LAG_HASH_IPPROTO, seed);
	err = mlxsw_reg_write(mlxsw_sp->core, MLXSW_REG(slcr), slcr_pl);
	if (err)
		return err;

	err = mlxsw_core_max_lag(mlxsw_sp->core, &max_lag);
	if (err)
		return err;

	if (!MLXSW_CORE_RES_VALID(mlxsw_sp->core, MAX_LAG_MEMBERS))
		return -EIO;

	mlxsw_sp->lags = kcalloc(max_lag, sizeof(struct mlxsw_sp_upper),
				 GFP_KERNEL);
	if (!mlxsw_sp->lags)
		return -ENOMEM;

	return 0;
}

static void mlxsw_sp_lag_fini(struct mlxsw_sp *mlxsw_sp)
{
	kfree(mlxsw_sp->lags);
}

static const struct mlxsw_sp_ptp_ops mlxsw_sp1_ptp_ops = {
	.clock_init	= mlxsw_sp1_ptp_clock_init,
	.clock_fini	= mlxsw_sp1_ptp_clock_fini,
	.init		= mlxsw_sp1_ptp_init,
	.fini		= mlxsw_sp1_ptp_fini,
	.receive	= mlxsw_sp1_ptp_receive,
	.transmitted	= mlxsw_sp1_ptp_transmitted,
	.hwtstamp_get	= mlxsw_sp1_ptp_hwtstamp_get,
	.hwtstamp_set	= mlxsw_sp1_ptp_hwtstamp_set,
	.shaper_work	= mlxsw_sp1_ptp_shaper_work,
	.get_ts_info	= mlxsw_sp1_ptp_get_ts_info,
	.get_stats_count = mlxsw_sp1_get_stats_count,
	.get_stats_strings = mlxsw_sp1_get_stats_strings,
	.get_stats	= mlxsw_sp1_get_stats,
	.txhdr_construct = mlxsw_sp_ptp_txhdr_construct,
};

static const struct mlxsw_sp_ptp_ops mlxsw_sp2_ptp_ops = {
	.clock_init	= mlxsw_sp2_ptp_clock_init,
	.clock_fini	= mlxsw_sp2_ptp_clock_fini,
	.init		= mlxsw_sp2_ptp_init,
	.fini		= mlxsw_sp2_ptp_fini,
	.receive	= mlxsw_sp2_ptp_receive,
	.transmitted	= mlxsw_sp2_ptp_transmitted,
	.hwtstamp_get	= mlxsw_sp2_ptp_hwtstamp_get,
	.hwtstamp_set	= mlxsw_sp2_ptp_hwtstamp_set,
	.shaper_work	= mlxsw_sp2_ptp_shaper_work,
	.get_ts_info	= mlxsw_sp2_ptp_get_ts_info,
	.get_stats_count = mlxsw_sp2_get_stats_count,
	.get_stats_strings = mlxsw_sp2_get_stats_strings,
	.get_stats	= mlxsw_sp2_get_stats,
	.txhdr_construct = mlxsw_sp2_ptp_txhdr_construct,
};

static const struct mlxsw_sp_ptp_ops mlxsw_sp4_ptp_ops = {
	.clock_init	= mlxsw_sp2_ptp_clock_init,
	.clock_fini	= mlxsw_sp2_ptp_clock_fini,
	.init		= mlxsw_sp2_ptp_init,
	.fini		= mlxsw_sp2_ptp_fini,
	.receive	= mlxsw_sp2_ptp_receive,
	.transmitted	= mlxsw_sp2_ptp_transmitted,
	.hwtstamp_get	= mlxsw_sp2_ptp_hwtstamp_get,
	.hwtstamp_set	= mlxsw_sp2_ptp_hwtstamp_set,
	.shaper_work	= mlxsw_sp2_ptp_shaper_work,
	.get_ts_info	= mlxsw_sp2_ptp_get_ts_info,
	.get_stats_count = mlxsw_sp2_get_stats_count,
	.get_stats_strings = mlxsw_sp2_get_stats_strings,
	.get_stats	= mlxsw_sp2_get_stats,
	.txhdr_construct = mlxsw_sp_ptp_txhdr_construct,
};

struct mlxsw_sp_sample_trigger_node {
	struct mlxsw_sp_sample_trigger trigger;
	struct mlxsw_sp_sample_params params;
	struct rhash_head ht_node;
	struct rcu_head rcu;
	refcount_t refcount;
};

static const struct rhashtable_params mlxsw_sp_sample_trigger_ht_params = {
	.key_offset = offsetof(struct mlxsw_sp_sample_trigger_node, trigger),
	.head_offset = offsetof(struct mlxsw_sp_sample_trigger_node, ht_node),
	.key_len = sizeof(struct mlxsw_sp_sample_trigger),
	.automatic_shrinking = true,
};

static void
mlxsw_sp_sample_trigger_key_init(struct mlxsw_sp_sample_trigger *key,
				 const struct mlxsw_sp_sample_trigger *trigger)
{
	memset(key, 0, sizeof(*key));
	key->type = trigger->type;
	key->local_port = trigger->local_port;
}

/* RCU read lock must be held */
struct mlxsw_sp_sample_params *
mlxsw_sp_sample_trigger_params_lookup(struct mlxsw_sp *mlxsw_sp,
				      const struct mlxsw_sp_sample_trigger *trigger)
{
	struct mlxsw_sp_sample_trigger_node *trigger_node;
	struct mlxsw_sp_sample_trigger key;

	mlxsw_sp_sample_trigger_key_init(&key, trigger);
	trigger_node = rhashtable_lookup(&mlxsw_sp->sample_trigger_ht, &key,
					 mlxsw_sp_sample_trigger_ht_params);
	if (!trigger_node)
		return NULL;

	return &trigger_node->params;
}

static int
mlxsw_sp_sample_trigger_node_init(struct mlxsw_sp *mlxsw_sp,
				  const struct mlxsw_sp_sample_trigger *trigger,
				  const struct mlxsw_sp_sample_params *params)
{
	struct mlxsw_sp_sample_trigger_node *trigger_node;
	int err;

	trigger_node = kzalloc(sizeof(*trigger_node), GFP_KERNEL);
	if (!trigger_node)
		return -ENOMEM;

	trigger_node->trigger = *trigger;
	trigger_node->params = *params;
	refcount_set(&trigger_node->refcount, 1);

	err = rhashtable_insert_fast(&mlxsw_sp->sample_trigger_ht,
				     &trigger_node->ht_node,
				     mlxsw_sp_sample_trigger_ht_params);
	if (err)
		goto err_rhashtable_insert;

	return 0;

err_rhashtable_insert:
	kfree(trigger_node);
	return err;
}

static void
mlxsw_sp_sample_trigger_node_fini(struct mlxsw_sp *mlxsw_sp,
				  struct mlxsw_sp_sample_trigger_node *trigger_node)
{
	rhashtable_remove_fast(&mlxsw_sp->sample_trigger_ht,
			       &trigger_node->ht_node,
			       mlxsw_sp_sample_trigger_ht_params);
	kfree_rcu(trigger_node, rcu);
}

int
mlxsw_sp_sample_trigger_params_set(struct mlxsw_sp *mlxsw_sp,
				   const struct mlxsw_sp_sample_trigger *trigger,
				   const struct mlxsw_sp_sample_params *params,
				   struct netlink_ext_ack *extack)
{
	struct mlxsw_sp_sample_trigger_node *trigger_node;
	struct mlxsw_sp_sample_trigger key;

	ASSERT_RTNL();

	mlxsw_sp_sample_trigger_key_init(&key, trigger);

	trigger_node = rhashtable_lookup_fast(&mlxsw_sp->sample_trigger_ht,
					      &key,
					      mlxsw_sp_sample_trigger_ht_params);
	if (!trigger_node)
		return mlxsw_sp_sample_trigger_node_init(mlxsw_sp, &key,
							 params);

	if (trigger_node->trigger.local_port) {
		NL_SET_ERR_MSG_MOD(extack, "Sampling already enabled on port");
		return -EINVAL;
	}

	if (trigger_node->params.psample_group != params->psample_group ||
	    trigger_node->params.truncate != params->truncate ||
	    trigger_node->params.rate != params->rate ||
	    trigger_node->params.trunc_size != params->trunc_size) {
		NL_SET_ERR_MSG_MOD(extack, "Sampling parameters do not match for an existing sampling trigger");
		return -EINVAL;
	}

	refcount_inc(&trigger_node->refcount);

	return 0;
}

void
mlxsw_sp_sample_trigger_params_unset(struct mlxsw_sp *mlxsw_sp,
				     const struct mlxsw_sp_sample_trigger *trigger)
{
	struct mlxsw_sp_sample_trigger_node *trigger_node;
	struct mlxsw_sp_sample_trigger key;

	ASSERT_RTNL();

	mlxsw_sp_sample_trigger_key_init(&key, trigger);

	trigger_node = rhashtable_lookup_fast(&mlxsw_sp->sample_trigger_ht,
					      &key,
					      mlxsw_sp_sample_trigger_ht_params);
	if (!trigger_node)
		return;

	if (!refcount_dec_and_test(&trigger_node->refcount))
		return;

	mlxsw_sp_sample_trigger_node_fini(mlxsw_sp, trigger_node);
}

static int mlxsw_sp_netdevice_event(struct notifier_block *unused,
				    unsigned long event, void *ptr);

#define MLXSW_SP_DEFAULT_PARSING_DEPTH 96
#define MLXSW_SP_INCREASED_PARSING_DEPTH 128
#define MLXSW_SP_DEFAULT_VXLAN_UDP_DPORT 4789

static void mlxsw_sp_parsing_init(struct mlxsw_sp *mlxsw_sp)
{
	mlxsw_sp->parsing.parsing_depth = MLXSW_SP_DEFAULT_PARSING_DEPTH;
	mlxsw_sp->parsing.vxlan_udp_dport = MLXSW_SP_DEFAULT_VXLAN_UDP_DPORT;
	mutex_init(&mlxsw_sp->parsing.lock);
}

static void mlxsw_sp_parsing_fini(struct mlxsw_sp *mlxsw_sp)
{
	mutex_destroy(&mlxsw_sp->parsing.lock);
}

struct mlxsw_sp_ipv6_addr_node {
	struct in6_addr key;
	struct rhash_head ht_node;
	u32 kvdl_index;
	refcount_t refcount;
};

static const struct rhashtable_params mlxsw_sp_ipv6_addr_ht_params = {
	.key_offset = offsetof(struct mlxsw_sp_ipv6_addr_node, key),
	.head_offset = offsetof(struct mlxsw_sp_ipv6_addr_node, ht_node),
	.key_len = sizeof(struct in6_addr),
	.automatic_shrinking = true,
};

static int
mlxsw_sp_ipv6_addr_init(struct mlxsw_sp *mlxsw_sp, const struct in6_addr *addr6,
			u32 *p_kvdl_index)
{
	struct mlxsw_sp_ipv6_addr_node *node;
	char rips_pl[MLXSW_REG_RIPS_LEN];
	int err;

	err = mlxsw_sp_kvdl_alloc(mlxsw_sp,
				  MLXSW_SP_KVDL_ENTRY_TYPE_IPV6_ADDRESS, 1,
				  p_kvdl_index);
	if (err)
		return err;

	mlxsw_reg_rips_pack(rips_pl, *p_kvdl_index, addr6);
	err = mlxsw_reg_write(mlxsw_sp->core, MLXSW_REG(rips), rips_pl);
	if (err)
		goto err_rips_write;

	node = kzalloc(sizeof(*node), GFP_KERNEL);
	if (!node) {
		err = -ENOMEM;
		goto err_node_alloc;
	}

	node->key = *addr6;
	node->kvdl_index = *p_kvdl_index;
	refcount_set(&node->refcount, 1);

	err = rhashtable_insert_fast(&mlxsw_sp->ipv6_addr_ht,
				     &node->ht_node,
				     mlxsw_sp_ipv6_addr_ht_params);
	if (err)
		goto err_rhashtable_insert;

	return 0;

err_rhashtable_insert:
	kfree(node);
err_node_alloc:
err_rips_write:
	mlxsw_sp_kvdl_free(mlxsw_sp, MLXSW_SP_KVDL_ENTRY_TYPE_IPV6_ADDRESS, 1,
			   *p_kvdl_index);
	return err;
}

static void mlxsw_sp_ipv6_addr_fini(struct mlxsw_sp *mlxsw_sp,
				    struct mlxsw_sp_ipv6_addr_node *node)
{
	u32 kvdl_index = node->kvdl_index;

	rhashtable_remove_fast(&mlxsw_sp->ipv6_addr_ht, &node->ht_node,
			       mlxsw_sp_ipv6_addr_ht_params);
	kfree(node);
	mlxsw_sp_kvdl_free(mlxsw_sp, MLXSW_SP_KVDL_ENTRY_TYPE_IPV6_ADDRESS, 1,
			   kvdl_index);
}

int mlxsw_sp_ipv6_addr_kvdl_index_get(struct mlxsw_sp *mlxsw_sp,
				      const struct in6_addr *addr6,
				      u32 *p_kvdl_index)
{
	struct mlxsw_sp_ipv6_addr_node *node;
	int err = 0;

	mutex_lock(&mlxsw_sp->ipv6_addr_ht_lock);
	node = rhashtable_lookup_fast(&mlxsw_sp->ipv6_addr_ht, addr6,
				      mlxsw_sp_ipv6_addr_ht_params);
	if (node) {
		refcount_inc(&node->refcount);
		*p_kvdl_index = node->kvdl_index;
		goto out_unlock;
	}

	err = mlxsw_sp_ipv6_addr_init(mlxsw_sp, addr6, p_kvdl_index);

out_unlock:
	mutex_unlock(&mlxsw_sp->ipv6_addr_ht_lock);
	return err;
}

void
mlxsw_sp_ipv6_addr_put(struct mlxsw_sp *mlxsw_sp, const struct in6_addr *addr6)
{
	struct mlxsw_sp_ipv6_addr_node *node;

	mutex_lock(&mlxsw_sp->ipv6_addr_ht_lock);
	node = rhashtable_lookup_fast(&mlxsw_sp->ipv6_addr_ht, addr6,
				      mlxsw_sp_ipv6_addr_ht_params);
	if (WARN_ON(!node))
		goto out_unlock;

	if (!refcount_dec_and_test(&node->refcount))
		goto out_unlock;

	mlxsw_sp_ipv6_addr_fini(mlxsw_sp, node);

out_unlock:
	mutex_unlock(&mlxsw_sp->ipv6_addr_ht_lock);
}

static int mlxsw_sp_ipv6_addr_ht_init(struct mlxsw_sp *mlxsw_sp)
{
	int err;

	err = rhashtable_init(&mlxsw_sp->ipv6_addr_ht,
			      &mlxsw_sp_ipv6_addr_ht_params);
	if (err)
		return err;

	mutex_init(&mlxsw_sp->ipv6_addr_ht_lock);
	return 0;
}

static void mlxsw_sp_ipv6_addr_ht_fini(struct mlxsw_sp *mlxsw_sp)
{
	mutex_destroy(&mlxsw_sp->ipv6_addr_ht_lock);
	rhashtable_destroy(&mlxsw_sp->ipv6_addr_ht);
}

static int mlxsw_sp_init(struct mlxsw_core *mlxsw_core,
			 const struct mlxsw_bus_info *mlxsw_bus_info,
			 struct netlink_ext_ack *extack)
{
	struct mlxsw_sp *mlxsw_sp = mlxsw_core_driver_priv(mlxsw_core);
	int err;

	mlxsw_sp->core = mlxsw_core;
	mlxsw_sp->bus_info = mlxsw_bus_info;

	mlxsw_sp_parsing_init(mlxsw_sp);
	mlxsw_core_emad_string_tlv_enable(mlxsw_core);

	err = mlxsw_sp_base_mac_get(mlxsw_sp);
	if (err) {
		dev_err(mlxsw_sp->bus_info->dev, "Failed to get base mac\n");
		return err;
	}

	err = mlxsw_sp_kvdl_init(mlxsw_sp);
	if (err) {
		dev_err(mlxsw_sp->bus_info->dev, "Failed to initialize KVDL\n");
		return err;
	}

	err = mlxsw_sp_pgt_init(mlxsw_sp);
	if (err) {
		dev_err(mlxsw_sp->bus_info->dev, "Failed to initialize PGT\n");
		goto err_pgt_init;
	}

	err = mlxsw_sp_fids_init(mlxsw_sp);
	if (err) {
		dev_err(mlxsw_sp->bus_info->dev, "Failed to initialize FIDs\n");
		goto err_fids_init;
	}

	err = mlxsw_sp_policers_init(mlxsw_sp);
	if (err) {
		dev_err(mlxsw_sp->bus_info->dev, "Failed to initialize policers\n");
		goto err_policers_init;
	}

	err = mlxsw_sp_traps_init(mlxsw_sp);
	if (err) {
		dev_err(mlxsw_sp->bus_info->dev, "Failed to set traps\n");
		goto err_traps_init;
	}

	err = mlxsw_sp_devlink_traps_init(mlxsw_sp);
	if (err) {
		dev_err(mlxsw_sp->bus_info->dev, "Failed to initialize devlink traps\n");
		goto err_devlink_traps_init;
	}

	err = mlxsw_sp_buffers_init(mlxsw_sp);
	if (err) {
		dev_err(mlxsw_sp->bus_info->dev, "Failed to initialize buffers\n");
		goto err_buffers_init;
	}

	err = mlxsw_sp_lag_init(mlxsw_sp);
	if (err) {
		dev_err(mlxsw_sp->bus_info->dev, "Failed to initialize LAG\n");
		goto err_lag_init;
	}

	/* Initialize SPAN before router and switchdev, so that those components
	 * can call mlxsw_sp_span_respin().
	 */
	err = mlxsw_sp_span_init(mlxsw_sp);
	if (err) {
		dev_err(mlxsw_sp->bus_info->dev, "Failed to init span system\n");
		goto err_span_init;
	}

	err = mlxsw_sp_switchdev_init(mlxsw_sp);
	if (err) {
		dev_err(mlxsw_sp->bus_info->dev, "Failed to initialize switchdev\n");
		goto err_switchdev_init;
	}

	err = mlxsw_sp_counter_pool_init(mlxsw_sp);
	if (err) {
		dev_err(mlxsw_sp->bus_info->dev, "Failed to init counter pool\n");
		goto err_counter_pool_init;
	}

	err = mlxsw_sp_afa_init(mlxsw_sp);
	if (err) {
		dev_err(mlxsw_sp->bus_info->dev, "Failed to initialize ACL actions\n");
		goto err_afa_init;
	}

	err = mlxsw_sp_ipv6_addr_ht_init(mlxsw_sp);
	if (err) {
		dev_err(mlxsw_sp->bus_info->dev, "Failed to initialize hash table for IPv6 addresses\n");
		goto err_ipv6_addr_ht_init;
	}

	err = mlxsw_sp_nve_init(mlxsw_sp);
	if (err) {
		dev_err(mlxsw_sp->bus_info->dev, "Failed to initialize NVE\n");
		goto err_nve_init;
	}

	err = mlxsw_sp_acl_init(mlxsw_sp);
	if (err) {
		dev_err(mlxsw_sp->bus_info->dev, "Failed to initialize ACL\n");
		goto err_acl_init;
	}

	err = mlxsw_sp_router_init(mlxsw_sp, extack);
	if (err) {
		dev_err(mlxsw_sp->bus_info->dev, "Failed to initialize router\n");
		goto err_router_init;
	}

	if (mlxsw_sp->bus_info->read_clock_capable) {
		/* NULL is a valid return value from clock_init */
		mlxsw_sp->clock =
			mlxsw_sp->ptp_ops->clock_init(mlxsw_sp,
						      mlxsw_sp->bus_info->dev);
		if (IS_ERR(mlxsw_sp->clock)) {
			err = PTR_ERR(mlxsw_sp->clock);
			dev_err(mlxsw_sp->bus_info->dev, "Failed to init ptp clock\n");
			goto err_ptp_clock_init;
		}
	}

	if (mlxsw_sp->clock) {
		/* NULL is a valid return value from ptp_ops->init */
		mlxsw_sp->ptp_state = mlxsw_sp->ptp_ops->init(mlxsw_sp);
		if (IS_ERR(mlxsw_sp->ptp_state)) {
			err = PTR_ERR(mlxsw_sp->ptp_state);
			dev_err(mlxsw_sp->bus_info->dev, "Failed to initialize PTP\n");
			goto err_ptp_init;
		}
	}

	/* Initialize netdevice notifier after SPAN is initialized, so that the
	 * event handler can call SPAN respin.
	 */
	mlxsw_sp->netdevice_nb.notifier_call = mlxsw_sp_netdevice_event;
	err = register_netdevice_notifier_net(mlxsw_sp_net(mlxsw_sp),
					      &mlxsw_sp->netdevice_nb);
	if (err) {
		dev_err(mlxsw_sp->bus_info->dev, "Failed to register netdev notifier\n");
		goto err_netdev_notifier;
	}

	err = mlxsw_sp_dpipe_init(mlxsw_sp);
	if (err) {
		dev_err(mlxsw_sp->bus_info->dev, "Failed to init pipeline debug\n");
		goto err_dpipe_init;
	}

	err = mlxsw_sp_port_module_info_init(mlxsw_sp);
	if (err) {
		dev_err(mlxsw_sp->bus_info->dev, "Failed to init port module info\n");
		goto err_port_module_info_init;
	}

	err = rhashtable_init(&mlxsw_sp->sample_trigger_ht,
			      &mlxsw_sp_sample_trigger_ht_params);
	if (err) {
		dev_err(mlxsw_sp->bus_info->dev, "Failed to init sampling trigger hashtable\n");
		goto err_sample_trigger_init;
	}

	err = mlxsw_sp_ports_create(mlxsw_sp);
	if (err) {
		dev_err(mlxsw_sp->bus_info->dev, "Failed to create ports\n");
		goto err_ports_create;
	}

	return 0;

err_ports_create:
	rhashtable_destroy(&mlxsw_sp->sample_trigger_ht);
err_sample_trigger_init:
	mlxsw_sp_port_module_info_fini(mlxsw_sp);
err_port_module_info_init:
	mlxsw_sp_dpipe_fini(mlxsw_sp);
err_dpipe_init:
	unregister_netdevice_notifier_net(mlxsw_sp_net(mlxsw_sp),
					  &mlxsw_sp->netdevice_nb);
err_netdev_notifier:
	if (mlxsw_sp->clock)
		mlxsw_sp->ptp_ops->fini(mlxsw_sp->ptp_state);
err_ptp_init:
	if (mlxsw_sp->clock)
		mlxsw_sp->ptp_ops->clock_fini(mlxsw_sp->clock);
err_ptp_clock_init:
	mlxsw_sp_router_fini(mlxsw_sp);
err_router_init:
	mlxsw_sp_acl_fini(mlxsw_sp);
err_acl_init:
	mlxsw_sp_nve_fini(mlxsw_sp);
err_nve_init:
	mlxsw_sp_ipv6_addr_ht_fini(mlxsw_sp);
err_ipv6_addr_ht_init:
	mlxsw_sp_afa_fini(mlxsw_sp);
err_afa_init:
	mlxsw_sp_counter_pool_fini(mlxsw_sp);
err_counter_pool_init:
	mlxsw_sp_switchdev_fini(mlxsw_sp);
err_switchdev_init:
	mlxsw_sp_span_fini(mlxsw_sp);
err_span_init:
	mlxsw_sp_lag_fini(mlxsw_sp);
err_lag_init:
	mlxsw_sp_buffers_fini(mlxsw_sp);
err_buffers_init:
	mlxsw_sp_devlink_traps_fini(mlxsw_sp);
err_devlink_traps_init:
	mlxsw_sp_traps_fini(mlxsw_sp);
err_traps_init:
	mlxsw_sp_policers_fini(mlxsw_sp);
err_policers_init:
	mlxsw_sp_fids_fini(mlxsw_sp);
err_fids_init:
	mlxsw_sp_pgt_fini(mlxsw_sp);
err_pgt_init:
	mlxsw_sp_kvdl_fini(mlxsw_sp);
	mlxsw_sp_parsing_fini(mlxsw_sp);
	return err;
}

static int mlxsw_sp1_init(struct mlxsw_core *mlxsw_core,
			  const struct mlxsw_bus_info *mlxsw_bus_info,
			  struct netlink_ext_ack *extack)
{
	struct mlxsw_sp *mlxsw_sp = mlxsw_core_driver_priv(mlxsw_core);

	mlxsw_sp->switchdev_ops = &mlxsw_sp1_switchdev_ops;
	mlxsw_sp->kvdl_ops = &mlxsw_sp1_kvdl_ops;
	mlxsw_sp->afa_ops = &mlxsw_sp1_act_afa_ops;
	mlxsw_sp->afk_ops = &mlxsw_sp1_afk_ops;
	mlxsw_sp->mr_tcam_ops = &mlxsw_sp1_mr_tcam_ops;
	mlxsw_sp->acl_rulei_ops = &mlxsw_sp1_acl_rulei_ops;
	mlxsw_sp->acl_tcam_ops = &mlxsw_sp1_acl_tcam_ops;
	mlxsw_sp->nve_ops_arr = mlxsw_sp1_nve_ops_arr;
	mlxsw_sp->mac_mask = mlxsw_sp1_mac_mask;
	mlxsw_sp->sb_vals = &mlxsw_sp1_sb_vals;
	mlxsw_sp->sb_ops = &mlxsw_sp1_sb_ops;
	mlxsw_sp->port_type_speed_ops = &mlxsw_sp1_port_type_speed_ops;
	mlxsw_sp->ptp_ops = &mlxsw_sp1_ptp_ops;
	mlxsw_sp->span_ops = &mlxsw_sp1_span_ops;
	mlxsw_sp->policer_core_ops = &mlxsw_sp1_policer_core_ops;
	mlxsw_sp->trap_ops = &mlxsw_sp1_trap_ops;
	mlxsw_sp->mall_ops = &mlxsw_sp1_mall_ops;
	mlxsw_sp->router_ops = &mlxsw_sp1_router_ops;
	mlxsw_sp->listeners = mlxsw_sp1_listener;
	mlxsw_sp->listeners_count = ARRAY_SIZE(mlxsw_sp1_listener);
	mlxsw_sp->fid_family_arr = mlxsw_sp1_fid_family_arr;
	mlxsw_sp->lowest_shaper_bs = MLXSW_REG_QEEC_LOWEST_SHAPER_BS_SP1;
	mlxsw_sp->pgt_smpe_index_valid = true;

	return mlxsw_sp_init(mlxsw_core, mlxsw_bus_info, extack);
}

static int mlxsw_sp2_init(struct mlxsw_core *mlxsw_core,
			  const struct mlxsw_bus_info *mlxsw_bus_info,
			  struct netlink_ext_ack *extack)
{
	struct mlxsw_sp *mlxsw_sp = mlxsw_core_driver_priv(mlxsw_core);

	mlxsw_sp->switchdev_ops = &mlxsw_sp2_switchdev_ops;
	mlxsw_sp->kvdl_ops = &mlxsw_sp2_kvdl_ops;
	mlxsw_sp->afa_ops = &mlxsw_sp2_act_afa_ops;
	mlxsw_sp->afk_ops = &mlxsw_sp2_afk_ops;
	mlxsw_sp->mr_tcam_ops = &mlxsw_sp2_mr_tcam_ops;
	mlxsw_sp->acl_rulei_ops = &mlxsw_sp2_acl_rulei_ops;
	mlxsw_sp->acl_tcam_ops = &mlxsw_sp2_acl_tcam_ops;
	mlxsw_sp->acl_bf_ops = &mlxsw_sp2_acl_bf_ops;
	mlxsw_sp->nve_ops_arr = mlxsw_sp2_nve_ops_arr;
	mlxsw_sp->mac_mask = mlxsw_sp2_mac_mask;
	mlxsw_sp->sb_vals = &mlxsw_sp2_sb_vals;
	mlxsw_sp->sb_ops = &mlxsw_sp2_sb_ops;
	mlxsw_sp->port_type_speed_ops = &mlxsw_sp2_port_type_speed_ops;
	mlxsw_sp->ptp_ops = &mlxsw_sp2_ptp_ops;
	mlxsw_sp->span_ops = &mlxsw_sp2_span_ops;
	mlxsw_sp->policer_core_ops = &mlxsw_sp2_policer_core_ops;
	mlxsw_sp->trap_ops = &mlxsw_sp2_trap_ops;
	mlxsw_sp->mall_ops = &mlxsw_sp2_mall_ops;
	mlxsw_sp->router_ops = &mlxsw_sp2_router_ops;
	mlxsw_sp->listeners = mlxsw_sp2_listener;
	mlxsw_sp->listeners_count = ARRAY_SIZE(mlxsw_sp2_listener);
	mlxsw_sp->fid_family_arr = mlxsw_sp2_fid_family_arr;
	mlxsw_sp->lowest_shaper_bs = MLXSW_REG_QEEC_LOWEST_SHAPER_BS_SP2;
	mlxsw_sp->pgt_smpe_index_valid = false;

	return mlxsw_sp_init(mlxsw_core, mlxsw_bus_info, extack);
}

static int mlxsw_sp3_init(struct mlxsw_core *mlxsw_core,
			  const struct mlxsw_bus_info *mlxsw_bus_info,
			  struct netlink_ext_ack *extack)
{
	struct mlxsw_sp *mlxsw_sp = mlxsw_core_driver_priv(mlxsw_core);

	mlxsw_sp->switchdev_ops = &mlxsw_sp2_switchdev_ops;
	mlxsw_sp->kvdl_ops = &mlxsw_sp2_kvdl_ops;
	mlxsw_sp->afa_ops = &mlxsw_sp2_act_afa_ops;
	mlxsw_sp->afk_ops = &mlxsw_sp2_afk_ops;
	mlxsw_sp->mr_tcam_ops = &mlxsw_sp2_mr_tcam_ops;
	mlxsw_sp->acl_rulei_ops = &mlxsw_sp2_acl_rulei_ops;
	mlxsw_sp->acl_tcam_ops = &mlxsw_sp2_acl_tcam_ops;
	mlxsw_sp->acl_bf_ops = &mlxsw_sp2_acl_bf_ops;
	mlxsw_sp->nve_ops_arr = mlxsw_sp2_nve_ops_arr;
	mlxsw_sp->mac_mask = mlxsw_sp2_mac_mask;
	mlxsw_sp->sb_vals = &mlxsw_sp2_sb_vals;
	mlxsw_sp->sb_ops = &mlxsw_sp3_sb_ops;
	mlxsw_sp->port_type_speed_ops = &mlxsw_sp2_port_type_speed_ops;
	mlxsw_sp->ptp_ops = &mlxsw_sp2_ptp_ops;
	mlxsw_sp->span_ops = &mlxsw_sp3_span_ops;
	mlxsw_sp->policer_core_ops = &mlxsw_sp2_policer_core_ops;
	mlxsw_sp->trap_ops = &mlxsw_sp2_trap_ops;
	mlxsw_sp->mall_ops = &mlxsw_sp2_mall_ops;
	mlxsw_sp->router_ops = &mlxsw_sp2_router_ops;
	mlxsw_sp->listeners = mlxsw_sp2_listener;
	mlxsw_sp->listeners_count = ARRAY_SIZE(mlxsw_sp2_listener);
	mlxsw_sp->fid_family_arr = mlxsw_sp2_fid_family_arr;
	mlxsw_sp->lowest_shaper_bs = MLXSW_REG_QEEC_LOWEST_SHAPER_BS_SP3;
	mlxsw_sp->pgt_smpe_index_valid = false;

	return mlxsw_sp_init(mlxsw_core, mlxsw_bus_info, extack);
}

static int mlxsw_sp4_init(struct mlxsw_core *mlxsw_core,
			  const struct mlxsw_bus_info *mlxsw_bus_info,
			  struct netlink_ext_ack *extack)
{
	struct mlxsw_sp *mlxsw_sp = mlxsw_core_driver_priv(mlxsw_core);

	mlxsw_sp->switchdev_ops = &mlxsw_sp2_switchdev_ops;
	mlxsw_sp->kvdl_ops = &mlxsw_sp2_kvdl_ops;
	mlxsw_sp->afa_ops = &mlxsw_sp2_act_afa_ops;
	mlxsw_sp->afk_ops = &mlxsw_sp4_afk_ops;
	mlxsw_sp->mr_tcam_ops = &mlxsw_sp2_mr_tcam_ops;
	mlxsw_sp->acl_rulei_ops = &mlxsw_sp2_acl_rulei_ops;
	mlxsw_sp->acl_tcam_ops = &mlxsw_sp2_acl_tcam_ops;
	mlxsw_sp->acl_bf_ops = &mlxsw_sp4_acl_bf_ops;
	mlxsw_sp->nve_ops_arr = mlxsw_sp2_nve_ops_arr;
	mlxsw_sp->mac_mask = mlxsw_sp2_mac_mask;
	mlxsw_sp->sb_vals = &mlxsw_sp2_sb_vals;
	mlxsw_sp->sb_ops = &mlxsw_sp3_sb_ops;
	mlxsw_sp->port_type_speed_ops = &mlxsw_sp2_port_type_speed_ops;
	mlxsw_sp->ptp_ops = &mlxsw_sp4_ptp_ops;
	mlxsw_sp->span_ops = &mlxsw_sp3_span_ops;
	mlxsw_sp->policer_core_ops = &mlxsw_sp2_policer_core_ops;
	mlxsw_sp->trap_ops = &mlxsw_sp2_trap_ops;
	mlxsw_sp->mall_ops = &mlxsw_sp2_mall_ops;
	mlxsw_sp->router_ops = &mlxsw_sp2_router_ops;
	mlxsw_sp->listeners = mlxsw_sp2_listener;
	mlxsw_sp->listeners_count = ARRAY_SIZE(mlxsw_sp2_listener);
	mlxsw_sp->fid_family_arr = mlxsw_sp2_fid_family_arr;
	mlxsw_sp->lowest_shaper_bs = MLXSW_REG_QEEC_LOWEST_SHAPER_BS_SP4;
	mlxsw_sp->pgt_smpe_index_valid = false;

	return mlxsw_sp_init(mlxsw_core, mlxsw_bus_info, extack);
}

static void mlxsw_sp_fini(struct mlxsw_core *mlxsw_core)
{
	struct mlxsw_sp *mlxsw_sp = mlxsw_core_driver_priv(mlxsw_core);

	mlxsw_sp_ports_remove(mlxsw_sp);
	rhashtable_destroy(&mlxsw_sp->sample_trigger_ht);
	mlxsw_sp_port_module_info_fini(mlxsw_sp);
	mlxsw_sp_dpipe_fini(mlxsw_sp);
	unregister_netdevice_notifier_net(mlxsw_sp_net(mlxsw_sp),
					  &mlxsw_sp->netdevice_nb);
	if (mlxsw_sp->clock) {
		mlxsw_sp->ptp_ops->fini(mlxsw_sp->ptp_state);
		mlxsw_sp->ptp_ops->clock_fini(mlxsw_sp->clock);
	}
	mlxsw_sp_router_fini(mlxsw_sp);
	mlxsw_sp_acl_fini(mlxsw_sp);
	mlxsw_sp_nve_fini(mlxsw_sp);
	mlxsw_sp_ipv6_addr_ht_fini(mlxsw_sp);
	mlxsw_sp_afa_fini(mlxsw_sp);
	mlxsw_sp_counter_pool_fini(mlxsw_sp);
	mlxsw_sp_switchdev_fini(mlxsw_sp);
	mlxsw_sp_span_fini(mlxsw_sp);
	mlxsw_sp_lag_fini(mlxsw_sp);
	mlxsw_sp_buffers_fini(mlxsw_sp);
	mlxsw_sp_devlink_traps_fini(mlxsw_sp);
	mlxsw_sp_traps_fini(mlxsw_sp);
	mlxsw_sp_policers_fini(mlxsw_sp);
	mlxsw_sp_fids_fini(mlxsw_sp);
	mlxsw_sp_pgt_fini(mlxsw_sp);
	mlxsw_sp_kvdl_fini(mlxsw_sp);
	mlxsw_sp_parsing_fini(mlxsw_sp);
}

static const struct mlxsw_config_profile mlxsw_sp1_config_profile = {
	.used_flood_mode                = 1,
	.flood_mode                     = MLXSW_CMD_MBOX_CONFIG_PROFILE_FLOOD_MODE_CONTROLLED,
	.used_max_ib_mc			= 1,
	.max_ib_mc			= 0,
	.used_max_pkey			= 1,
	.max_pkey			= 0,
	.used_ubridge			= 1,
	.ubridge			= 1,
	.used_kvd_sizes			= 1,
	.kvd_hash_single_parts		= 59,
	.kvd_hash_double_parts		= 41,
	.kvd_linear_size		= MLXSW_SP_KVD_LINEAR_SIZE,
	.swid_config			= {
		{
			.used_type	= 1,
			.type		= MLXSW_PORT_SWID_TYPE_ETH,
		}
	},
};

static const struct mlxsw_config_profile mlxsw_sp2_config_profile = {
	.used_flood_mode                = 1,
	.flood_mode                     = MLXSW_CMD_MBOX_CONFIG_PROFILE_FLOOD_MODE_CONTROLLED,
	.used_max_ib_mc			= 1,
	.max_ib_mc			= 0,
	.used_max_pkey			= 1,
	.max_pkey			= 0,
	.used_ubridge			= 1,
	.ubridge			= 1,
	.swid_config			= {
		{
			.used_type	= 1,
			.type		= MLXSW_PORT_SWID_TYPE_ETH,
		}
	},
	.used_cqe_time_stamp_type	= 1,
	.cqe_time_stamp_type		= MLXSW_CMD_MBOX_CONFIG_PROFILE_CQE_TIME_STAMP_TYPE_UTC,
<<<<<<< HEAD
=======
};

/* Reduce number of LAGs from full capacity (256) to the maximum supported LAGs
 * in Spectrum-2/3, to avoid regression in number of free entries in the PGT
 * table.
 */
#define MLXSW_SP4_CONFIG_PROFILE_MAX_LAG 128

static const struct mlxsw_config_profile mlxsw_sp4_config_profile = {
	.used_max_lag			= 1,
	.max_lag			= MLXSW_SP4_CONFIG_PROFILE_MAX_LAG,
	.used_flood_mode                = 1,
	.flood_mode                     = MLXSW_CMD_MBOX_CONFIG_PROFILE_FLOOD_MODE_CONTROLLED,
	.used_max_ib_mc			= 1,
	.max_ib_mc			= 0,
	.used_max_pkey			= 1,
	.max_pkey			= 0,
	.used_ubridge			= 1,
	.ubridge			= 1,
	.swid_config			= {
		{
			.used_type	= 1,
			.type		= MLXSW_PORT_SWID_TYPE_ETH,
		}
	},
	.used_cqe_time_stamp_type	= 1,
	.cqe_time_stamp_type		= MLXSW_CMD_MBOX_CONFIG_PROFILE_CQE_TIME_STAMP_TYPE_UTC,
>>>>>>> 7365df19
};

static void
mlxsw_sp_resource_size_params_prepare(struct mlxsw_core *mlxsw_core,
				      struct devlink_resource_size_params *kvd_size_params,
				      struct devlink_resource_size_params *linear_size_params,
				      struct devlink_resource_size_params *hash_double_size_params,
				      struct devlink_resource_size_params *hash_single_size_params)
{
	u32 single_size_min = MLXSW_CORE_RES_GET(mlxsw_core,
						 KVD_SINGLE_MIN_SIZE);
	u32 double_size_min = MLXSW_CORE_RES_GET(mlxsw_core,
						 KVD_DOUBLE_MIN_SIZE);
	u32 kvd_size = MLXSW_CORE_RES_GET(mlxsw_core, KVD_SIZE);
	u32 linear_size_min = 0;

	devlink_resource_size_params_init(kvd_size_params, kvd_size, kvd_size,
					  MLXSW_SP_KVD_GRANULARITY,
					  DEVLINK_RESOURCE_UNIT_ENTRY);
	devlink_resource_size_params_init(linear_size_params, linear_size_min,
					  kvd_size - single_size_min -
					  double_size_min,
					  MLXSW_SP_KVD_GRANULARITY,
					  DEVLINK_RESOURCE_UNIT_ENTRY);
	devlink_resource_size_params_init(hash_double_size_params,
					  double_size_min,
					  kvd_size - single_size_min -
					  linear_size_min,
					  MLXSW_SP_KVD_GRANULARITY,
					  DEVLINK_RESOURCE_UNIT_ENTRY);
	devlink_resource_size_params_init(hash_single_size_params,
					  single_size_min,
					  kvd_size - double_size_min -
					  linear_size_min,
					  MLXSW_SP_KVD_GRANULARITY,
					  DEVLINK_RESOURCE_UNIT_ENTRY);
}

static int mlxsw_sp1_resources_kvd_register(struct mlxsw_core *mlxsw_core)
{
	struct devlink *devlink = priv_to_devlink(mlxsw_core);
	struct devlink_resource_size_params hash_single_size_params;
	struct devlink_resource_size_params hash_double_size_params;
	struct devlink_resource_size_params linear_size_params;
	struct devlink_resource_size_params kvd_size_params;
	u32 kvd_size, single_size, double_size, linear_size;
	const struct mlxsw_config_profile *profile;
	int err;

	profile = &mlxsw_sp1_config_profile;
	if (!MLXSW_CORE_RES_VALID(mlxsw_core, KVD_SIZE))
		return -EIO;

	mlxsw_sp_resource_size_params_prepare(mlxsw_core, &kvd_size_params,
					      &linear_size_params,
					      &hash_double_size_params,
					      &hash_single_size_params);

	kvd_size = MLXSW_CORE_RES_GET(mlxsw_core, KVD_SIZE);
	err = devl_resource_register(devlink, MLXSW_SP_RESOURCE_NAME_KVD,
				     kvd_size, MLXSW_SP_RESOURCE_KVD,
				     DEVLINK_RESOURCE_ID_PARENT_TOP,
				     &kvd_size_params);
	if (err)
		return err;

	linear_size = profile->kvd_linear_size;
	err = devl_resource_register(devlink, MLXSW_SP_RESOURCE_NAME_KVD_LINEAR,
				     linear_size,
				     MLXSW_SP_RESOURCE_KVD_LINEAR,
				     MLXSW_SP_RESOURCE_KVD,
				     &linear_size_params);
	if (err)
		return err;

	err = mlxsw_sp1_kvdl_resources_register(mlxsw_core);
	if  (err)
		return err;

	double_size = kvd_size - linear_size;
	double_size *= profile->kvd_hash_double_parts;
	double_size /= profile->kvd_hash_double_parts +
		       profile->kvd_hash_single_parts;
	double_size = rounddown(double_size, MLXSW_SP_KVD_GRANULARITY);
	err = devl_resource_register(devlink, MLXSW_SP_RESOURCE_NAME_KVD_HASH_DOUBLE,
				     double_size,
				     MLXSW_SP_RESOURCE_KVD_HASH_DOUBLE,
				     MLXSW_SP_RESOURCE_KVD,
				     &hash_double_size_params);
	if (err)
		return err;

	single_size = kvd_size - double_size - linear_size;
	err = devl_resource_register(devlink, MLXSW_SP_RESOURCE_NAME_KVD_HASH_SINGLE,
				     single_size,
				     MLXSW_SP_RESOURCE_KVD_HASH_SINGLE,
				     MLXSW_SP_RESOURCE_KVD,
				     &hash_single_size_params);
	if (err)
		return err;

	return 0;
}

static int mlxsw_sp2_resources_kvd_register(struct mlxsw_core *mlxsw_core)
{
	struct devlink *devlink = priv_to_devlink(mlxsw_core);
	struct devlink_resource_size_params kvd_size_params;
	u32 kvd_size;

	if (!MLXSW_CORE_RES_VALID(mlxsw_core, KVD_SIZE))
		return -EIO;

	kvd_size = MLXSW_CORE_RES_GET(mlxsw_core, KVD_SIZE);
	devlink_resource_size_params_init(&kvd_size_params, kvd_size, kvd_size,
					  MLXSW_SP_KVD_GRANULARITY,
					  DEVLINK_RESOURCE_UNIT_ENTRY);

	return devl_resource_register(devlink, MLXSW_SP_RESOURCE_NAME_KVD,
				      kvd_size, MLXSW_SP_RESOURCE_KVD,
				      DEVLINK_RESOURCE_ID_PARENT_TOP,
				      &kvd_size_params);
}

static int mlxsw_sp_resources_span_register(struct mlxsw_core *mlxsw_core)
{
	struct devlink *devlink = priv_to_devlink(mlxsw_core);
	struct devlink_resource_size_params span_size_params;
	u32 max_span;

	if (!MLXSW_CORE_RES_VALID(mlxsw_core, MAX_SPAN))
		return -EIO;

	max_span = MLXSW_CORE_RES_GET(mlxsw_core, MAX_SPAN);
	devlink_resource_size_params_init(&span_size_params, max_span, max_span,
					  1, DEVLINK_RESOURCE_UNIT_ENTRY);

	return devl_resource_register(devlink, MLXSW_SP_RESOURCE_NAME_SPAN,
				      max_span, MLXSW_SP_RESOURCE_SPAN,
				      DEVLINK_RESOURCE_ID_PARENT_TOP,
				      &span_size_params);
}

static int
mlxsw_sp_resources_rif_mac_profile_register(struct mlxsw_core *mlxsw_core)
{
	struct devlink *devlink = priv_to_devlink(mlxsw_core);
	struct devlink_resource_size_params size_params;
	u8 max_rif_mac_profiles;

	if (!MLXSW_CORE_RES_VALID(mlxsw_core, MAX_RIF_MAC_PROFILES))
		max_rif_mac_profiles = 1;
	else
		max_rif_mac_profiles = MLXSW_CORE_RES_GET(mlxsw_core,
							  MAX_RIF_MAC_PROFILES);
	devlink_resource_size_params_init(&size_params, max_rif_mac_profiles,
					  max_rif_mac_profiles, 1,
					  DEVLINK_RESOURCE_UNIT_ENTRY);

	return devl_resource_register(devlink,
				      "rif_mac_profiles",
				      max_rif_mac_profiles,
				      MLXSW_SP_RESOURCE_RIF_MAC_PROFILES,
				      DEVLINK_RESOURCE_ID_PARENT_TOP,
				      &size_params);
}

static int mlxsw_sp_resources_rifs_register(struct mlxsw_core *mlxsw_core)
{
	struct devlink *devlink = priv_to_devlink(mlxsw_core);
	struct devlink_resource_size_params size_params;
	u64 max_rifs;

	if (!MLXSW_CORE_RES_VALID(mlxsw_core, MAX_RIFS))
		return -EIO;

	max_rifs = MLXSW_CORE_RES_GET(mlxsw_core, MAX_RIFS);
	devlink_resource_size_params_init(&size_params, max_rifs, max_rifs,
					  1, DEVLINK_RESOURCE_UNIT_ENTRY);

	return devl_resource_register(devlink, "rifs", max_rifs,
				      MLXSW_SP_RESOURCE_RIFS,
				      DEVLINK_RESOURCE_ID_PARENT_TOP,
				      &size_params);
}

static int mlxsw_sp1_resources_register(struct mlxsw_core *mlxsw_core)
{
	int err;

	err = mlxsw_sp1_resources_kvd_register(mlxsw_core);
	if (err)
		return err;

	err = mlxsw_sp_resources_span_register(mlxsw_core);
	if (err)
		goto err_resources_span_register;

	err = mlxsw_sp_counter_resources_register(mlxsw_core);
	if (err)
		goto err_resources_counter_register;

	err = mlxsw_sp_policer_resources_register(mlxsw_core);
	if (err)
		goto err_policer_resources_register;

	err = mlxsw_sp_resources_rif_mac_profile_register(mlxsw_core);
	if (err)
		goto err_resources_rif_mac_profile_register;

	err = mlxsw_sp_resources_rifs_register(mlxsw_core);
	if (err)
		goto err_resources_rifs_register;

	return 0;

err_resources_rifs_register:
err_resources_rif_mac_profile_register:
err_policer_resources_register:
err_resources_counter_register:
err_resources_span_register:
	devl_resources_unregister(priv_to_devlink(mlxsw_core));
	return err;
}

static int mlxsw_sp2_resources_register(struct mlxsw_core *mlxsw_core)
{
	int err;

	err = mlxsw_sp2_resources_kvd_register(mlxsw_core);
	if (err)
		return err;

	err = mlxsw_sp_resources_span_register(mlxsw_core);
	if (err)
		goto err_resources_span_register;

	err = mlxsw_sp_counter_resources_register(mlxsw_core);
	if (err)
		goto err_resources_counter_register;

	err = mlxsw_sp_policer_resources_register(mlxsw_core);
	if (err)
		goto err_policer_resources_register;

	err = mlxsw_sp_resources_rif_mac_profile_register(mlxsw_core);
	if (err)
		goto err_resources_rif_mac_profile_register;

	err = mlxsw_sp_resources_rifs_register(mlxsw_core);
	if (err)
		goto err_resources_rifs_register;

	return 0;

err_resources_rifs_register:
err_resources_rif_mac_profile_register:
err_policer_resources_register:
err_resources_counter_register:
err_resources_span_register:
	devl_resources_unregister(priv_to_devlink(mlxsw_core));
	return err;
}

static int mlxsw_sp_kvd_sizes_get(struct mlxsw_core *mlxsw_core,
				  const struct mlxsw_config_profile *profile,
				  u64 *p_single_size, u64 *p_double_size,
				  u64 *p_linear_size)
{
	struct devlink *devlink = priv_to_devlink(mlxsw_core);
	u32 double_size;
	int err;

	if (!MLXSW_CORE_RES_VALID(mlxsw_core, KVD_SINGLE_MIN_SIZE) ||
	    !MLXSW_CORE_RES_VALID(mlxsw_core, KVD_DOUBLE_MIN_SIZE))
		return -EIO;

	/* The hash part is what left of the kvd without the
	 * linear part. It is split to the single size and
	 * double size by the parts ratio from the profile.
	 * Both sizes must be a multiplications of the
	 * granularity from the profile. In case the user
	 * provided the sizes they are obtained via devlink.
	 */
	err = devl_resource_size_get(devlink,
				     MLXSW_SP_RESOURCE_KVD_LINEAR,
				     p_linear_size);
	if (err)
		*p_linear_size = profile->kvd_linear_size;

	err = devl_resource_size_get(devlink,
				     MLXSW_SP_RESOURCE_KVD_HASH_DOUBLE,
				     p_double_size);
	if (err) {
		double_size = MLXSW_CORE_RES_GET(mlxsw_core, KVD_SIZE) -
			      *p_linear_size;
		double_size *= profile->kvd_hash_double_parts;
		double_size /= profile->kvd_hash_double_parts +
			       profile->kvd_hash_single_parts;
		*p_double_size = rounddown(double_size,
					   MLXSW_SP_KVD_GRANULARITY);
	}

	err = devl_resource_size_get(devlink,
				     MLXSW_SP_RESOURCE_KVD_HASH_SINGLE,
				     p_single_size);
	if (err)
		*p_single_size = MLXSW_CORE_RES_GET(mlxsw_core, KVD_SIZE) -
				 *p_double_size - *p_linear_size;

	/* Check results are legal. */
	if (*p_single_size < MLXSW_CORE_RES_GET(mlxsw_core, KVD_SINGLE_MIN_SIZE) ||
	    *p_double_size < MLXSW_CORE_RES_GET(mlxsw_core, KVD_DOUBLE_MIN_SIZE) ||
	    MLXSW_CORE_RES_GET(mlxsw_core, KVD_SIZE) < *p_linear_size)
		return -EIO;

	return 0;
}

static int
mlxsw_sp_params_acl_region_rehash_intrvl_get(struct devlink *devlink, u32 id,
					     struct devlink_param_gset_ctx *ctx)
{
	struct mlxsw_core *mlxsw_core = devlink_priv(devlink);
	struct mlxsw_sp *mlxsw_sp = mlxsw_core_driver_priv(mlxsw_core);

	ctx->val.vu32 = mlxsw_sp_acl_region_rehash_intrvl_get(mlxsw_sp);
	return 0;
}

static int
mlxsw_sp_params_acl_region_rehash_intrvl_set(struct devlink *devlink, u32 id,
					     struct devlink_param_gset_ctx *ctx)
{
	struct mlxsw_core *mlxsw_core = devlink_priv(devlink);
	struct mlxsw_sp *mlxsw_sp = mlxsw_core_driver_priv(mlxsw_core);

	return mlxsw_sp_acl_region_rehash_intrvl_set(mlxsw_sp, ctx->val.vu32);
}

static const struct devlink_param mlxsw_sp2_devlink_params[] = {
	DEVLINK_PARAM_DRIVER(MLXSW_DEVLINK_PARAM_ID_ACL_REGION_REHASH_INTERVAL,
			     "acl_region_rehash_interval",
			     DEVLINK_PARAM_TYPE_U32,
			     BIT(DEVLINK_PARAM_CMODE_RUNTIME),
			     mlxsw_sp_params_acl_region_rehash_intrvl_get,
			     mlxsw_sp_params_acl_region_rehash_intrvl_set,
			     NULL),
};

static int mlxsw_sp2_params_register(struct mlxsw_core *mlxsw_core)
{
	struct devlink *devlink = priv_to_devlink(mlxsw_core);
	union devlink_param_value value;
	int err;

	err = devlink_params_register(devlink, mlxsw_sp2_devlink_params,
				      ARRAY_SIZE(mlxsw_sp2_devlink_params));
	if (err)
		return err;

	value.vu32 = 0;
	devlink_param_driverinit_value_set(devlink,
					   MLXSW_DEVLINK_PARAM_ID_ACL_REGION_REHASH_INTERVAL,
					   value);
	return 0;
}

static void mlxsw_sp2_params_unregister(struct mlxsw_core *mlxsw_core)
{
	devlink_params_unregister(priv_to_devlink(mlxsw_core),
				  mlxsw_sp2_devlink_params,
				  ARRAY_SIZE(mlxsw_sp2_devlink_params));
}

static void mlxsw_sp_ptp_transmitted(struct mlxsw_core *mlxsw_core,
				     struct sk_buff *skb, u16 local_port)
{
	struct mlxsw_sp *mlxsw_sp = mlxsw_core_driver_priv(mlxsw_core);

	skb_pull(skb, MLXSW_TXHDR_LEN);
	mlxsw_sp->ptp_ops->transmitted(mlxsw_sp, skb, local_port);
}

static struct mlxsw_driver mlxsw_sp1_driver = {
	.kind				= mlxsw_sp1_driver_name,
	.priv_size			= sizeof(struct mlxsw_sp),
	.fw_req_rev			= &mlxsw_sp1_fw_rev,
	.fw_filename			= MLXSW_SP1_FW_FILENAME,
	.init				= mlxsw_sp1_init,
	.fini				= mlxsw_sp_fini,
	.port_split			= mlxsw_sp_port_split,
	.port_unsplit			= mlxsw_sp_port_unsplit,
	.sb_pool_get			= mlxsw_sp_sb_pool_get,
	.sb_pool_set			= mlxsw_sp_sb_pool_set,
	.sb_port_pool_get		= mlxsw_sp_sb_port_pool_get,
	.sb_port_pool_set		= mlxsw_sp_sb_port_pool_set,
	.sb_tc_pool_bind_get		= mlxsw_sp_sb_tc_pool_bind_get,
	.sb_tc_pool_bind_set		= mlxsw_sp_sb_tc_pool_bind_set,
	.sb_occ_snapshot		= mlxsw_sp_sb_occ_snapshot,
	.sb_occ_max_clear		= mlxsw_sp_sb_occ_max_clear,
	.sb_occ_port_pool_get		= mlxsw_sp_sb_occ_port_pool_get,
	.sb_occ_tc_port_bind_get	= mlxsw_sp_sb_occ_tc_port_bind_get,
	.trap_init			= mlxsw_sp_trap_init,
	.trap_fini			= mlxsw_sp_trap_fini,
	.trap_action_set		= mlxsw_sp_trap_action_set,
	.trap_group_init		= mlxsw_sp_trap_group_init,
	.trap_group_set			= mlxsw_sp_trap_group_set,
	.trap_policer_init		= mlxsw_sp_trap_policer_init,
	.trap_policer_fini		= mlxsw_sp_trap_policer_fini,
	.trap_policer_set		= mlxsw_sp_trap_policer_set,
	.trap_policer_counter_get	= mlxsw_sp_trap_policer_counter_get,
	.txhdr_construct		= mlxsw_sp_txhdr_construct,
	.resources_register		= mlxsw_sp1_resources_register,
	.kvd_sizes_get			= mlxsw_sp_kvd_sizes_get,
	.ptp_transmitted		= mlxsw_sp_ptp_transmitted,
	.txhdr_len			= MLXSW_TXHDR_LEN,
	.profile			= &mlxsw_sp1_config_profile,
	.sdq_supports_cqe_v2		= false,
};

static struct mlxsw_driver mlxsw_sp2_driver = {
	.kind				= mlxsw_sp2_driver_name,
	.priv_size			= sizeof(struct mlxsw_sp),
	.fw_req_rev			= &mlxsw_sp2_fw_rev,
	.fw_filename			= MLXSW_SP2_FW_FILENAME,
	.init				= mlxsw_sp2_init,
	.fini				= mlxsw_sp_fini,
	.port_split			= mlxsw_sp_port_split,
	.port_unsplit			= mlxsw_sp_port_unsplit,
	.ports_remove_selected		= mlxsw_sp_ports_remove_selected,
	.sb_pool_get			= mlxsw_sp_sb_pool_get,
	.sb_pool_set			= mlxsw_sp_sb_pool_set,
	.sb_port_pool_get		= mlxsw_sp_sb_port_pool_get,
	.sb_port_pool_set		= mlxsw_sp_sb_port_pool_set,
	.sb_tc_pool_bind_get		= mlxsw_sp_sb_tc_pool_bind_get,
	.sb_tc_pool_bind_set		= mlxsw_sp_sb_tc_pool_bind_set,
	.sb_occ_snapshot		= mlxsw_sp_sb_occ_snapshot,
	.sb_occ_max_clear		= mlxsw_sp_sb_occ_max_clear,
	.sb_occ_port_pool_get		= mlxsw_sp_sb_occ_port_pool_get,
	.sb_occ_tc_port_bind_get	= mlxsw_sp_sb_occ_tc_port_bind_get,
	.trap_init			= mlxsw_sp_trap_init,
	.trap_fini			= mlxsw_sp_trap_fini,
	.trap_action_set		= mlxsw_sp_trap_action_set,
	.trap_group_init		= mlxsw_sp_trap_group_init,
	.trap_group_set			= mlxsw_sp_trap_group_set,
	.trap_policer_init		= mlxsw_sp_trap_policer_init,
	.trap_policer_fini		= mlxsw_sp_trap_policer_fini,
	.trap_policer_set		= mlxsw_sp_trap_policer_set,
	.trap_policer_counter_get	= mlxsw_sp_trap_policer_counter_get,
	.txhdr_construct		= mlxsw_sp_txhdr_construct,
	.resources_register		= mlxsw_sp2_resources_register,
	.params_register		= mlxsw_sp2_params_register,
	.params_unregister		= mlxsw_sp2_params_unregister,
	.ptp_transmitted		= mlxsw_sp_ptp_transmitted,
	.txhdr_len			= MLXSW_TXHDR_LEN,
	.profile			= &mlxsw_sp2_config_profile,
	.sdq_supports_cqe_v2		= true,
};

static struct mlxsw_driver mlxsw_sp3_driver = {
	.kind				= mlxsw_sp3_driver_name,
	.priv_size			= sizeof(struct mlxsw_sp),
	.fw_req_rev			= &mlxsw_sp3_fw_rev,
	.fw_filename			= MLXSW_SP3_FW_FILENAME,
	.init				= mlxsw_sp3_init,
	.fini				= mlxsw_sp_fini,
	.port_split			= mlxsw_sp_port_split,
	.port_unsplit			= mlxsw_sp_port_unsplit,
	.ports_remove_selected		= mlxsw_sp_ports_remove_selected,
	.sb_pool_get			= mlxsw_sp_sb_pool_get,
	.sb_pool_set			= mlxsw_sp_sb_pool_set,
	.sb_port_pool_get		= mlxsw_sp_sb_port_pool_get,
	.sb_port_pool_set		= mlxsw_sp_sb_port_pool_set,
	.sb_tc_pool_bind_get		= mlxsw_sp_sb_tc_pool_bind_get,
	.sb_tc_pool_bind_set		= mlxsw_sp_sb_tc_pool_bind_set,
	.sb_occ_snapshot		= mlxsw_sp_sb_occ_snapshot,
	.sb_occ_max_clear		= mlxsw_sp_sb_occ_max_clear,
	.sb_occ_port_pool_get		= mlxsw_sp_sb_occ_port_pool_get,
	.sb_occ_tc_port_bind_get	= mlxsw_sp_sb_occ_tc_port_bind_get,
	.trap_init			= mlxsw_sp_trap_init,
	.trap_fini			= mlxsw_sp_trap_fini,
	.trap_action_set		= mlxsw_sp_trap_action_set,
	.trap_group_init		= mlxsw_sp_trap_group_init,
	.trap_group_set			= mlxsw_sp_trap_group_set,
	.trap_policer_init		= mlxsw_sp_trap_policer_init,
	.trap_policer_fini		= mlxsw_sp_trap_policer_fini,
	.trap_policer_set		= mlxsw_sp_trap_policer_set,
	.trap_policer_counter_get	= mlxsw_sp_trap_policer_counter_get,
	.txhdr_construct		= mlxsw_sp_txhdr_construct,
	.resources_register		= mlxsw_sp2_resources_register,
	.params_register		= mlxsw_sp2_params_register,
	.params_unregister		= mlxsw_sp2_params_unregister,
	.ptp_transmitted		= mlxsw_sp_ptp_transmitted,
	.txhdr_len			= MLXSW_TXHDR_LEN,
	.profile			= &mlxsw_sp2_config_profile,
	.sdq_supports_cqe_v2		= true,
};

static struct mlxsw_driver mlxsw_sp4_driver = {
	.kind				= mlxsw_sp4_driver_name,
	.priv_size			= sizeof(struct mlxsw_sp),
	.init				= mlxsw_sp4_init,
	.fini				= mlxsw_sp_fini,
	.port_split			= mlxsw_sp_port_split,
	.port_unsplit			= mlxsw_sp_port_unsplit,
	.ports_remove_selected		= mlxsw_sp_ports_remove_selected,
	.sb_pool_get			= mlxsw_sp_sb_pool_get,
	.sb_pool_set			= mlxsw_sp_sb_pool_set,
	.sb_port_pool_get		= mlxsw_sp_sb_port_pool_get,
	.sb_port_pool_set		= mlxsw_sp_sb_port_pool_set,
	.sb_tc_pool_bind_get		= mlxsw_sp_sb_tc_pool_bind_get,
	.sb_tc_pool_bind_set		= mlxsw_sp_sb_tc_pool_bind_set,
	.sb_occ_snapshot		= mlxsw_sp_sb_occ_snapshot,
	.sb_occ_max_clear		= mlxsw_sp_sb_occ_max_clear,
	.sb_occ_port_pool_get		= mlxsw_sp_sb_occ_port_pool_get,
	.sb_occ_tc_port_bind_get	= mlxsw_sp_sb_occ_tc_port_bind_get,
	.trap_init			= mlxsw_sp_trap_init,
	.trap_fini			= mlxsw_sp_trap_fini,
	.trap_action_set		= mlxsw_sp_trap_action_set,
	.trap_group_init		= mlxsw_sp_trap_group_init,
	.trap_group_set			= mlxsw_sp_trap_group_set,
	.trap_policer_init		= mlxsw_sp_trap_policer_init,
	.trap_policer_fini		= mlxsw_sp_trap_policer_fini,
	.trap_policer_set		= mlxsw_sp_trap_policer_set,
	.trap_policer_counter_get	= mlxsw_sp_trap_policer_counter_get,
	.txhdr_construct		= mlxsw_sp_txhdr_construct,
	.resources_register		= mlxsw_sp2_resources_register,
	.params_register		= mlxsw_sp2_params_register,
	.params_unregister		= mlxsw_sp2_params_unregister,
	.ptp_transmitted		= mlxsw_sp_ptp_transmitted,
	.txhdr_len			= MLXSW_TXHDR_LEN,
<<<<<<< HEAD
	.profile			= &mlxsw_sp2_config_profile,
=======
	.profile			= &mlxsw_sp4_config_profile,
>>>>>>> 7365df19
	.sdq_supports_cqe_v2		= true,
};

bool mlxsw_sp_port_dev_check(const struct net_device *dev)
{
	return dev->netdev_ops == &mlxsw_sp_port_netdev_ops;
}

static int mlxsw_sp_lower_dev_walk(struct net_device *lower_dev,
				   struct netdev_nested_priv *priv)
{
	int ret = 0;

	if (mlxsw_sp_port_dev_check(lower_dev)) {
		priv->data = (void *)netdev_priv(lower_dev);
		ret = 1;
	}

	return ret;
}

struct mlxsw_sp_port *mlxsw_sp_port_dev_lower_find(struct net_device *dev)
{
	struct netdev_nested_priv priv = {
		.data = NULL,
	};

	if (mlxsw_sp_port_dev_check(dev))
		return netdev_priv(dev);

	netdev_walk_all_lower_dev(dev, mlxsw_sp_lower_dev_walk, &priv);

	return (struct mlxsw_sp_port *)priv.data;
}

struct mlxsw_sp *mlxsw_sp_lower_get(struct net_device *dev)
{
	struct mlxsw_sp_port *mlxsw_sp_port;

	mlxsw_sp_port = mlxsw_sp_port_dev_lower_find(dev);
	return mlxsw_sp_port ? mlxsw_sp_port->mlxsw_sp : NULL;
}

struct mlxsw_sp_port *mlxsw_sp_port_dev_lower_find_rcu(struct net_device *dev)
{
	struct netdev_nested_priv priv = {
		.data = NULL,
	};

	if (mlxsw_sp_port_dev_check(dev))
		return netdev_priv(dev);

	netdev_walk_all_lower_dev_rcu(dev, mlxsw_sp_lower_dev_walk,
				      &priv);

	return (struct mlxsw_sp_port *)priv.data;
}

struct mlxsw_sp_port *mlxsw_sp_port_lower_dev_hold(struct net_device *dev)
{
	struct mlxsw_sp_port *mlxsw_sp_port;

	rcu_read_lock();
	mlxsw_sp_port = mlxsw_sp_port_dev_lower_find_rcu(dev);
	if (mlxsw_sp_port)
		dev_hold(mlxsw_sp_port->dev);
	rcu_read_unlock();
	return mlxsw_sp_port;
}

void mlxsw_sp_port_dev_put(struct mlxsw_sp_port *mlxsw_sp_port)
{
	dev_put(mlxsw_sp_port->dev);
}

int mlxsw_sp_parsing_depth_inc(struct mlxsw_sp *mlxsw_sp)
{
	char mprs_pl[MLXSW_REG_MPRS_LEN];
	int err = 0;

	mutex_lock(&mlxsw_sp->parsing.lock);

	if (refcount_inc_not_zero(&mlxsw_sp->parsing.parsing_depth_ref))
		goto out_unlock;

	mlxsw_reg_mprs_pack(mprs_pl, MLXSW_SP_INCREASED_PARSING_DEPTH,
			    mlxsw_sp->parsing.vxlan_udp_dport);
	err = mlxsw_reg_write(mlxsw_sp->core, MLXSW_REG(mprs), mprs_pl);
	if (err)
		goto out_unlock;

	mlxsw_sp->parsing.parsing_depth = MLXSW_SP_INCREASED_PARSING_DEPTH;
	refcount_set(&mlxsw_sp->parsing.parsing_depth_ref, 1);

out_unlock:
	mutex_unlock(&mlxsw_sp->parsing.lock);
	return err;
}

void mlxsw_sp_parsing_depth_dec(struct mlxsw_sp *mlxsw_sp)
{
	char mprs_pl[MLXSW_REG_MPRS_LEN];

	mutex_lock(&mlxsw_sp->parsing.lock);

	if (!refcount_dec_and_test(&mlxsw_sp->parsing.parsing_depth_ref))
		goto out_unlock;

	mlxsw_reg_mprs_pack(mprs_pl, MLXSW_SP_DEFAULT_PARSING_DEPTH,
			    mlxsw_sp->parsing.vxlan_udp_dport);
	mlxsw_reg_write(mlxsw_sp->core, MLXSW_REG(mprs), mprs_pl);
	mlxsw_sp->parsing.parsing_depth = MLXSW_SP_DEFAULT_PARSING_DEPTH;

out_unlock:
	mutex_unlock(&mlxsw_sp->parsing.lock);
}

int mlxsw_sp_parsing_vxlan_udp_dport_set(struct mlxsw_sp *mlxsw_sp,
					 __be16 udp_dport)
{
	char mprs_pl[MLXSW_REG_MPRS_LEN];
	int err;

	mutex_lock(&mlxsw_sp->parsing.lock);

	mlxsw_reg_mprs_pack(mprs_pl, mlxsw_sp->parsing.parsing_depth,
			    be16_to_cpu(udp_dport));
	err = mlxsw_reg_write(mlxsw_sp->core, MLXSW_REG(mprs), mprs_pl);
	if (err)
		goto out_unlock;

	mlxsw_sp->parsing.vxlan_udp_dport = be16_to_cpu(udp_dport);

out_unlock:
	mutex_unlock(&mlxsw_sp->parsing.lock);
	return err;
}

static void
mlxsw_sp_port_lag_uppers_cleanup(struct mlxsw_sp_port *mlxsw_sp_port,
				 struct net_device *lag_dev)
{
	struct net_device *br_dev = netdev_master_upper_dev_get(lag_dev);
	struct net_device *upper_dev;
	struct list_head *iter;

	if (netif_is_bridge_port(lag_dev))
		mlxsw_sp_port_bridge_leave(mlxsw_sp_port, lag_dev, br_dev);

	netdev_for_each_upper_dev_rcu(lag_dev, upper_dev, iter) {
		if (!netif_is_bridge_port(upper_dev))
			continue;
		br_dev = netdev_master_upper_dev_get(upper_dev);
		mlxsw_sp_port_bridge_leave(mlxsw_sp_port, upper_dev, br_dev);
	}
}

static int mlxsw_sp_lag_create(struct mlxsw_sp *mlxsw_sp, u16 lag_id)
{
	char sldr_pl[MLXSW_REG_SLDR_LEN];

	mlxsw_reg_sldr_lag_create_pack(sldr_pl, lag_id);
	return mlxsw_reg_write(mlxsw_sp->core, MLXSW_REG(sldr), sldr_pl);
}

static int mlxsw_sp_lag_destroy(struct mlxsw_sp *mlxsw_sp, u16 lag_id)
{
	char sldr_pl[MLXSW_REG_SLDR_LEN];

	mlxsw_reg_sldr_lag_destroy_pack(sldr_pl, lag_id);
	return mlxsw_reg_write(mlxsw_sp->core, MLXSW_REG(sldr), sldr_pl);
}

static int mlxsw_sp_lag_col_port_add(struct mlxsw_sp_port *mlxsw_sp_port,
				     u16 lag_id, u8 port_index)
{
	struct mlxsw_sp *mlxsw_sp = mlxsw_sp_port->mlxsw_sp;
	char slcor_pl[MLXSW_REG_SLCOR_LEN];

	mlxsw_reg_slcor_port_add_pack(slcor_pl, mlxsw_sp_port->local_port,
				      lag_id, port_index);
	return mlxsw_reg_write(mlxsw_sp->core, MLXSW_REG(slcor), slcor_pl);
}

static int mlxsw_sp_lag_col_port_remove(struct mlxsw_sp_port *mlxsw_sp_port,
					u16 lag_id)
{
	struct mlxsw_sp *mlxsw_sp = mlxsw_sp_port->mlxsw_sp;
	char slcor_pl[MLXSW_REG_SLCOR_LEN];

	mlxsw_reg_slcor_port_remove_pack(slcor_pl, mlxsw_sp_port->local_port,
					 lag_id);
	return mlxsw_reg_write(mlxsw_sp->core, MLXSW_REG(slcor), slcor_pl);
}

static int mlxsw_sp_lag_col_port_enable(struct mlxsw_sp_port *mlxsw_sp_port,
					u16 lag_id)
{
	struct mlxsw_sp *mlxsw_sp = mlxsw_sp_port->mlxsw_sp;
	char slcor_pl[MLXSW_REG_SLCOR_LEN];

	mlxsw_reg_slcor_col_enable_pack(slcor_pl, mlxsw_sp_port->local_port,
					lag_id);
	return mlxsw_reg_write(mlxsw_sp->core, MLXSW_REG(slcor), slcor_pl);
}

static int mlxsw_sp_lag_col_port_disable(struct mlxsw_sp_port *mlxsw_sp_port,
					 u16 lag_id)
{
	struct mlxsw_sp *mlxsw_sp = mlxsw_sp_port->mlxsw_sp;
	char slcor_pl[MLXSW_REG_SLCOR_LEN];

	mlxsw_reg_slcor_col_disable_pack(slcor_pl, mlxsw_sp_port->local_port,
					 lag_id);
	return mlxsw_reg_write(mlxsw_sp->core, MLXSW_REG(slcor), slcor_pl);
}

static int mlxsw_sp_lag_index_get(struct mlxsw_sp *mlxsw_sp,
				  struct net_device *lag_dev,
				  u16 *p_lag_id)
{
	struct mlxsw_sp_upper *lag;
	int free_lag_id = -1;
	u16 max_lag;
	int err, i;

	err = mlxsw_core_max_lag(mlxsw_sp->core, &max_lag);
	if (err)
		return err;

	for (i = 0; i < max_lag; i++) {
		lag = mlxsw_sp_lag_get(mlxsw_sp, i);
		if (lag->ref_count) {
			if (lag->dev == lag_dev) {
				*p_lag_id = i;
				return 0;
			}
		} else if (free_lag_id < 0) {
			free_lag_id = i;
		}
	}
	if (free_lag_id < 0)
		return -EBUSY;
	*p_lag_id = free_lag_id;
	return 0;
}

static bool
mlxsw_sp_master_lag_check(struct mlxsw_sp *mlxsw_sp,
			  struct net_device *lag_dev,
			  struct netdev_lag_upper_info *lag_upper_info,
			  struct netlink_ext_ack *extack)
{
	u16 lag_id;

	if (mlxsw_sp_lag_index_get(mlxsw_sp, lag_dev, &lag_id) != 0) {
		NL_SET_ERR_MSG_MOD(extack, "Exceeded number of supported LAG devices");
		return false;
	}
	if (lag_upper_info->tx_type != NETDEV_LAG_TX_TYPE_HASH) {
		NL_SET_ERR_MSG_MOD(extack, "LAG device using unsupported Tx type");
		return false;
	}
	return true;
}

static int mlxsw_sp_port_lag_index_get(struct mlxsw_sp *mlxsw_sp,
				       u16 lag_id, u8 *p_port_index)
{
	u64 max_lag_members;
	int i;

	max_lag_members = MLXSW_CORE_RES_GET(mlxsw_sp->core,
					     MAX_LAG_MEMBERS);
	for (i = 0; i < max_lag_members; i++) {
		if (!mlxsw_sp_port_lagged_get(mlxsw_sp, lag_id, i)) {
			*p_port_index = i;
			return 0;
		}
	}
	return -EBUSY;
}

static int mlxsw_sp_port_lag_join(struct mlxsw_sp_port *mlxsw_sp_port,
				  struct net_device *lag_dev,
				  struct netlink_ext_ack *extack)
{
	struct mlxsw_sp *mlxsw_sp = mlxsw_sp_port->mlxsw_sp;
	struct mlxsw_sp_upper *lag;
	u16 lag_id;
	u8 port_index;
	int err;

	err = mlxsw_sp_lag_index_get(mlxsw_sp, lag_dev, &lag_id);
	if (err)
		return err;
	lag = mlxsw_sp_lag_get(mlxsw_sp, lag_id);
	if (!lag->ref_count) {
		err = mlxsw_sp_lag_create(mlxsw_sp, lag_id);
		if (err)
			return err;
		lag->dev = lag_dev;
	}

	err = mlxsw_sp_port_lag_index_get(mlxsw_sp, lag_id, &port_index);
	if (err)
		return err;
	err = mlxsw_sp_lag_col_port_add(mlxsw_sp_port, lag_id, port_index);
	if (err)
		goto err_col_port_add;

	mlxsw_core_lag_mapping_set(mlxsw_sp->core, lag_id, port_index,
				   mlxsw_sp_port->local_port);
	mlxsw_sp_port->lag_id = lag_id;
	mlxsw_sp_port->lagged = 1;
	lag->ref_count++;

	/* Port is no longer usable as a router interface */
	if (mlxsw_sp_port->default_vlan->fid)
		mlxsw_sp_port_vlan_router_leave(mlxsw_sp_port->default_vlan);

	/* Join a router interface configured on the LAG, if exists */
	err = mlxsw_sp_port_vlan_router_join(mlxsw_sp_port->default_vlan,
					     lag_dev, extack);
	if (err)
		goto err_router_join;

	return 0;

err_router_join:
	lag->ref_count--;
	mlxsw_sp_port->lagged = 0;
	mlxsw_core_lag_mapping_clear(mlxsw_sp->core, lag_id,
				     mlxsw_sp_port->local_port);
	mlxsw_sp_lag_col_port_remove(mlxsw_sp_port, lag_id);
err_col_port_add:
	if (!lag->ref_count)
		mlxsw_sp_lag_destroy(mlxsw_sp, lag_id);
	return err;
}

static void mlxsw_sp_port_lag_leave(struct mlxsw_sp_port *mlxsw_sp_port,
				    struct net_device *lag_dev)
{
	struct mlxsw_sp *mlxsw_sp = mlxsw_sp_port->mlxsw_sp;
	u16 lag_id = mlxsw_sp_port->lag_id;
	struct mlxsw_sp_upper *lag;

	if (!mlxsw_sp_port->lagged)
		return;
	lag = mlxsw_sp_lag_get(mlxsw_sp, lag_id);
	WARN_ON(lag->ref_count == 0);

	mlxsw_sp_lag_col_port_remove(mlxsw_sp_port, lag_id);

	/* Any VLANs configured on the port are no longer valid */
	mlxsw_sp_port_vlan_flush(mlxsw_sp_port, false);
	mlxsw_sp_port_vlan_cleanup(mlxsw_sp_port->default_vlan);
	/* Make the LAG and its directly linked uppers leave bridges they
	 * are memeber in
	 */
	mlxsw_sp_port_lag_uppers_cleanup(mlxsw_sp_port, lag_dev);

	if (lag->ref_count == 1)
		mlxsw_sp_lag_destroy(mlxsw_sp, lag_id);

	mlxsw_core_lag_mapping_clear(mlxsw_sp->core, lag_id,
				     mlxsw_sp_port->local_port);
	mlxsw_sp_port->lagged = 0;
	lag->ref_count--;

	/* Make sure untagged frames are allowed to ingress */
	mlxsw_sp_port_pvid_set(mlxsw_sp_port, MLXSW_SP_DEFAULT_VID,
			       ETH_P_8021Q);
}

static int mlxsw_sp_lag_dist_port_add(struct mlxsw_sp_port *mlxsw_sp_port,
				      u16 lag_id)
{
	struct mlxsw_sp *mlxsw_sp = mlxsw_sp_port->mlxsw_sp;
	char sldr_pl[MLXSW_REG_SLDR_LEN];

	mlxsw_reg_sldr_lag_add_port_pack(sldr_pl, lag_id,
					 mlxsw_sp_port->local_port);
	return mlxsw_reg_write(mlxsw_sp->core, MLXSW_REG(sldr), sldr_pl);
}

static int mlxsw_sp_lag_dist_port_remove(struct mlxsw_sp_port *mlxsw_sp_port,
					 u16 lag_id)
{
	struct mlxsw_sp *mlxsw_sp = mlxsw_sp_port->mlxsw_sp;
	char sldr_pl[MLXSW_REG_SLDR_LEN];

	mlxsw_reg_sldr_lag_remove_port_pack(sldr_pl, lag_id,
					    mlxsw_sp_port->local_port);
	return mlxsw_reg_write(mlxsw_sp->core, MLXSW_REG(sldr), sldr_pl);
}

static int
mlxsw_sp_port_lag_col_dist_enable(struct mlxsw_sp_port *mlxsw_sp_port)
{
	int err;

	err = mlxsw_sp_lag_col_port_enable(mlxsw_sp_port,
					   mlxsw_sp_port->lag_id);
	if (err)
		return err;

	err = mlxsw_sp_lag_dist_port_add(mlxsw_sp_port, mlxsw_sp_port->lag_id);
	if (err)
		goto err_dist_port_add;

	return 0;

err_dist_port_add:
	mlxsw_sp_lag_col_port_disable(mlxsw_sp_port, mlxsw_sp_port->lag_id);
	return err;
}

static int
mlxsw_sp_port_lag_col_dist_disable(struct mlxsw_sp_port *mlxsw_sp_port)
{
	int err;

	err = mlxsw_sp_lag_dist_port_remove(mlxsw_sp_port,
					    mlxsw_sp_port->lag_id);
	if (err)
		return err;

	err = mlxsw_sp_lag_col_port_disable(mlxsw_sp_port,
					    mlxsw_sp_port->lag_id);
	if (err)
		goto err_col_port_disable;

	return 0;

err_col_port_disable:
	mlxsw_sp_lag_dist_port_add(mlxsw_sp_port, mlxsw_sp_port->lag_id);
	return err;
}

static int mlxsw_sp_port_lag_changed(struct mlxsw_sp_port *mlxsw_sp_port,
				     struct netdev_lag_lower_state_info *info)
{
	if (info->tx_enabled)
		return mlxsw_sp_port_lag_col_dist_enable(mlxsw_sp_port);
	else
		return mlxsw_sp_port_lag_col_dist_disable(mlxsw_sp_port);
}

static int mlxsw_sp_port_stp_set(struct mlxsw_sp_port *mlxsw_sp_port,
				 bool enable)
{
	struct mlxsw_sp *mlxsw_sp = mlxsw_sp_port->mlxsw_sp;
	enum mlxsw_reg_spms_state spms_state;
	char *spms_pl;
	u16 vid;
	int err;

	spms_state = enable ? MLXSW_REG_SPMS_STATE_FORWARDING :
			      MLXSW_REG_SPMS_STATE_DISCARDING;

	spms_pl = kmalloc(MLXSW_REG_SPMS_LEN, GFP_KERNEL);
	if (!spms_pl)
		return -ENOMEM;
	mlxsw_reg_spms_pack(spms_pl, mlxsw_sp_port->local_port);

	for (vid = 0; vid < VLAN_N_VID; vid++)
		mlxsw_reg_spms_vid_pack(spms_pl, vid, spms_state);

	err = mlxsw_reg_write(mlxsw_sp->core, MLXSW_REG(spms), spms_pl);
	kfree(spms_pl);
	return err;
}

static int mlxsw_sp_port_ovs_join(struct mlxsw_sp_port *mlxsw_sp_port)
{
	u16 vid = 1;
	int err;

	err = mlxsw_sp_port_vp_mode_set(mlxsw_sp_port, true);
	if (err)
		return err;
	err = mlxsw_sp_port_stp_set(mlxsw_sp_port, true);
	if (err)
		goto err_port_stp_set;
	err = mlxsw_sp_port_vlan_set(mlxsw_sp_port, 1, VLAN_N_VID - 2,
				     true, false);
	if (err)
		goto err_port_vlan_set;

	for (; vid <= VLAN_N_VID - 1; vid++) {
		err = mlxsw_sp_port_vid_learning_set(mlxsw_sp_port,
						     vid, false);
		if (err)
			goto err_vid_learning_set;
	}

	return 0;

err_vid_learning_set:
	for (vid--; vid >= 1; vid--)
		mlxsw_sp_port_vid_learning_set(mlxsw_sp_port, vid, true);
err_port_vlan_set:
	mlxsw_sp_port_stp_set(mlxsw_sp_port, false);
err_port_stp_set:
	mlxsw_sp_port_vp_mode_set(mlxsw_sp_port, false);
	return err;
}

static void mlxsw_sp_port_ovs_leave(struct mlxsw_sp_port *mlxsw_sp_port)
{
	u16 vid;

	for (vid = VLAN_N_VID - 1; vid >= 1; vid--)
		mlxsw_sp_port_vid_learning_set(mlxsw_sp_port,
					       vid, true);

	mlxsw_sp_port_vlan_set(mlxsw_sp_port, 1, VLAN_N_VID - 2,
			       false, false);
	mlxsw_sp_port_stp_set(mlxsw_sp_port, false);
	mlxsw_sp_port_vp_mode_set(mlxsw_sp_port, false);
}

static bool mlxsw_sp_bridge_has_multiple_vxlans(struct net_device *br_dev)
{
	unsigned int num_vxlans = 0;
	struct net_device *dev;
	struct list_head *iter;

	netdev_for_each_lower_dev(br_dev, dev, iter) {
		if (netif_is_vxlan(dev))
			num_vxlans++;
	}

	return num_vxlans > 1;
}

static bool mlxsw_sp_bridge_vxlan_vlan_is_valid(struct net_device *br_dev)
{
	DECLARE_BITMAP(vlans, VLAN_N_VID) = {0};
	struct net_device *dev;
	struct list_head *iter;

	netdev_for_each_lower_dev(br_dev, dev, iter) {
		u16 pvid;
		int err;

		if (!netif_is_vxlan(dev))
			continue;

		err = mlxsw_sp_vxlan_mapped_vid(dev, &pvid);
		if (err || !pvid)
			continue;

		if (test_and_set_bit(pvid, vlans))
			return false;
	}

	return true;
}

static bool mlxsw_sp_bridge_vxlan_is_valid(struct net_device *br_dev,
					   struct netlink_ext_ack *extack)
{
	if (br_multicast_enabled(br_dev)) {
		NL_SET_ERR_MSG_MOD(extack, "Multicast can not be enabled on a bridge with a VxLAN device");
		return false;
	}

	if (!br_vlan_enabled(br_dev) &&
	    mlxsw_sp_bridge_has_multiple_vxlans(br_dev)) {
		NL_SET_ERR_MSG_MOD(extack, "Multiple VxLAN devices are not supported in a VLAN-unaware bridge");
		return false;
	}

	if (br_vlan_enabled(br_dev) &&
	    !mlxsw_sp_bridge_vxlan_vlan_is_valid(br_dev)) {
		NL_SET_ERR_MSG_MOD(extack, "Multiple VxLAN devices cannot have the same VLAN as PVID and egress untagged");
		return false;
	}

	return true;
}

static int mlxsw_sp_netdevice_port_upper_event(struct net_device *lower_dev,
					       struct net_device *dev,
					       unsigned long event, void *ptr)
{
	struct netdev_notifier_changeupper_info *info;
	struct mlxsw_sp_port *mlxsw_sp_port;
	struct netlink_ext_ack *extack;
	struct net_device *upper_dev;
	struct mlxsw_sp *mlxsw_sp;
	int err = 0;
	u16 proto;

	mlxsw_sp_port = netdev_priv(dev);
	mlxsw_sp = mlxsw_sp_port->mlxsw_sp;
	info = ptr;
	extack = netdev_notifier_info_to_extack(&info->info);

	switch (event) {
	case NETDEV_PRECHANGEUPPER:
		upper_dev = info->upper_dev;
		if (!is_vlan_dev(upper_dev) &&
		    !netif_is_lag_master(upper_dev) &&
		    !netif_is_bridge_master(upper_dev) &&
		    !netif_is_ovs_master(upper_dev) &&
		    !netif_is_macvlan(upper_dev) &&
		    !netif_is_l3_master(upper_dev)) {
			NL_SET_ERR_MSG_MOD(extack, "Unknown upper device type");
			return -EINVAL;
		}
		if (!info->linking)
			break;
		if (netif_is_bridge_master(upper_dev) &&
		    !mlxsw_sp_bridge_device_is_offloaded(mlxsw_sp, upper_dev) &&
		    mlxsw_sp_bridge_has_vxlan(upper_dev) &&
		    !mlxsw_sp_bridge_vxlan_is_valid(upper_dev, extack))
			return -EOPNOTSUPP;
		if (netdev_has_any_upper_dev(upper_dev) &&
		    (!netif_is_bridge_master(upper_dev) ||
		     !mlxsw_sp_bridge_device_is_offloaded(mlxsw_sp,
							  upper_dev))) {
			NL_SET_ERR_MSG_MOD(extack, "Enslaving a port to a device that already has an upper device is not supported");
			return -EINVAL;
		}
		if (netif_is_lag_master(upper_dev) &&
		    !mlxsw_sp_master_lag_check(mlxsw_sp, upper_dev,
					       info->upper_info, extack))
			return -EINVAL;
		if (netif_is_lag_master(upper_dev) && vlan_uses_dev(dev)) {
			NL_SET_ERR_MSG_MOD(extack, "Master device is a LAG master and this device has a VLAN");
			return -EINVAL;
		}
		if (netif_is_lag_port(dev) && is_vlan_dev(upper_dev) &&
		    !netif_is_lag_master(vlan_dev_real_dev(upper_dev))) {
			NL_SET_ERR_MSG_MOD(extack, "Can not put a VLAN on a LAG port");
			return -EINVAL;
		}
		if (netif_is_macvlan(upper_dev) &&
		    !mlxsw_sp_rif_exists(mlxsw_sp, lower_dev)) {
			NL_SET_ERR_MSG_MOD(extack, "macvlan is only supported on top of router interfaces");
			return -EOPNOTSUPP;
		}
		if (netif_is_ovs_master(upper_dev) && vlan_uses_dev(dev)) {
			NL_SET_ERR_MSG_MOD(extack, "Master device is an OVS master and this device has a VLAN");
			return -EINVAL;
		}
		if (netif_is_ovs_port(dev) && is_vlan_dev(upper_dev)) {
			NL_SET_ERR_MSG_MOD(extack, "Can not put a VLAN on an OVS port");
			return -EINVAL;
		}
		if (netif_is_bridge_master(upper_dev)) {
			br_vlan_get_proto(upper_dev, &proto);
			if (br_vlan_enabled(upper_dev) &&
			    proto != ETH_P_8021Q && proto != ETH_P_8021AD) {
				NL_SET_ERR_MSG_MOD(extack, "Enslaving a port to a bridge with unknown VLAN protocol is not supported");
				return -EOPNOTSUPP;
			}
			if (vlan_uses_dev(lower_dev) &&
			    br_vlan_enabled(upper_dev) &&
			    proto == ETH_P_8021AD) {
				NL_SET_ERR_MSG_MOD(extack, "Enslaving a port that already has a VLAN upper to an 802.1ad bridge is not supported");
				return -EOPNOTSUPP;
			}
		}
		if (netif_is_bridge_port(lower_dev) && is_vlan_dev(upper_dev)) {
			struct net_device *br_dev = netdev_master_upper_dev_get(lower_dev);

			if (br_vlan_enabled(br_dev)) {
				br_vlan_get_proto(br_dev, &proto);
				if (proto == ETH_P_8021AD) {
					NL_SET_ERR_MSG_MOD(extack, "VLAN uppers are not supported on a port enslaved to an 802.1ad bridge");
					return -EOPNOTSUPP;
				}
			}
		}
		if (is_vlan_dev(upper_dev) &&
		    ntohs(vlan_dev_vlan_proto(upper_dev)) != ETH_P_8021Q) {
			NL_SET_ERR_MSG_MOD(extack, "VLAN uppers are only supported with 802.1q VLAN protocol");
			return -EOPNOTSUPP;
		}
		break;
	case NETDEV_CHANGEUPPER:
		upper_dev = info->upper_dev;
		if (netif_is_bridge_master(upper_dev)) {
			if (info->linking)
				err = mlxsw_sp_port_bridge_join(mlxsw_sp_port,
								lower_dev,
								upper_dev,
								extack);
			else
				mlxsw_sp_port_bridge_leave(mlxsw_sp_port,
							   lower_dev,
							   upper_dev);
		} else if (netif_is_lag_master(upper_dev)) {
			if (info->linking) {
				err = mlxsw_sp_port_lag_join(mlxsw_sp_port,
							     upper_dev, extack);
			} else {
				mlxsw_sp_port_lag_col_dist_disable(mlxsw_sp_port);
				mlxsw_sp_port_lag_leave(mlxsw_sp_port,
							upper_dev);
			}
		} else if (netif_is_ovs_master(upper_dev)) {
			if (info->linking)
				err = mlxsw_sp_port_ovs_join(mlxsw_sp_port);
			else
				mlxsw_sp_port_ovs_leave(mlxsw_sp_port);
		} else if (netif_is_macvlan(upper_dev)) {
			if (!info->linking)
				mlxsw_sp_rif_macvlan_del(mlxsw_sp, upper_dev);
		} else if (is_vlan_dev(upper_dev)) {
			struct net_device *br_dev;

			if (!netif_is_bridge_port(upper_dev))
				break;
			if (info->linking)
				break;
			br_dev = netdev_master_upper_dev_get(upper_dev);
			mlxsw_sp_port_bridge_leave(mlxsw_sp_port, upper_dev,
						   br_dev);
		}
		break;
	}

	return err;
}

static int mlxsw_sp_netdevice_port_lower_event(struct net_device *dev,
					       unsigned long event, void *ptr)
{
	struct netdev_notifier_changelowerstate_info *info;
	struct mlxsw_sp_port *mlxsw_sp_port;
	int err;

	mlxsw_sp_port = netdev_priv(dev);
	info = ptr;

	switch (event) {
	case NETDEV_CHANGELOWERSTATE:
		if (netif_is_lag_port(dev) && mlxsw_sp_port->lagged) {
			err = mlxsw_sp_port_lag_changed(mlxsw_sp_port,
							info->lower_state_info);
			if (err)
				netdev_err(dev, "Failed to reflect link aggregation lower state change\n");
		}
		break;
	}

	return 0;
}

static int mlxsw_sp_netdevice_port_event(struct net_device *lower_dev,
					 struct net_device *port_dev,
					 unsigned long event, void *ptr)
{
	switch (event) {
	case NETDEV_PRECHANGEUPPER:
	case NETDEV_CHANGEUPPER:
		return mlxsw_sp_netdevice_port_upper_event(lower_dev, port_dev,
							   event, ptr);
	case NETDEV_CHANGELOWERSTATE:
		return mlxsw_sp_netdevice_port_lower_event(port_dev, event,
							   ptr);
	}

	return 0;
}

static int mlxsw_sp_netdevice_lag_event(struct net_device *lag_dev,
					unsigned long event, void *ptr)
{
	struct net_device *dev;
	struct list_head *iter;
	int ret;

	netdev_for_each_lower_dev(lag_dev, dev, iter) {
		if (mlxsw_sp_port_dev_check(dev)) {
			ret = mlxsw_sp_netdevice_port_event(lag_dev, dev, event,
							    ptr);
			if (ret)
				return ret;
		}
	}

	return 0;
}

static int mlxsw_sp_netdevice_port_vlan_event(struct net_device *vlan_dev,
					      struct net_device *dev,
					      unsigned long event, void *ptr,
					      u16 vid)
{
	struct mlxsw_sp_port *mlxsw_sp_port = netdev_priv(dev);
	struct mlxsw_sp *mlxsw_sp = mlxsw_sp_port->mlxsw_sp;
	struct netdev_notifier_changeupper_info *info = ptr;
	struct netlink_ext_ack *extack;
	struct net_device *upper_dev;
	int err = 0;

	extack = netdev_notifier_info_to_extack(&info->info);

	switch (event) {
	case NETDEV_PRECHANGEUPPER:
		upper_dev = info->upper_dev;
		if (!netif_is_bridge_master(upper_dev) &&
		    !netif_is_macvlan(upper_dev) &&
		    !netif_is_l3_master(upper_dev)) {
			NL_SET_ERR_MSG_MOD(extack, "Unknown upper device type");
			return -EINVAL;
		}
		if (!info->linking)
			break;
		if (netif_is_bridge_master(upper_dev) &&
		    !mlxsw_sp_bridge_device_is_offloaded(mlxsw_sp, upper_dev) &&
		    mlxsw_sp_bridge_has_vxlan(upper_dev) &&
		    !mlxsw_sp_bridge_vxlan_is_valid(upper_dev, extack))
			return -EOPNOTSUPP;
		if (netdev_has_any_upper_dev(upper_dev) &&
		    (!netif_is_bridge_master(upper_dev) ||
		     !mlxsw_sp_bridge_device_is_offloaded(mlxsw_sp,
							  upper_dev))) {
			NL_SET_ERR_MSG_MOD(extack, "Enslaving a port to a device that already has an upper device is not supported");
			return -EINVAL;
		}
		if (netif_is_macvlan(upper_dev) &&
		    !mlxsw_sp_rif_exists(mlxsw_sp, vlan_dev)) {
			NL_SET_ERR_MSG_MOD(extack, "macvlan is only supported on top of router interfaces");
			return -EOPNOTSUPP;
		}
		break;
	case NETDEV_CHANGEUPPER:
		upper_dev = info->upper_dev;
		if (netif_is_bridge_master(upper_dev)) {
			if (info->linking)
				err = mlxsw_sp_port_bridge_join(mlxsw_sp_port,
								vlan_dev,
								upper_dev,
								extack);
			else
				mlxsw_sp_port_bridge_leave(mlxsw_sp_port,
							   vlan_dev,
							   upper_dev);
		} else if (netif_is_macvlan(upper_dev)) {
			if (!info->linking)
				mlxsw_sp_rif_macvlan_del(mlxsw_sp, upper_dev);
		}
		break;
	}

	return err;
}

static int mlxsw_sp_netdevice_lag_port_vlan_event(struct net_device *vlan_dev,
						  struct net_device *lag_dev,
						  unsigned long event,
						  void *ptr, u16 vid)
{
	struct net_device *dev;
	struct list_head *iter;
	int ret;

	netdev_for_each_lower_dev(lag_dev, dev, iter) {
		if (mlxsw_sp_port_dev_check(dev)) {
			ret = mlxsw_sp_netdevice_port_vlan_event(vlan_dev, dev,
								 event, ptr,
								 vid);
			if (ret)
				return ret;
		}
	}

	return 0;
}

static int mlxsw_sp_netdevice_bridge_vlan_event(struct net_device *vlan_dev,
						struct net_device *br_dev,
						unsigned long event, void *ptr,
						u16 vid)
{
	struct mlxsw_sp *mlxsw_sp = mlxsw_sp_lower_get(vlan_dev);
	struct netdev_notifier_changeupper_info *info = ptr;
	struct netlink_ext_ack *extack;
	struct net_device *upper_dev;

	if (!mlxsw_sp)
		return 0;

	extack = netdev_notifier_info_to_extack(&info->info);

	switch (event) {
	case NETDEV_PRECHANGEUPPER:
		upper_dev = info->upper_dev;
		if (!netif_is_macvlan(upper_dev) &&
		    !netif_is_l3_master(upper_dev)) {
			NL_SET_ERR_MSG_MOD(extack, "Unknown upper device type");
			return -EOPNOTSUPP;
		}
		if (!info->linking)
			break;
		if (netif_is_macvlan(upper_dev) &&
		    !mlxsw_sp_rif_exists(mlxsw_sp, vlan_dev)) {
			NL_SET_ERR_MSG_MOD(extack, "macvlan is only supported on top of router interfaces");
			return -EOPNOTSUPP;
		}
		break;
	case NETDEV_CHANGEUPPER:
		upper_dev = info->upper_dev;
		if (info->linking)
			break;
		if (netif_is_macvlan(upper_dev))
			mlxsw_sp_rif_macvlan_del(mlxsw_sp, upper_dev);
		break;
	}

	return 0;
}

static int mlxsw_sp_netdevice_vlan_event(struct net_device *vlan_dev,
					 unsigned long event, void *ptr)
{
	struct net_device *real_dev = vlan_dev_real_dev(vlan_dev);
	u16 vid = vlan_dev_vlan_id(vlan_dev);

	if (mlxsw_sp_port_dev_check(real_dev))
		return mlxsw_sp_netdevice_port_vlan_event(vlan_dev, real_dev,
							  event, ptr, vid);
	else if (netif_is_lag_master(real_dev))
		return mlxsw_sp_netdevice_lag_port_vlan_event(vlan_dev,
							      real_dev, event,
							      ptr, vid);
	else if (netif_is_bridge_master(real_dev))
		return mlxsw_sp_netdevice_bridge_vlan_event(vlan_dev, real_dev,
							    event, ptr, vid);

	return 0;
}

static int mlxsw_sp_netdevice_bridge_event(struct net_device *br_dev,
					   unsigned long event, void *ptr)
{
	struct mlxsw_sp *mlxsw_sp = mlxsw_sp_lower_get(br_dev);
	struct netdev_notifier_changeupper_info *info = ptr;
	struct netlink_ext_ack *extack;
	struct net_device *upper_dev;
	u16 proto;

	if (!mlxsw_sp)
		return 0;

	extack = netdev_notifier_info_to_extack(&info->info);

	switch (event) {
	case NETDEV_PRECHANGEUPPER:
		upper_dev = info->upper_dev;
		if (!is_vlan_dev(upper_dev) &&
		    !netif_is_macvlan(upper_dev) &&
		    !netif_is_l3_master(upper_dev)) {
			NL_SET_ERR_MSG_MOD(extack, "Unknown upper device type");
			return -EOPNOTSUPP;
		}
		if (!info->linking)
			break;
		if (br_vlan_enabled(br_dev)) {
			br_vlan_get_proto(br_dev, &proto);
			if (proto == ETH_P_8021AD) {
				NL_SET_ERR_MSG_MOD(extack, "Upper devices are not supported on top of an 802.1ad bridge");
				return -EOPNOTSUPP;
			}
		}
		if (is_vlan_dev(upper_dev) &&
		    ntohs(vlan_dev_vlan_proto(upper_dev)) != ETH_P_8021Q) {
			NL_SET_ERR_MSG_MOD(extack, "VLAN uppers are only supported with 802.1q VLAN protocol");
			return -EOPNOTSUPP;
		}
		if (netif_is_macvlan(upper_dev) &&
		    !mlxsw_sp_rif_exists(mlxsw_sp, br_dev)) {
			NL_SET_ERR_MSG_MOD(extack, "macvlan is only supported on top of router interfaces");
			return -EOPNOTSUPP;
		}
		break;
	case NETDEV_CHANGEUPPER:
		upper_dev = info->upper_dev;
		if (info->linking)
			break;
		if (is_vlan_dev(upper_dev))
			mlxsw_sp_rif_destroy_by_dev(mlxsw_sp, upper_dev);
		if (netif_is_macvlan(upper_dev))
			mlxsw_sp_rif_macvlan_del(mlxsw_sp, upper_dev);
		break;
	}

	return 0;
}

static int mlxsw_sp_netdevice_macvlan_event(struct net_device *macvlan_dev,
					    unsigned long event, void *ptr)
{
	struct mlxsw_sp *mlxsw_sp = mlxsw_sp_lower_get(macvlan_dev);
	struct netdev_notifier_changeupper_info *info = ptr;
	struct netlink_ext_ack *extack;
	struct net_device *upper_dev;

	if (!mlxsw_sp || event != NETDEV_PRECHANGEUPPER)
		return 0;

	extack = netdev_notifier_info_to_extack(&info->info);
	upper_dev = info->upper_dev;

	if (!netif_is_l3_master(upper_dev)) {
		NL_SET_ERR_MSG_MOD(extack, "Unknown upper device type");
		return -EOPNOTSUPP;
	}

	return 0;
}

static int mlxsw_sp_netdevice_vxlan_event(struct mlxsw_sp *mlxsw_sp,
					  struct net_device *dev,
					  unsigned long event, void *ptr)
{
	struct netdev_notifier_changeupper_info *cu_info;
	struct netdev_notifier_info *info = ptr;
	struct netlink_ext_ack *extack;
	struct net_device *upper_dev;

	extack = netdev_notifier_info_to_extack(info);

	switch (event) {
	case NETDEV_CHANGEUPPER:
		cu_info = container_of(info,
				       struct netdev_notifier_changeupper_info,
				       info);
		upper_dev = cu_info->upper_dev;
		if (!netif_is_bridge_master(upper_dev))
			return 0;
		if (!mlxsw_sp_lower_get(upper_dev))
			return 0;
		if (!mlxsw_sp_bridge_vxlan_is_valid(upper_dev, extack))
			return -EOPNOTSUPP;
		if (cu_info->linking) {
			if (!netif_running(dev))
				return 0;
			/* When the bridge is VLAN-aware, the VNI of the VxLAN
			 * device needs to be mapped to a VLAN, but at this
			 * point no VLANs are configured on the VxLAN device
			 */
			if (br_vlan_enabled(upper_dev))
				return 0;
			return mlxsw_sp_bridge_vxlan_join(mlxsw_sp, upper_dev,
							  dev, 0, extack);
		} else {
			/* VLANs were already flushed, which triggered the
			 * necessary cleanup
			 */
			if (br_vlan_enabled(upper_dev))
				return 0;
			mlxsw_sp_bridge_vxlan_leave(mlxsw_sp, dev);
		}
		break;
	case NETDEV_PRE_UP:
		upper_dev = netdev_master_upper_dev_get(dev);
		if (!upper_dev)
			return 0;
		if (!netif_is_bridge_master(upper_dev))
			return 0;
		if (!mlxsw_sp_lower_get(upper_dev))
			return 0;
		return mlxsw_sp_bridge_vxlan_join(mlxsw_sp, upper_dev, dev, 0,
						  extack);
	case NETDEV_DOWN:
		upper_dev = netdev_master_upper_dev_get(dev);
		if (!upper_dev)
			return 0;
		if (!netif_is_bridge_master(upper_dev))
			return 0;
		if (!mlxsw_sp_lower_get(upper_dev))
			return 0;
		mlxsw_sp_bridge_vxlan_leave(mlxsw_sp, dev);
		break;
	}

	return 0;
}

static int mlxsw_sp_netdevice_event(struct notifier_block *nb,
				    unsigned long event, void *ptr)
{
	struct net_device *dev = netdev_notifier_info_to_dev(ptr);
	struct mlxsw_sp_span_entry *span_entry;
	struct mlxsw_sp *mlxsw_sp;
	int err = 0;

	mlxsw_sp = container_of(nb, struct mlxsw_sp, netdevice_nb);
	if (event == NETDEV_UNREGISTER) {
		span_entry = mlxsw_sp_span_entry_find_by_port(mlxsw_sp, dev);
		if (span_entry)
			mlxsw_sp_span_entry_invalidate(mlxsw_sp, span_entry);
	}
	mlxsw_sp_span_respin(mlxsw_sp);

	if (netif_is_vxlan(dev))
		err = mlxsw_sp_netdevice_vxlan_event(mlxsw_sp, dev, event, ptr);
	else if (mlxsw_sp_port_dev_check(dev))
		err = mlxsw_sp_netdevice_port_event(dev, dev, event, ptr);
	else if (netif_is_lag_master(dev))
		err = mlxsw_sp_netdevice_lag_event(dev, event, ptr);
	else if (is_vlan_dev(dev))
		err = mlxsw_sp_netdevice_vlan_event(dev, event, ptr);
	else if (netif_is_bridge_master(dev))
		err = mlxsw_sp_netdevice_bridge_event(dev, event, ptr);
	else if (netif_is_macvlan(dev))
		err = mlxsw_sp_netdevice_macvlan_event(dev, event, ptr);

	return notifier_from_errno(err);
}

static struct notifier_block mlxsw_sp_inetaddr_valid_nb __read_mostly = {
	.notifier_call = mlxsw_sp_inetaddr_valid_event,
};

static struct notifier_block mlxsw_sp_inet6addr_valid_nb __read_mostly = {
	.notifier_call = mlxsw_sp_inet6addr_valid_event,
};

static const struct pci_device_id mlxsw_sp1_pci_id_table[] = {
	{PCI_VDEVICE(MELLANOX, PCI_DEVICE_ID_MELLANOX_SPECTRUM), 0},
	{0, },
};

static struct pci_driver mlxsw_sp1_pci_driver = {
	.name = mlxsw_sp1_driver_name,
	.id_table = mlxsw_sp1_pci_id_table,
};

static const struct pci_device_id mlxsw_sp2_pci_id_table[] = {
	{PCI_VDEVICE(MELLANOX, PCI_DEVICE_ID_MELLANOX_SPECTRUM2), 0},
	{0, },
};

static struct pci_driver mlxsw_sp2_pci_driver = {
	.name = mlxsw_sp2_driver_name,
	.id_table = mlxsw_sp2_pci_id_table,
};

static const struct pci_device_id mlxsw_sp3_pci_id_table[] = {
	{PCI_VDEVICE(MELLANOX, PCI_DEVICE_ID_MELLANOX_SPECTRUM3), 0},
	{0, },
};

static struct pci_driver mlxsw_sp3_pci_driver = {
	.name = mlxsw_sp3_driver_name,
	.id_table = mlxsw_sp3_pci_id_table,
};

static const struct pci_device_id mlxsw_sp4_pci_id_table[] = {
	{PCI_VDEVICE(MELLANOX, PCI_DEVICE_ID_MELLANOX_SPECTRUM4), 0},
	{0, },
};

static struct pci_driver mlxsw_sp4_pci_driver = {
	.name = mlxsw_sp4_driver_name,
	.id_table = mlxsw_sp4_pci_id_table,
};

static int __init mlxsw_sp_module_init(void)
{
	int err;

	register_inetaddr_validator_notifier(&mlxsw_sp_inetaddr_valid_nb);
	register_inet6addr_validator_notifier(&mlxsw_sp_inet6addr_valid_nb);

	err = mlxsw_core_driver_register(&mlxsw_sp1_driver);
	if (err)
		goto err_sp1_core_driver_register;

	err = mlxsw_core_driver_register(&mlxsw_sp2_driver);
	if (err)
		goto err_sp2_core_driver_register;

	err = mlxsw_core_driver_register(&mlxsw_sp3_driver);
	if (err)
		goto err_sp3_core_driver_register;

	err = mlxsw_core_driver_register(&mlxsw_sp4_driver);
	if (err)
		goto err_sp4_core_driver_register;

	err = mlxsw_pci_driver_register(&mlxsw_sp1_pci_driver);
	if (err)
		goto err_sp1_pci_driver_register;

	err = mlxsw_pci_driver_register(&mlxsw_sp2_pci_driver);
	if (err)
		goto err_sp2_pci_driver_register;

	err = mlxsw_pci_driver_register(&mlxsw_sp3_pci_driver);
	if (err)
		goto err_sp3_pci_driver_register;

	err = mlxsw_pci_driver_register(&mlxsw_sp4_pci_driver);
	if (err)
		goto err_sp4_pci_driver_register;

	return 0;

err_sp4_pci_driver_register:
	mlxsw_pci_driver_unregister(&mlxsw_sp3_pci_driver);
err_sp3_pci_driver_register:
	mlxsw_pci_driver_unregister(&mlxsw_sp2_pci_driver);
err_sp2_pci_driver_register:
	mlxsw_pci_driver_unregister(&mlxsw_sp1_pci_driver);
err_sp1_pci_driver_register:
	mlxsw_core_driver_unregister(&mlxsw_sp4_driver);
err_sp4_core_driver_register:
	mlxsw_core_driver_unregister(&mlxsw_sp3_driver);
err_sp3_core_driver_register:
	mlxsw_core_driver_unregister(&mlxsw_sp2_driver);
err_sp2_core_driver_register:
	mlxsw_core_driver_unregister(&mlxsw_sp1_driver);
err_sp1_core_driver_register:
	unregister_inet6addr_validator_notifier(&mlxsw_sp_inet6addr_valid_nb);
	unregister_inetaddr_validator_notifier(&mlxsw_sp_inetaddr_valid_nb);
	return err;
}

static void __exit mlxsw_sp_module_exit(void)
{
	mlxsw_pci_driver_unregister(&mlxsw_sp4_pci_driver);
	mlxsw_pci_driver_unregister(&mlxsw_sp3_pci_driver);
	mlxsw_pci_driver_unregister(&mlxsw_sp2_pci_driver);
	mlxsw_pci_driver_unregister(&mlxsw_sp1_pci_driver);
	mlxsw_core_driver_unregister(&mlxsw_sp4_driver);
	mlxsw_core_driver_unregister(&mlxsw_sp3_driver);
	mlxsw_core_driver_unregister(&mlxsw_sp2_driver);
	mlxsw_core_driver_unregister(&mlxsw_sp1_driver);
	unregister_inet6addr_validator_notifier(&mlxsw_sp_inet6addr_valid_nb);
	unregister_inetaddr_validator_notifier(&mlxsw_sp_inetaddr_valid_nb);
}

module_init(mlxsw_sp_module_init);
module_exit(mlxsw_sp_module_exit);

MODULE_LICENSE("Dual BSD/GPL");
MODULE_AUTHOR("Jiri Pirko <jiri@mellanox.com>");
MODULE_DESCRIPTION("Mellanox Spectrum driver");
MODULE_DEVICE_TABLE(pci, mlxsw_sp1_pci_id_table);
MODULE_DEVICE_TABLE(pci, mlxsw_sp2_pci_id_table);
MODULE_DEVICE_TABLE(pci, mlxsw_sp3_pci_id_table);
MODULE_DEVICE_TABLE(pci, mlxsw_sp4_pci_id_table);
MODULE_FIRMWARE(MLXSW_SP1_FW_FILENAME);
MODULE_FIRMWARE(MLXSW_SP2_FW_FILENAME);
MODULE_FIRMWARE(MLXSW_SP3_FW_FILENAME);
MODULE_FIRMWARE(MLXSW_SP_LINECARDS_INI_BUNDLE_FILENAME);<|MERGE_RESOLUTION|>--- conflicted
+++ resolved
@@ -3510,8 +3510,6 @@
 	},
 	.used_cqe_time_stamp_type	= 1,
 	.cqe_time_stamp_type		= MLXSW_CMD_MBOX_CONFIG_PROFILE_CQE_TIME_STAMP_TYPE_UTC,
-<<<<<<< HEAD
-=======
 };
 
 /* Reduce number of LAGs from full capacity (256) to the maximum supported LAGs
@@ -3539,7 +3537,6 @@
 	},
 	.used_cqe_time_stamp_type	= 1,
 	.cqe_time_stamp_type		= MLXSW_CMD_MBOX_CONFIG_PROFILE_CQE_TIME_STAMP_TYPE_UTC,
->>>>>>> 7365df19
 };
 
 static void
@@ -4072,11 +4069,7 @@
 	.params_unregister		= mlxsw_sp2_params_unregister,
 	.ptp_transmitted		= mlxsw_sp_ptp_transmitted,
 	.txhdr_len			= MLXSW_TXHDR_LEN,
-<<<<<<< HEAD
-	.profile			= &mlxsw_sp2_config_profile,
-=======
 	.profile			= &mlxsw_sp4_config_profile,
->>>>>>> 7365df19
 	.sdq_supports_cqe_v2		= true,
 };
 
