/*
 * Copyright (c) 2016, Mellanox Technologies. All rights reserved.
 *
 * This software is available to you under a choice of one of two
 * licenses.  You may choose to be licensed under the terms of the GNU
 * General Public License (GPL) Version 2, available from the file
 * COPYING in the main directory of this source tree, or the
 * OpenIB.org BSD license below:
 *
 *     Redistribution and use in source and binary forms, with or
 *     without modification, are permitted provided that the following
 *     conditions are met:
 *
 *      - Redistributions of source code must retain the above
 *        copyright notice, this list of conditions and the following
 *        disclaimer.
 *
 *      - Redistributions in binary form must reproduce the above
 *        copyright notice, this list of conditions and the following
 *        disclaimer in the documentation and/or other materials
 *        provided with the distribution.
 *
 * THE SOFTWARE IS PROVIDED "AS IS", WITHOUT WARRANTY OF ANY KIND,
 * EXPRESS OR IMPLIED, INCLUDING BUT NOT LIMITED TO THE WARRANTIES OF
 * MERCHANTABILITY, FITNESS FOR A PARTICULAR PURPOSE AND
 * NONINFRINGEMENT. IN NO EVENT SHALL THE AUTHORS OR COPYRIGHT HOLDERS
 * BE LIABLE FOR ANY CLAIM, DAMAGES OR OTHER LIABILITY, WHETHER IN AN
 * ACTION OF CONTRACT, TORT OR OTHERWISE, ARISING FROM, OUT OF OR IN
 * CONNECTION WITH THE SOFTWARE OR THE USE OR OTHER DEALINGS IN THE
 * SOFTWARE.
 */

#include <net/flow_dissector.h>
#include <net/sch_generic.h>
#include <net/pkt_cls.h>
#include <net/tc_act/tc_gact.h>
#include <net/tc_act/tc_skbedit.h>
#include <linux/mlx5/fs.h>
#include <linux/mlx5/device.h>
#include <linux/rhashtable.h>
#include <net/switchdev.h>
#include <net/tc_act/tc_mirred.h>
#include <net/tc_act/tc_vlan.h>
#include <net/tc_act/tc_tunnel_key.h>
#include <net/vxlan.h>
#include "en.h"
#include "en_tc.h"
#include "eswitch.h"
#include "vxlan.h"

enum {
	MLX5E_TC_FLOW_ESWITCH	= BIT(0),
};

struct mlx5e_tc_flow {
	struct rhash_head	node;
	u64			cookie;
	u8			flags;
	struct mlx5_flow_handle *rule;
	struct list_head	encap; /* flows sharing the same encap */
	struct mlx5_esw_flow_attr *attr;
};

enum {
	MLX5_HEADER_TYPE_VXLAN = 0x0,
	MLX5_HEADER_TYPE_NVGRE = 0x1,
};

#define MLX5E_TC_TABLE_NUM_ENTRIES 1024
#define MLX5E_TC_TABLE_NUM_GROUPS 4

static struct mlx5_flow_handle *
mlx5e_tc_add_nic_flow(struct mlx5e_priv *priv,
		      struct mlx5_flow_spec *spec,
		      u32 action, u32 flow_tag)
{
	struct mlx5_core_dev *dev = priv->mdev;
	struct mlx5_flow_destination dest = { 0 };
	struct mlx5_flow_act flow_act = {
		.action = action,
		.flow_tag = flow_tag,
		.encap_id = 0,
	};
	struct mlx5_fc *counter = NULL;
	struct mlx5_flow_handle *rule;
	bool table_created = false;

	if (action & MLX5_FLOW_CONTEXT_ACTION_FWD_DEST) {
		dest.type = MLX5_FLOW_DESTINATION_TYPE_FLOW_TABLE;
		dest.ft = priv->fs.vlan.ft.t;
	} else if (action & MLX5_FLOW_CONTEXT_ACTION_COUNT) {
		counter = mlx5_fc_create(dev, true);
		if (IS_ERR(counter))
			return ERR_CAST(counter);

		dest.type = MLX5_FLOW_DESTINATION_TYPE_COUNTER;
		dest.counter = counter;
	}

	if (IS_ERR_OR_NULL(priv->fs.tc.t)) {
		priv->fs.tc.t =
			mlx5_create_auto_grouped_flow_table(priv->fs.ns,
							    MLX5E_TC_PRIO,
							    MLX5E_TC_TABLE_NUM_ENTRIES,
							    MLX5E_TC_TABLE_NUM_GROUPS,
							    0, 0);
		if (IS_ERR(priv->fs.tc.t)) {
			netdev_err(priv->netdev,
				   "Failed to create tc offload table\n");
			rule = ERR_CAST(priv->fs.tc.t);
			goto err_create_ft;
		}

		table_created = true;
	}

	spec->match_criteria_enable = MLX5_MATCH_OUTER_HEADERS;
	rule = mlx5_add_flow_rules(priv->fs.tc.t, spec, &flow_act, &dest, 1);

	if (IS_ERR(rule))
		goto err_add_rule;

	return rule;

err_add_rule:
	if (table_created) {
		mlx5_destroy_flow_table(priv->fs.tc.t);
		priv->fs.tc.t = NULL;
	}
err_create_ft:
	mlx5_fc_destroy(dev, counter);

	return rule;
}

static void mlx5e_tc_del_nic_flow(struct mlx5e_priv *priv,
				  struct mlx5e_tc_flow *flow)
{
	struct mlx5_fc *counter = NULL;

	if (!IS_ERR(flow->rule)) {
		counter = mlx5_flow_rule_counter(flow->rule);
		mlx5_del_flow_rules(flow->rule);
		mlx5_fc_destroy(priv->mdev, counter);
	}

	if (!mlx5e_tc_num_filters(priv) && (priv->fs.tc.t)) {
		mlx5_destroy_flow_table(priv->fs.tc.t);
		priv->fs.tc.t = NULL;
	}
}

static struct mlx5_flow_handle *
mlx5e_tc_add_fdb_flow(struct mlx5e_priv *priv,
		      struct mlx5_flow_spec *spec,
		      struct mlx5_esw_flow_attr *attr)
{
	struct mlx5_eswitch *esw = priv->mdev->priv.eswitch;
	int err;

	err = mlx5_eswitch_add_vlan_action(esw, attr);
	if (err)
		return ERR_PTR(err);

	return mlx5_eswitch_add_offloaded_rule(esw, spec, attr);
}

static void mlx5e_detach_encap(struct mlx5e_priv *priv,
			       struct mlx5e_tc_flow *flow);

static void mlx5e_tc_del_fdb_flow(struct mlx5e_priv *priv,
				  struct mlx5e_tc_flow *flow)
{
	struct mlx5_eswitch *esw = priv->mdev->priv.eswitch;

	mlx5_eswitch_del_offloaded_rule(esw, flow->rule, flow->attr);

	mlx5_eswitch_del_vlan_action(esw, flow->attr);

	if (flow->attr->action & MLX5_FLOW_CONTEXT_ACTION_ENCAP)
		mlx5e_detach_encap(priv, flow);
}

static void mlx5e_detach_encap(struct mlx5e_priv *priv,
			       struct mlx5e_tc_flow *flow)
{
	struct list_head *next = flow->encap.next;

	list_del(&flow->encap);
	if (list_empty(next)) {
		struct mlx5_encap_entry *e;

		e = list_entry(next, struct mlx5_encap_entry, flows);
		if (e->n) {
			mlx5_encap_dealloc(priv->mdev, e->encap_id);
			neigh_release(e->n);
		}
		hlist_del_rcu(&e->encap_hlist);
		kfree(e);
	}
}

/* we get here also when setting rule to the FW failed, etc. It means that the
 * flow rule itself might not exist, but some offloading related to the actions
 * should be cleaned.
 */
static void mlx5e_tc_del_flow(struct mlx5e_priv *priv,
			      struct mlx5e_tc_flow *flow)
{
<<<<<<< HEAD
	struct mlx5_eswitch *esw = priv->mdev->priv.eswitch;
	struct mlx5_fc *counter = NULL;

	if (!IS_ERR(flow->rule)) {
		counter = mlx5_flow_rule_counter(flow->rule);
		mlx5_del_flow_rules(flow->rule);
		mlx5_fc_destroy(priv->mdev, counter);
	}

	if (flow->flags & MLX5E_TC_FLOW_ESWITCH) {
		mlx5_eswitch_del_vlan_action(esw, flow->attr);
		if (flow->attr->action & MLX5_FLOW_CONTEXT_ACTION_ENCAP)
			mlx5e_detach_encap(priv, flow);
	}

	if (!mlx5e_tc_num_filters(priv) && (priv->fs.tc.t)) {
		mlx5_destroy_flow_table(priv->fs.tc.t);
		priv->fs.tc.t = NULL;
	}
=======
	if (flow->flags & MLX5E_TC_FLOW_ESWITCH)
		mlx5e_tc_del_fdb_flow(priv, flow);
	else
		mlx5e_tc_del_nic_flow(priv, flow);
>>>>>>> fe82203b
}

static void parse_vxlan_attr(struct mlx5_flow_spec *spec,
			     struct tc_cls_flower_offload *f)
{
	void *headers_c = MLX5_ADDR_OF(fte_match_param, spec->match_criteria,
				       outer_headers);
	void *headers_v = MLX5_ADDR_OF(fte_match_param, spec->match_value,
				       outer_headers);
	void *misc_c = MLX5_ADDR_OF(fte_match_param, spec->match_criteria,
				    misc_parameters);
	void *misc_v = MLX5_ADDR_OF(fte_match_param, spec->match_value,
				    misc_parameters);

	MLX5_SET_TO_ONES(fte_match_set_lyr_2_4, headers_c, ip_protocol);
	MLX5_SET(fte_match_set_lyr_2_4, headers_v, ip_protocol, IPPROTO_UDP);

	if (dissector_uses_key(f->dissector, FLOW_DISSECTOR_KEY_ENC_KEYID)) {
		struct flow_dissector_key_keyid *key =
			skb_flow_dissector_target(f->dissector,
						  FLOW_DISSECTOR_KEY_ENC_KEYID,
						  f->key);
		struct flow_dissector_key_keyid *mask =
			skb_flow_dissector_target(f->dissector,
						  FLOW_DISSECTOR_KEY_ENC_KEYID,
						  f->mask);
		MLX5_SET(fte_match_set_misc, misc_c, vxlan_vni,
			 be32_to_cpu(mask->keyid));
		MLX5_SET(fte_match_set_misc, misc_v, vxlan_vni,
			 be32_to_cpu(key->keyid));
	}
}

static int parse_tunnel_attr(struct mlx5e_priv *priv,
			     struct mlx5_flow_spec *spec,
			     struct tc_cls_flower_offload *f)
{
	void *headers_c = MLX5_ADDR_OF(fte_match_param, spec->match_criteria,
				       outer_headers);
	void *headers_v = MLX5_ADDR_OF(fte_match_param, spec->match_value,
				       outer_headers);

	struct flow_dissector_key_control *enc_control =
		skb_flow_dissector_target(f->dissector,
					  FLOW_DISSECTOR_KEY_ENC_CONTROL,
					  f->key);

	if (dissector_uses_key(f->dissector, FLOW_DISSECTOR_KEY_ENC_PORTS)) {
		struct flow_dissector_key_ports *key =
			skb_flow_dissector_target(f->dissector,
						  FLOW_DISSECTOR_KEY_ENC_PORTS,
						  f->key);
		struct flow_dissector_key_ports *mask =
			skb_flow_dissector_target(f->dissector,
						  FLOW_DISSECTOR_KEY_ENC_PORTS,
						  f->mask);
		struct mlx5_eswitch *esw = priv->mdev->priv.eswitch;
		struct net_device *up_dev = mlx5_eswitch_get_uplink_netdev(esw);
		struct mlx5e_priv *up_priv = netdev_priv(up_dev);

		/* Full udp dst port must be given */
		if (memchr_inv(&mask->dst, 0xff, sizeof(mask->dst)))
			goto vxlan_match_offload_err;

		if (mlx5e_vxlan_lookup_port(up_priv, be16_to_cpu(key->dst)) &&
		    MLX5_CAP_ESW(priv->mdev, vxlan_encap_decap))
			parse_vxlan_attr(spec, f);
		else {
			netdev_warn(priv->netdev,
				    "%d isn't an offloaded vxlan udp dport\n", be16_to_cpu(key->dst));
			return -EOPNOTSUPP;
		}

		MLX5_SET(fte_match_set_lyr_2_4, headers_c,
			 udp_dport, ntohs(mask->dst));
		MLX5_SET(fte_match_set_lyr_2_4, headers_v,
			 udp_dport, ntohs(key->dst));

		MLX5_SET(fte_match_set_lyr_2_4, headers_c,
			 udp_sport, ntohs(mask->src));
		MLX5_SET(fte_match_set_lyr_2_4, headers_v,
			 udp_sport, ntohs(key->src));
	} else { /* udp dst port must be given */
vxlan_match_offload_err:
		netdev_warn(priv->netdev,
			    "IP tunnel decap offload supported only for vxlan, must set UDP dport\n");
		return -EOPNOTSUPP;
	}

	if (enc_control->addr_type == FLOW_DISSECTOR_KEY_IPV4_ADDRS) {
		struct flow_dissector_key_ipv4_addrs *key =
			skb_flow_dissector_target(f->dissector,
						  FLOW_DISSECTOR_KEY_ENC_IPV4_ADDRS,
						  f->key);
		struct flow_dissector_key_ipv4_addrs *mask =
			skb_flow_dissector_target(f->dissector,
						  FLOW_DISSECTOR_KEY_ENC_IPV4_ADDRS,
						  f->mask);
		MLX5_SET(fte_match_set_lyr_2_4, headers_c,
			 src_ipv4_src_ipv6.ipv4_layout.ipv4,
			 ntohl(mask->src));
		MLX5_SET(fte_match_set_lyr_2_4, headers_v,
			 src_ipv4_src_ipv6.ipv4_layout.ipv4,
			 ntohl(key->src));

		MLX5_SET(fte_match_set_lyr_2_4, headers_c,
			 dst_ipv4_dst_ipv6.ipv4_layout.ipv4,
			 ntohl(mask->dst));
		MLX5_SET(fte_match_set_lyr_2_4, headers_v,
			 dst_ipv4_dst_ipv6.ipv4_layout.ipv4,
			 ntohl(key->dst));

		MLX5_SET_TO_ONES(fte_match_set_lyr_2_4, headers_c, ethertype);
		MLX5_SET(fte_match_set_lyr_2_4, headers_v, ethertype, ETH_P_IP);
	} else if (enc_control->addr_type == FLOW_DISSECTOR_KEY_IPV6_ADDRS) {
		struct flow_dissector_key_ipv6_addrs *key =
			skb_flow_dissector_target(f->dissector,
						  FLOW_DISSECTOR_KEY_ENC_IPV6_ADDRS,
						  f->key);
		struct flow_dissector_key_ipv6_addrs *mask =
			skb_flow_dissector_target(f->dissector,
						  FLOW_DISSECTOR_KEY_ENC_IPV6_ADDRS,
						  f->mask);

		memcpy(MLX5_ADDR_OF(fte_match_set_lyr_2_4, headers_c,
				    src_ipv4_src_ipv6.ipv6_layout.ipv6),
		       &mask->src, MLX5_FLD_SZ_BYTES(ipv6_layout, ipv6));
		memcpy(MLX5_ADDR_OF(fte_match_set_lyr_2_4, headers_v,
				    src_ipv4_src_ipv6.ipv6_layout.ipv6),
		       &key->src, MLX5_FLD_SZ_BYTES(ipv6_layout, ipv6));

		memcpy(MLX5_ADDR_OF(fte_match_set_lyr_2_4, headers_c,
				    dst_ipv4_dst_ipv6.ipv6_layout.ipv6),
		       &mask->dst, MLX5_FLD_SZ_BYTES(ipv6_layout, ipv6));
		memcpy(MLX5_ADDR_OF(fte_match_set_lyr_2_4, headers_v,
				    dst_ipv4_dst_ipv6.ipv6_layout.ipv6),
		       &key->dst, MLX5_FLD_SZ_BYTES(ipv6_layout, ipv6));

		MLX5_SET_TO_ONES(fte_match_set_lyr_2_4, headers_c, ethertype);
		MLX5_SET(fte_match_set_lyr_2_4, headers_v, ethertype, ETH_P_IPV6);
	}

	/* Enforce DMAC when offloading incoming tunneled flows.
	 * Flow counters require a match on the DMAC.
	 */
	MLX5_SET_TO_ONES(fte_match_set_lyr_2_4, headers_c, dmac_47_16);
	MLX5_SET_TO_ONES(fte_match_set_lyr_2_4, headers_c, dmac_15_0);
	ether_addr_copy(MLX5_ADDR_OF(fte_match_set_lyr_2_4, headers_v,
				     dmac_47_16), priv->netdev->dev_addr);

	/* let software handle IP fragments */
	MLX5_SET(fte_match_set_lyr_2_4, headers_c, frag, 1);
	MLX5_SET(fte_match_set_lyr_2_4, headers_v, frag, 0);

	return 0;
}

static int __parse_cls_flower(struct mlx5e_priv *priv,
			      struct mlx5_flow_spec *spec,
			      struct tc_cls_flower_offload *f,
			      u8 *min_inline)
{
	void *headers_c = MLX5_ADDR_OF(fte_match_param, spec->match_criteria,
				       outer_headers);
	void *headers_v = MLX5_ADDR_OF(fte_match_param, spec->match_value,
				       outer_headers);
	u16 addr_type = 0;
	u8 ip_proto = 0;

	*min_inline = MLX5_INLINE_MODE_L2;

	if (f->dissector->used_keys &
	    ~(BIT(FLOW_DISSECTOR_KEY_CONTROL) |
	      BIT(FLOW_DISSECTOR_KEY_BASIC) |
	      BIT(FLOW_DISSECTOR_KEY_ETH_ADDRS) |
	      BIT(FLOW_DISSECTOR_KEY_VLAN) |
	      BIT(FLOW_DISSECTOR_KEY_IPV4_ADDRS) |
	      BIT(FLOW_DISSECTOR_KEY_IPV6_ADDRS) |
	      BIT(FLOW_DISSECTOR_KEY_PORTS) |
	      BIT(FLOW_DISSECTOR_KEY_ENC_KEYID) |
	      BIT(FLOW_DISSECTOR_KEY_ENC_IPV4_ADDRS) |
	      BIT(FLOW_DISSECTOR_KEY_ENC_IPV6_ADDRS) |
	      BIT(FLOW_DISSECTOR_KEY_ENC_PORTS)	|
	      BIT(FLOW_DISSECTOR_KEY_ENC_CONTROL))) {
		netdev_warn(priv->netdev, "Unsupported key used: 0x%x\n",
			    f->dissector->used_keys);
		return -EOPNOTSUPP;
	}

	if ((dissector_uses_key(f->dissector,
				FLOW_DISSECTOR_KEY_ENC_IPV4_ADDRS) ||
	     dissector_uses_key(f->dissector, FLOW_DISSECTOR_KEY_ENC_KEYID) ||
	     dissector_uses_key(f->dissector, FLOW_DISSECTOR_KEY_ENC_PORTS)) &&
	    dissector_uses_key(f->dissector, FLOW_DISSECTOR_KEY_ENC_CONTROL)) {
		struct flow_dissector_key_control *key =
			skb_flow_dissector_target(f->dissector,
						  FLOW_DISSECTOR_KEY_ENC_CONTROL,
						  f->key);
		switch (key->addr_type) {
		case FLOW_DISSECTOR_KEY_IPV4_ADDRS:
		case FLOW_DISSECTOR_KEY_IPV6_ADDRS:
			if (parse_tunnel_attr(priv, spec, f))
				return -EOPNOTSUPP;
			break;
		default:
			return -EOPNOTSUPP;
		}

		/* In decap flow, header pointers should point to the inner
		 * headers, outer header were already set by parse_tunnel_attr
		 */
		headers_c = MLX5_ADDR_OF(fte_match_param, spec->match_criteria,
					 inner_headers);
		headers_v = MLX5_ADDR_OF(fte_match_param, spec->match_value,
					 inner_headers);
	}

	if (dissector_uses_key(f->dissector, FLOW_DISSECTOR_KEY_CONTROL)) {
		struct flow_dissector_key_control *key =
			skb_flow_dissector_target(f->dissector,
						  FLOW_DISSECTOR_KEY_CONTROL,
						  f->key);

		struct flow_dissector_key_control *mask =
			skb_flow_dissector_target(f->dissector,
						  FLOW_DISSECTOR_KEY_CONTROL,
						  f->mask);
		addr_type = key->addr_type;

		if (mask->flags & FLOW_DIS_IS_FRAGMENT) {
			MLX5_SET(fte_match_set_lyr_2_4, headers_c, frag, 1);
			MLX5_SET(fte_match_set_lyr_2_4, headers_v, frag,
				 key->flags & FLOW_DIS_IS_FRAGMENT);

			/* the HW doesn't need L3 inline to match on frag=no */
			if (key->flags & FLOW_DIS_IS_FRAGMENT)
				*min_inline = MLX5_INLINE_MODE_IP;
		}
	}

	if (dissector_uses_key(f->dissector, FLOW_DISSECTOR_KEY_BASIC)) {
		struct flow_dissector_key_basic *key =
			skb_flow_dissector_target(f->dissector,
						  FLOW_DISSECTOR_KEY_BASIC,
						  f->key);
		struct flow_dissector_key_basic *mask =
			skb_flow_dissector_target(f->dissector,
						  FLOW_DISSECTOR_KEY_BASIC,
						  f->mask);
		ip_proto = key->ip_proto;

		MLX5_SET(fte_match_set_lyr_2_4, headers_c, ethertype,
			 ntohs(mask->n_proto));
		MLX5_SET(fte_match_set_lyr_2_4, headers_v, ethertype,
			 ntohs(key->n_proto));

		MLX5_SET(fte_match_set_lyr_2_4, headers_c, ip_protocol,
			 mask->ip_proto);
		MLX5_SET(fte_match_set_lyr_2_4, headers_v, ip_protocol,
			 key->ip_proto);

		if (mask->ip_proto)
			*min_inline = MLX5_INLINE_MODE_IP;
	}

	if (dissector_uses_key(f->dissector, FLOW_DISSECTOR_KEY_ETH_ADDRS)) {
		struct flow_dissector_key_eth_addrs *key =
			skb_flow_dissector_target(f->dissector,
						  FLOW_DISSECTOR_KEY_ETH_ADDRS,
						  f->key);
		struct flow_dissector_key_eth_addrs *mask =
			skb_flow_dissector_target(f->dissector,
						  FLOW_DISSECTOR_KEY_ETH_ADDRS,
						  f->mask);

		ether_addr_copy(MLX5_ADDR_OF(fte_match_set_lyr_2_4, headers_c,
					     dmac_47_16),
				mask->dst);
		ether_addr_copy(MLX5_ADDR_OF(fte_match_set_lyr_2_4, headers_v,
					     dmac_47_16),
				key->dst);

		ether_addr_copy(MLX5_ADDR_OF(fte_match_set_lyr_2_4, headers_c,
					     smac_47_16),
				mask->src);
		ether_addr_copy(MLX5_ADDR_OF(fte_match_set_lyr_2_4, headers_v,
					     smac_47_16),
				key->src);
	}

	if (dissector_uses_key(f->dissector, FLOW_DISSECTOR_KEY_VLAN)) {
		struct flow_dissector_key_vlan *key =
			skb_flow_dissector_target(f->dissector,
						  FLOW_DISSECTOR_KEY_VLAN,
						  f->key);
		struct flow_dissector_key_vlan *mask =
			skb_flow_dissector_target(f->dissector,
						  FLOW_DISSECTOR_KEY_VLAN,
						  f->mask);
		if (mask->vlan_id || mask->vlan_priority) {
			MLX5_SET(fte_match_set_lyr_2_4, headers_c, cvlan_tag, 1);
			MLX5_SET(fte_match_set_lyr_2_4, headers_v, cvlan_tag, 1);

			MLX5_SET(fte_match_set_lyr_2_4, headers_c, first_vid, mask->vlan_id);
			MLX5_SET(fte_match_set_lyr_2_4, headers_v, first_vid, key->vlan_id);

			MLX5_SET(fte_match_set_lyr_2_4, headers_c, first_prio, mask->vlan_priority);
			MLX5_SET(fte_match_set_lyr_2_4, headers_v, first_prio, key->vlan_priority);
		}
	}

	if (addr_type == FLOW_DISSECTOR_KEY_IPV4_ADDRS) {
		struct flow_dissector_key_ipv4_addrs *key =
			skb_flow_dissector_target(f->dissector,
						  FLOW_DISSECTOR_KEY_IPV4_ADDRS,
						  f->key);
		struct flow_dissector_key_ipv4_addrs *mask =
			skb_flow_dissector_target(f->dissector,
						  FLOW_DISSECTOR_KEY_IPV4_ADDRS,
						  f->mask);

		memcpy(MLX5_ADDR_OF(fte_match_set_lyr_2_4, headers_c,
				    src_ipv4_src_ipv6.ipv4_layout.ipv4),
		       &mask->src, sizeof(mask->src));
		memcpy(MLX5_ADDR_OF(fte_match_set_lyr_2_4, headers_v,
				    src_ipv4_src_ipv6.ipv4_layout.ipv4),
		       &key->src, sizeof(key->src));
		memcpy(MLX5_ADDR_OF(fte_match_set_lyr_2_4, headers_c,
				    dst_ipv4_dst_ipv6.ipv4_layout.ipv4),
		       &mask->dst, sizeof(mask->dst));
		memcpy(MLX5_ADDR_OF(fte_match_set_lyr_2_4, headers_v,
				    dst_ipv4_dst_ipv6.ipv4_layout.ipv4),
		       &key->dst, sizeof(key->dst));

		if (mask->src || mask->dst)
			*min_inline = MLX5_INLINE_MODE_IP;
	}

	if (addr_type == FLOW_DISSECTOR_KEY_IPV6_ADDRS) {
		struct flow_dissector_key_ipv6_addrs *key =
			skb_flow_dissector_target(f->dissector,
						  FLOW_DISSECTOR_KEY_IPV6_ADDRS,
						  f->key);
		struct flow_dissector_key_ipv6_addrs *mask =
			skb_flow_dissector_target(f->dissector,
						  FLOW_DISSECTOR_KEY_IPV6_ADDRS,
						  f->mask);

		memcpy(MLX5_ADDR_OF(fte_match_set_lyr_2_4, headers_c,
				    src_ipv4_src_ipv6.ipv6_layout.ipv6),
		       &mask->src, sizeof(mask->src));
		memcpy(MLX5_ADDR_OF(fte_match_set_lyr_2_4, headers_v,
				    src_ipv4_src_ipv6.ipv6_layout.ipv6),
		       &key->src, sizeof(key->src));

		memcpy(MLX5_ADDR_OF(fte_match_set_lyr_2_4, headers_c,
				    dst_ipv4_dst_ipv6.ipv6_layout.ipv6),
		       &mask->dst, sizeof(mask->dst));
		memcpy(MLX5_ADDR_OF(fte_match_set_lyr_2_4, headers_v,
				    dst_ipv4_dst_ipv6.ipv6_layout.ipv6),
		       &key->dst, sizeof(key->dst));

		if (ipv6_addr_type(&mask->src) != IPV6_ADDR_ANY ||
		    ipv6_addr_type(&mask->dst) != IPV6_ADDR_ANY)
			*min_inline = MLX5_INLINE_MODE_IP;
	}

	if (dissector_uses_key(f->dissector, FLOW_DISSECTOR_KEY_PORTS)) {
		struct flow_dissector_key_ports *key =
			skb_flow_dissector_target(f->dissector,
						  FLOW_DISSECTOR_KEY_PORTS,
						  f->key);
		struct flow_dissector_key_ports *mask =
			skb_flow_dissector_target(f->dissector,
						  FLOW_DISSECTOR_KEY_PORTS,
						  f->mask);
		switch (ip_proto) {
		case IPPROTO_TCP:
			MLX5_SET(fte_match_set_lyr_2_4, headers_c,
				 tcp_sport, ntohs(mask->src));
			MLX5_SET(fte_match_set_lyr_2_4, headers_v,
				 tcp_sport, ntohs(key->src));

			MLX5_SET(fte_match_set_lyr_2_4, headers_c,
				 tcp_dport, ntohs(mask->dst));
			MLX5_SET(fte_match_set_lyr_2_4, headers_v,
				 tcp_dport, ntohs(key->dst));
			break;

		case IPPROTO_UDP:
			MLX5_SET(fte_match_set_lyr_2_4, headers_c,
				 udp_sport, ntohs(mask->src));
			MLX5_SET(fte_match_set_lyr_2_4, headers_v,
				 udp_sport, ntohs(key->src));

			MLX5_SET(fte_match_set_lyr_2_4, headers_c,
				 udp_dport, ntohs(mask->dst));
			MLX5_SET(fte_match_set_lyr_2_4, headers_v,
				 udp_dport, ntohs(key->dst));
			break;
		default:
			netdev_err(priv->netdev,
				   "Only UDP and TCP transport are supported\n");
			return -EINVAL;
		}

		if (mask->src || mask->dst)
			*min_inline = MLX5_INLINE_MODE_TCP_UDP;
	}

	return 0;
}

static int parse_cls_flower(struct mlx5e_priv *priv,
			    struct mlx5e_tc_flow *flow,
			    struct mlx5_flow_spec *spec,
			    struct tc_cls_flower_offload *f)
{
	struct mlx5_core_dev *dev = priv->mdev;
	struct mlx5_eswitch *esw = dev->priv.eswitch;
	struct mlx5_eswitch_rep *rep = priv->ppriv;
	u8 min_inline;
	int err;

	err = __parse_cls_flower(priv, spec, f, &min_inline);

	if (!err && (flow->flags & MLX5E_TC_FLOW_ESWITCH) &&
	    rep->vport != FDB_UPLINK_VPORT) {
		if (min_inline > esw->offloads.inline_mode) {
			netdev_warn(priv->netdev,
				    "Flow is not offloaded due to min inline setting, required %d actual %d\n",
				    min_inline, esw->offloads.inline_mode);
			return -EOPNOTSUPP;
		}
	}

	return err;
}

static int parse_tc_nic_actions(struct mlx5e_priv *priv, struct tcf_exts *exts,
				u32 *action, u32 *flow_tag)
{
	const struct tc_action *a;
	LIST_HEAD(actions);

	if (tc_no_actions(exts))
		return -EINVAL;

	*flow_tag = MLX5_FS_DEFAULT_FLOW_TAG;
	*action = 0;

	tcf_exts_to_list(exts, &actions);
	list_for_each_entry(a, &actions, list) {
		/* Only support a single action per rule */
		if (*action)
			return -EINVAL;

		if (is_tcf_gact_shot(a)) {
			*action |= MLX5_FLOW_CONTEXT_ACTION_DROP;
			if (MLX5_CAP_FLOWTABLE(priv->mdev,
					       flow_table_properties_nic_receive.flow_counter))
				*action |= MLX5_FLOW_CONTEXT_ACTION_COUNT;
			continue;
		}

		if (is_tcf_skbedit_mark(a)) {
			u32 mark = tcf_skbedit_mark(a);

			if (mark & ~MLX5E_TC_FLOW_ID_MASK) {
				netdev_warn(priv->netdev, "Bad flow mark - only 16 bit is supported: 0x%x\n",
					    mark);
				return -EINVAL;
			}

			*flow_tag = mark;
			*action |= MLX5_FLOW_CONTEXT_ACTION_FWD_DEST;
			continue;
		}

		return -EINVAL;
	}

	return 0;
}

static inline int cmp_encap_info(struct ip_tunnel_key *a,
				 struct ip_tunnel_key *b)
{
	return memcmp(a, b, sizeof(*a));
}

static inline int hash_encap_info(struct ip_tunnel_key *key)
{
	return jhash(key, sizeof(*key), 0);
}

static int mlx5e_route_lookup_ipv4(struct mlx5e_priv *priv,
				   struct net_device *mirred_dev,
				   struct net_device **out_dev,
				   struct flowi4 *fl4,
				   struct neighbour **out_n,
				   int *out_ttl)
{
	struct mlx5_eswitch *esw = priv->mdev->priv.eswitch;
	struct rtable *rt;
	struct neighbour *n = NULL;

#if IS_ENABLED(CONFIG_INET)
	int ret;

	rt = ip_route_output_key(dev_net(mirred_dev), fl4);
	ret = PTR_ERR_OR_ZERO(rt);
	if (ret)
		return ret;
#else
	return -EOPNOTSUPP;
#endif
	/* if the egress device isn't on the same HW e-switch, we use the uplink */
	if (!switchdev_port_same_parent_id(priv->netdev, rt->dst.dev))
		*out_dev = mlx5_eswitch_get_uplink_netdev(esw);
	else
		*out_dev = rt->dst.dev;

	*out_ttl = ip4_dst_hoplimit(&rt->dst);
	n = dst_neigh_lookup(&rt->dst, &fl4->daddr);
	ip_rt_put(rt);
	if (!n)
		return -ENOMEM;

	*out_n = n;
	return 0;
}

static int mlx5e_route_lookup_ipv6(struct mlx5e_priv *priv,
				   struct net_device *mirred_dev,
				   struct net_device **out_dev,
				   struct flowi6 *fl6,
				   struct neighbour **out_n,
				   int *out_ttl)
{
	struct neighbour *n = NULL;
	struct dst_entry *dst;

#if IS_ENABLED(CONFIG_INET) && IS_ENABLED(CONFIG_IPV6)
	struct mlx5_eswitch *esw = priv->mdev->priv.eswitch;
	int ret;

	dst = ip6_route_output(dev_net(mirred_dev), NULL, fl6);
	ret = dst->error;
	if (ret) {
		dst_release(dst);
		return ret;
	}

	*out_ttl = ip6_dst_hoplimit(dst);

	/* if the egress device isn't on the same HW e-switch, we use the uplink */
	if (!switchdev_port_same_parent_id(priv->netdev, dst->dev))
		*out_dev = mlx5_eswitch_get_uplink_netdev(esw);
	else
		*out_dev = dst->dev;
#else
	return -EOPNOTSUPP;
#endif

	n = dst_neigh_lookup(dst, &fl6->daddr);
	dst_release(dst);
	if (!n)
		return -ENOMEM;

	*out_n = n;
	return 0;
}

static int gen_vxlan_header_ipv4(struct net_device *out_dev,
				 char buf[],
				 unsigned char h_dest[ETH_ALEN],
				 int ttl,
				 __be32 daddr,
				 __be32 saddr,
				 __be16 udp_dst_port,
				 __be32 vx_vni)
{
	int encap_size = VXLAN_HLEN + sizeof(struct iphdr) + ETH_HLEN;
	struct ethhdr *eth = (struct ethhdr *)buf;
	struct iphdr  *ip = (struct iphdr *)((char *)eth + sizeof(struct ethhdr));
	struct udphdr *udp = (struct udphdr *)((char *)ip + sizeof(struct iphdr));
	struct vxlanhdr *vxh = (struct vxlanhdr *)((char *)udp + sizeof(struct udphdr));

	memset(buf, 0, encap_size);

	ether_addr_copy(eth->h_dest, h_dest);
	ether_addr_copy(eth->h_source, out_dev->dev_addr);
	eth->h_proto = htons(ETH_P_IP);

	ip->daddr = daddr;
	ip->saddr = saddr;

	ip->ttl = ttl;
	ip->protocol = IPPROTO_UDP;
	ip->version = 0x4;
	ip->ihl = 0x5;

	udp->dest = udp_dst_port;
	vxh->vx_flags = VXLAN_HF_VNI;
	vxh->vx_vni = vxlan_vni_field(vx_vni);

	return encap_size;
}

static int gen_vxlan_header_ipv6(struct net_device *out_dev,
				 char buf[],
				 unsigned char h_dest[ETH_ALEN],
				 int ttl,
				 struct in6_addr *daddr,
				 struct in6_addr *saddr,
				 __be16 udp_dst_port,
				 __be32 vx_vni)
{
	int encap_size = VXLAN_HLEN + sizeof(struct ipv6hdr) + ETH_HLEN;
	struct ethhdr *eth = (struct ethhdr *)buf;
	struct ipv6hdr *ip6h = (struct ipv6hdr *)((char *)eth + sizeof(struct ethhdr));
	struct udphdr *udp = (struct udphdr *)((char *)ip6h + sizeof(struct ipv6hdr));
	struct vxlanhdr *vxh = (struct vxlanhdr *)((char *)udp + sizeof(struct udphdr));

	memset(buf, 0, encap_size);

	ether_addr_copy(eth->h_dest, h_dest);
	ether_addr_copy(eth->h_source, out_dev->dev_addr);
	eth->h_proto = htons(ETH_P_IPV6);

	ip6_flow_hdr(ip6h, 0, 0);
	/* the HW fills up ipv6 payload len */
	ip6h->nexthdr     = IPPROTO_UDP;
	ip6h->hop_limit   = ttl;
	ip6h->daddr	  = *daddr;
	ip6h->saddr	  = *saddr;

	udp->dest = udp_dst_port;
	vxh->vx_flags = VXLAN_HF_VNI;
	vxh->vx_vni = vxlan_vni_field(vx_vni);

	return encap_size;
}

static int mlx5e_create_encap_header_ipv4(struct mlx5e_priv *priv,
					  struct net_device *mirred_dev,
					  struct mlx5_encap_entry *e,
					  struct net_device **out_dev)
{
	int max_encap_size = MLX5_CAP_ESW(priv->mdev, max_encap_header_size);
	struct ip_tunnel_key *tun_key = &e->tun_info.key;
	int encap_size, ttl, err;
	struct neighbour *n = NULL;
	struct flowi4 fl4 = {};
	char *encap_header;

	encap_header = kzalloc(max_encap_size, GFP_KERNEL);
	if (!encap_header)
		return -ENOMEM;

	switch (e->tunnel_type) {
	case MLX5_HEADER_TYPE_VXLAN:
		fl4.flowi4_proto = IPPROTO_UDP;
		fl4.fl4_dport = tun_key->tp_dst;
		break;
	default:
		err = -EOPNOTSUPP;
		goto out;
	}
	fl4.flowi4_tos = tun_key->tos;
	fl4.daddr = tun_key->u.ipv4.dst;
	fl4.saddr = tun_key->u.ipv4.src;

	err = mlx5e_route_lookup_ipv4(priv, mirred_dev, out_dev,
				      &fl4, &n, &ttl);
	if (err)
		goto out;

	if (!(n->nud_state & NUD_VALID)) {
		pr_warn("%s: can't offload, neighbour to %pI4 invalid\n", __func__, &fl4.daddr);
		err = -EOPNOTSUPP;
		goto out;
	}

	e->n = n;
	e->out_dev = *out_dev;

	neigh_ha_snapshot(e->h_dest, n, *out_dev);

	switch (e->tunnel_type) {
	case MLX5_HEADER_TYPE_VXLAN:
		encap_size = gen_vxlan_header_ipv4(*out_dev, encap_header,
						   e->h_dest, ttl,
						   fl4.daddr,
						   fl4.saddr, tun_key->tp_dst,
						   tunnel_id_to_key32(tun_key->tun_id));
		break;
	default:
		err = -EOPNOTSUPP;
		goto out;
	}

	err = mlx5_encap_alloc(priv->mdev, e->tunnel_type,
			       encap_size, encap_header, &e->encap_id);
out:
	if (err && n)
		neigh_release(n);
	kfree(encap_header);
	return err;
}

static int mlx5e_create_encap_header_ipv6(struct mlx5e_priv *priv,
					  struct net_device *mirred_dev,
					  struct mlx5_encap_entry *e,
					  struct net_device **out_dev)

{
	int max_encap_size = MLX5_CAP_ESW(priv->mdev, max_encap_header_size);
	struct ip_tunnel_key *tun_key = &e->tun_info.key;
	int encap_size, err, ttl = 0;
	struct neighbour *n = NULL;
	struct flowi6 fl6 = {};
	char *encap_header;

	encap_header = kzalloc(max_encap_size, GFP_KERNEL);
	if (!encap_header)
		return -ENOMEM;

	switch (e->tunnel_type) {
	case MLX5_HEADER_TYPE_VXLAN:
		fl6.flowi6_proto = IPPROTO_UDP;
		fl6.fl6_dport = tun_key->tp_dst;
		break;
	default:
		err = -EOPNOTSUPP;
		goto out;
	}

	fl6.flowlabel = ip6_make_flowinfo(RT_TOS(tun_key->tos), tun_key->label);
	fl6.daddr = tun_key->u.ipv6.dst;
	fl6.saddr = tun_key->u.ipv6.src;

	err = mlx5e_route_lookup_ipv6(priv, mirred_dev, out_dev,
				      &fl6, &n, &ttl);
	if (err)
		goto out;

	if (!(n->nud_state & NUD_VALID)) {
		pr_warn("%s: can't offload, neighbour to %pI6 invalid\n", __func__, &fl6.daddr);
		err = -EOPNOTSUPP;
		goto out;
	}

	e->n = n;
	e->out_dev = *out_dev;

	neigh_ha_snapshot(e->h_dest, n, *out_dev);

	switch (e->tunnel_type) {
	case MLX5_HEADER_TYPE_VXLAN:
		encap_size = gen_vxlan_header_ipv6(*out_dev, encap_header,
						   e->h_dest, ttl,
						   &fl6.daddr,
						   &fl6.saddr, tun_key->tp_dst,
						   tunnel_id_to_key32(tun_key->tun_id));
		break;
	default:
		err = -EOPNOTSUPP;
		goto out;
	}

	err = mlx5_encap_alloc(priv->mdev, e->tunnel_type,
			       encap_size, encap_header, &e->encap_id);
out:
	if (err && n)
		neigh_release(n);
	kfree(encap_header);
	return err;
}

static int mlx5e_attach_encap(struct mlx5e_priv *priv,
			      struct ip_tunnel_info *tun_info,
			      struct net_device *mirred_dev,
			      struct mlx5_esw_flow_attr *attr)
{
	struct mlx5_eswitch *esw = priv->mdev->priv.eswitch;
	struct net_device *up_dev = mlx5_eswitch_get_uplink_netdev(esw);
	struct mlx5e_priv *up_priv = netdev_priv(up_dev);
	unsigned short family = ip_tunnel_info_af(tun_info);
	struct ip_tunnel_key *key = &tun_info->key;
	struct mlx5_encap_entry *e;
	struct net_device *out_dev;
	int tunnel_type, err = -EOPNOTSUPP;
	uintptr_t hash_key;
	bool found = false;

	/* udp dst port must be set */
	if (!memchr_inv(&key->tp_dst, 0, sizeof(key->tp_dst)))
		goto vxlan_encap_offload_err;

	/* setting udp src port isn't supported */
	if (memchr_inv(&key->tp_src, 0, sizeof(key->tp_src))) {
vxlan_encap_offload_err:
		netdev_warn(priv->netdev,
			    "must set udp dst port and not set udp src port\n");
		return -EOPNOTSUPP;
	}

	if (mlx5e_vxlan_lookup_port(up_priv, be16_to_cpu(key->tp_dst)) &&
	    MLX5_CAP_ESW(priv->mdev, vxlan_encap_decap)) {
		tunnel_type = MLX5_HEADER_TYPE_VXLAN;
	} else {
		netdev_warn(priv->netdev,
			    "%d isn't an offloaded vxlan udp dport\n", be16_to_cpu(key->tp_dst));
		return -EOPNOTSUPP;
	}

	hash_key = hash_encap_info(key);

	hash_for_each_possible_rcu(esw->offloads.encap_tbl, e,
				   encap_hlist, hash_key) {
		if (!cmp_encap_info(&e->tun_info.key, key)) {
			found = true;
			break;
		}
	}

	if (found) {
		attr->encap = e;
		return 0;
	}

	e = kzalloc(sizeof(*e), GFP_KERNEL);
	if (!e)
		return -ENOMEM;

	e->tun_info = *tun_info;
	e->tunnel_type = tunnel_type;
	INIT_LIST_HEAD(&e->flows);

	if (family == AF_INET)
		err = mlx5e_create_encap_header_ipv4(priv, mirred_dev, e, &out_dev);
	else if (family == AF_INET6)
		err = mlx5e_create_encap_header_ipv6(priv, mirred_dev, e, &out_dev);

	if (err)
		goto out_err;

	attr->encap = e;
	hash_add_rcu(esw->offloads.encap_tbl, &e->encap_hlist, hash_key);

	return err;

out_err:
	kfree(e);
	return err;
}

static int parse_tc_fdb_actions(struct mlx5e_priv *priv, struct tcf_exts *exts,
				struct mlx5e_tc_flow *flow)
{
	struct mlx5_esw_flow_attr *attr = flow->attr;
	struct ip_tunnel_info *info = NULL;
	const struct tc_action *a;
	LIST_HEAD(actions);
	bool encap = false;
	int err;

	if (tc_no_actions(exts))
		return -EINVAL;

	memset(attr, 0, sizeof(*attr));
	attr->in_rep = priv->ppriv;

	tcf_exts_to_list(exts, &actions);
	list_for_each_entry(a, &actions, list) {
		if (is_tcf_gact_shot(a)) {
			attr->action |= MLX5_FLOW_CONTEXT_ACTION_DROP |
					MLX5_FLOW_CONTEXT_ACTION_COUNT;
			continue;
		}

		if (is_tcf_mirred_egress_redirect(a)) {
			int ifindex = tcf_mirred_ifindex(a);
			struct net_device *out_dev;
			struct mlx5e_priv *out_priv;

			out_dev = __dev_get_by_index(dev_net(priv->netdev), ifindex);

			if (switchdev_port_same_parent_id(priv->netdev,
							  out_dev)) {
				attr->action |= MLX5_FLOW_CONTEXT_ACTION_FWD_DEST |
					MLX5_FLOW_CONTEXT_ACTION_COUNT;
				out_priv = netdev_priv(out_dev);
				attr->out_rep = out_priv->ppriv;
			} else if (encap) {
				err = mlx5e_attach_encap(priv, info,
							 out_dev, attr);
				if (err)
					return err;
				list_add(&flow->encap, &attr->encap->flows);
				attr->action |= MLX5_FLOW_CONTEXT_ACTION_ENCAP |
					MLX5_FLOW_CONTEXT_ACTION_FWD_DEST |
					MLX5_FLOW_CONTEXT_ACTION_COUNT;
				out_priv = netdev_priv(attr->encap->out_dev);
				attr->out_rep = out_priv->ppriv;
			} else {
				pr_err("devices %s %s not on same switch HW, can't offload forwarding\n",
				       priv->netdev->name, out_dev->name);
				return -EINVAL;
			}
			continue;
		}

		if (is_tcf_tunnel_set(a)) {
			info = tcf_tunnel_info(a);
			if (info)
				encap = true;
			else
				return -EOPNOTSUPP;
			continue;
		}

		if (is_tcf_vlan(a)) {
			if (tcf_vlan_action(a) == TCA_VLAN_ACT_POP) {
				attr->action |= MLX5_FLOW_CONTEXT_ACTION_VLAN_POP;
			} else if (tcf_vlan_action(a) == TCA_VLAN_ACT_PUSH) {
				if (tcf_vlan_push_proto(a) != htons(ETH_P_8021Q))
					return -EOPNOTSUPP;

				attr->action |= MLX5_FLOW_CONTEXT_ACTION_VLAN_PUSH;
				attr->vlan = tcf_vlan_push_vid(a);
			} else { /* action is TCA_VLAN_ACT_MODIFY */
				return -EOPNOTSUPP;
			}
			continue;
		}

		if (is_tcf_tunnel_release(a)) {
			attr->action |= MLX5_FLOW_CONTEXT_ACTION_DECAP;
			continue;
		}

		return -EINVAL;
	}
	return 0;
}

int mlx5e_configure_flower(struct mlx5e_priv *priv, __be16 protocol,
			   struct tc_cls_flower_offload *f)
{
	struct mlx5e_tc_table *tc = &priv->fs.tc;
	int err, attr_size = 0;
	u32 flow_tag, action;
	struct mlx5e_tc_flow *flow;
	struct mlx5_flow_spec *spec;
	struct mlx5_eswitch *esw = priv->mdev->priv.eswitch;
	u8 flow_flags = 0;

	if (esw && esw->mode == SRIOV_OFFLOADS) {
		flow_flags = MLX5E_TC_FLOW_ESWITCH;
		attr_size  = sizeof(struct mlx5_esw_flow_attr);
	}

	flow = kzalloc(sizeof(*flow) + attr_size, GFP_KERNEL);
	spec = mlx5_vzalloc(sizeof(*spec));
	if (!spec || !flow) {
		err = -ENOMEM;
		goto err_free;
	}

	flow->cookie = f->cookie;
	flow->flags = flow_flags;

	err = parse_cls_flower(priv, flow, spec, f);
	if (err < 0)
		goto err_free;

	if (flow->flags & MLX5E_TC_FLOW_ESWITCH) {
		flow->attr  = (struct mlx5_esw_flow_attr *)(flow + 1);
		err = parse_tc_fdb_actions(priv, f->exts, flow);
		if (err < 0)
			goto err_free;
		flow->rule = mlx5e_tc_add_fdb_flow(priv, spec, flow->attr);
	} else {
		err = parse_tc_nic_actions(priv, f->exts, &action, &flow_tag);
		if (err < 0)
			goto err_free;
		flow->rule = mlx5e_tc_add_nic_flow(priv, spec, action, flow_tag);
	}

	if (IS_ERR(flow->rule)) {
		err = PTR_ERR(flow->rule);
		goto err_del_rule;
	}

	err = rhashtable_insert_fast(&tc->ht, &flow->node,
				     tc->ht_params);
	if (err)
		goto err_del_rule;

	goto out;

err_del_rule:
	mlx5e_tc_del_flow(priv, flow);

err_free:
	kfree(flow);
out:
	kvfree(spec);
	return err;
}

int mlx5e_delete_flower(struct mlx5e_priv *priv,
			struct tc_cls_flower_offload *f)
{
	struct mlx5e_tc_flow *flow;
	struct mlx5e_tc_table *tc = &priv->fs.tc;

	flow = rhashtable_lookup_fast(&tc->ht, &f->cookie,
				      tc->ht_params);
	if (!flow)
		return -EINVAL;

	rhashtable_remove_fast(&tc->ht, &flow->node, tc->ht_params);

	mlx5e_tc_del_flow(priv, flow);


	kfree(flow);

	return 0;
}

int mlx5e_stats_flower(struct mlx5e_priv *priv,
		       struct tc_cls_flower_offload *f)
{
	struct mlx5e_tc_table *tc = &priv->fs.tc;
	struct mlx5e_tc_flow *flow;
	struct tc_action *a;
	struct mlx5_fc *counter;
	LIST_HEAD(actions);
	u64 bytes;
	u64 packets;
	u64 lastuse;

	flow = rhashtable_lookup_fast(&tc->ht, &f->cookie,
				      tc->ht_params);
	if (!flow)
		return -EINVAL;

	counter = mlx5_flow_rule_counter(flow->rule);
	if (!counter)
		return 0;

	mlx5_fc_query_cached(counter, &bytes, &packets, &lastuse);

	preempt_disable();

	tcf_exts_to_list(f->exts, &actions);
	list_for_each_entry(a, &actions, list)
		tcf_action_stats_update(a, bytes, packets, lastuse);

	preempt_enable();

	return 0;
}

static const struct rhashtable_params mlx5e_tc_flow_ht_params = {
	.head_offset = offsetof(struct mlx5e_tc_flow, node),
	.key_offset = offsetof(struct mlx5e_tc_flow, cookie),
	.key_len = sizeof(((struct mlx5e_tc_flow *)0)->cookie),
	.automatic_shrinking = true,
};

int mlx5e_tc_init(struct mlx5e_priv *priv)
{
	struct mlx5e_tc_table *tc = &priv->fs.tc;

	tc->ht_params = mlx5e_tc_flow_ht_params;
	return rhashtable_init(&tc->ht, &tc->ht_params);
}

static void _mlx5e_tc_del_flow(void *ptr, void *arg)
{
	struct mlx5e_tc_flow *flow = ptr;
	struct mlx5e_priv *priv = arg;

	mlx5e_tc_del_flow(priv, flow);
	kfree(flow);
}

void mlx5e_tc_cleanup(struct mlx5e_priv *priv)
{
	struct mlx5e_tc_table *tc = &priv->fs.tc;

	rhashtable_free_and_destroy(&tc->ht, _mlx5e_tc_del_flow, priv);

	if (!IS_ERR_OR_NULL(tc->t)) {
		mlx5_destroy_flow_table(tc->t);
		tc->t = NULL;
	}
}<|MERGE_RESOLUTION|>--- conflicted
+++ resolved
@@ -207,32 +207,10 @@
 static void mlx5e_tc_del_flow(struct mlx5e_priv *priv,
 			      struct mlx5e_tc_flow *flow)
 {
-<<<<<<< HEAD
-	struct mlx5_eswitch *esw = priv->mdev->priv.eswitch;
-	struct mlx5_fc *counter = NULL;
-
-	if (!IS_ERR(flow->rule)) {
-		counter = mlx5_flow_rule_counter(flow->rule);
-		mlx5_del_flow_rules(flow->rule);
-		mlx5_fc_destroy(priv->mdev, counter);
-	}
-
-	if (flow->flags & MLX5E_TC_FLOW_ESWITCH) {
-		mlx5_eswitch_del_vlan_action(esw, flow->attr);
-		if (flow->attr->action & MLX5_FLOW_CONTEXT_ACTION_ENCAP)
-			mlx5e_detach_encap(priv, flow);
-	}
-
-	if (!mlx5e_tc_num_filters(priv) && (priv->fs.tc.t)) {
-		mlx5_destroy_flow_table(priv->fs.tc.t);
-		priv->fs.tc.t = NULL;
-	}
-=======
 	if (flow->flags & MLX5E_TC_FLOW_ESWITCH)
 		mlx5e_tc_del_fdb_flow(priv, flow);
 	else
 		mlx5e_tc_del_nic_flow(priv, flow);
->>>>>>> fe82203b
 }
 
 static void parse_vxlan_attr(struct mlx5_flow_spec *spec,
