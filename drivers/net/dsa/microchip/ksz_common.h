/* SPDX-License-Identifier: GPL-2.0
 * Microchip switch driver common header
 *
 * Copyright (C) 2017-2019 Microchip Technology Inc.
 */

#ifndef __KSZ_COMMON_H
#define __KSZ_COMMON_H

#include <linux/regmap.h>

void ksz_port_cleanup(struct ksz_device *dev, int port);
void ksz_update_port_member(struct ksz_device *dev, int port);
void ksz_init_mib_timer(struct ksz_device *dev);

/* Common DSA access functions */

int ksz_phy_read16(struct dsa_switch *ds, int addr, int reg);
int ksz_phy_write16(struct dsa_switch *ds, int addr, int reg, u16 val);
void ksz_adjust_link(struct dsa_switch *ds, int port,
		     struct phy_device *phydev);
int ksz_sset_count(struct dsa_switch *ds, int port, int sset);
void ksz_get_ethtool_stats(struct dsa_switch *ds, int port, uint64_t *buf);
int ksz_port_bridge_join(struct dsa_switch *ds, int port,
			 struct net_device *br);
void ksz_port_bridge_leave(struct dsa_switch *ds, int port,
			   struct net_device *br);
void ksz_port_fast_age(struct dsa_switch *ds, int port);
int ksz_port_vlan_prepare(struct dsa_switch *ds, int port,
			  const struct switchdev_obj_port_vlan *vlan);
int ksz_port_fdb_dump(struct dsa_switch *ds, int port, dsa_fdb_dump_cb_t *cb,
		      void *data);
int ksz_port_mdb_prepare(struct dsa_switch *ds, int port,
			 const struct switchdev_obj_port_mdb *mdb);
void ksz_port_mdb_add(struct dsa_switch *ds, int port,
		      const struct switchdev_obj_port_mdb *mdb);
int ksz_port_mdb_del(struct dsa_switch *ds, int port,
		     const struct switchdev_obj_port_mdb *mdb);
int ksz_enable_port(struct dsa_switch *ds, int port, struct phy_device *phy);
void ksz_disable_port(struct dsa_switch *ds, int port);

/* Common register access functions */

static inline int ksz_read8(struct ksz_device *dev, u32 reg, u8 *val)
{
	unsigned int value;
	int ret = regmap_read(dev->regmap[0], reg, &value);

	*val = value;
	return ret;
}

static inline int ksz_read16(struct ksz_device *dev, u32 reg, u16 *val)
{
	unsigned int value;
	int ret = regmap_read(dev->regmap[1], reg, &value);

	*val = value;
	return ret;
}

static inline int ksz_read32(struct ksz_device *dev, u32 reg, u32 *val)
{
	unsigned int value;
	int ret = regmap_read(dev->regmap[2], reg, &value);

	*val = value;
	return ret;
}

static inline int ksz_write8(struct ksz_device *dev, u32 reg, u8 value)
{
	return regmap_write(dev->regmap[0], reg, value);
}

static inline int ksz_write16(struct ksz_device *dev, u32 reg, u16 value)
{
	return regmap_write(dev->regmap[1], reg, value);
}

static inline int ksz_write32(struct ksz_device *dev, u32 reg, u32 value)
{
	return regmap_write(dev->regmap[2], reg, value);
}

static inline void ksz_pread8(struct ksz_device *dev, int port, int offset,
			      u8 *data)
{
	ksz_read8(dev, dev->dev_ops->get_port_addr(port, offset), data);
}

static inline void ksz_pread16(struct ksz_device *dev, int port, int offset,
			       u16 *data)
{
	ksz_read16(dev, dev->dev_ops->get_port_addr(port, offset), data);
}

static inline void ksz_pread32(struct ksz_device *dev, int port, int offset,
			       u32 *data)
{
	ksz_read32(dev, dev->dev_ops->get_port_addr(port, offset), data);
}

static inline void ksz_pwrite8(struct ksz_device *dev, int port, int offset,
			       u8 data)
{
	ksz_write8(dev, dev->dev_ops->get_port_addr(port, offset), data);
}

static inline void ksz_pwrite16(struct ksz_device *dev, int port, int offset,
				u16 data)
{
	ksz_write16(dev, dev->dev_ops->get_port_addr(port, offset), data);
}

static inline void ksz_pwrite32(struct ksz_device *dev, int port, int offset,
				u32 data)
{
	ksz_write32(dev, dev->dev_ops->get_port_addr(port, offset), data);
}

/* Regmap tables generation */
#define KSZ_SPI_OP_RD		3
#define KSZ_SPI_OP_WR		2

#define KSZ_SPI_OP_FLAG_MASK(opcode, swp, regbits, regpad)		\
	swab##swp((opcode) << ((regbits) + (regpad)))

#define KSZ_REGMAP_ENTRY(width, swp, regbits, regpad, regalign)		\
	{								\
<<<<<<< HEAD
=======
		.name = #width,						\
>>>>>>> bb831786
		.val_bits = (width),					\
		.reg_stride = (width) / 8,				\
		.reg_bits = (regbits) + (regalign),			\
		.pad_bits = (regpad),					\
		.max_register = BIT(regbits) - 1,			\
		.cache_type = REGCACHE_NONE,				\
		.read_flag_mask =					\
			KSZ_SPI_OP_FLAG_MASK(KSZ_SPI_OP_RD, swp,	\
					     regbits, regpad),		\
		.write_flag_mask =					\
			KSZ_SPI_OP_FLAG_MASK(KSZ_SPI_OP_WR, swp,	\
					     regbits, regpad),		\
		.reg_format_endian = REGMAP_ENDIAN_BIG,			\
		.val_format_endian = REGMAP_ENDIAN_BIG			\
	}

#define KSZ_REGMAP_TABLE(ksz, swp, regbits, regpad, regalign)		\
	static const struct regmap_config ksz##_regmap_config[] = {	\
		KSZ_REGMAP_ENTRY(8, swp, (regbits), (regpad), (regalign)), \
		KSZ_REGMAP_ENTRY(16, swp, (regbits), (regpad), (regalign)), \
		KSZ_REGMAP_ENTRY(32, swp, (regbits), (regpad), (regalign)), \
	}

#endif<|MERGE_RESOLUTION|>--- conflicted
+++ resolved
@@ -128,10 +128,7 @@
 
 #define KSZ_REGMAP_ENTRY(width, swp, regbits, regpad, regalign)		\
 	{								\
-<<<<<<< HEAD
-=======
 		.name = #width,						\
->>>>>>> bb831786
 		.val_bits = (width),					\
 		.reg_stride = (width) / 8,				\
 		.reg_bits = (regbits) + (regalign),			\
