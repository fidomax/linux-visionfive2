// SPDX-License-Identifier: GPL-2.0 OR BSD-3-Clause
/* Copyright(c) 2019-2020  Realtek Corporation
 */

#include "cam.h"
#include "chan.h"
#include "coex.h"
#include "debug.h"
#include "fw.h"
#include "mac.h"
#include "phy.h"
#include "reg.h"

static struct sk_buff *rtw89_fw_h2c_alloc_skb(struct rtw89_dev *rtwdev, u32 len,
					      bool header)
{
	struct sk_buff *skb;
	u32 header_len = 0;
	u32 h2c_desc_size = rtwdev->chip->h2c_desc_size;

	if (header)
		header_len = H2C_HEADER_LEN;

	skb = dev_alloc_skb(len + header_len + h2c_desc_size);
	if (!skb)
		return NULL;
	skb_reserve(skb, header_len + h2c_desc_size);
	memset(skb->data, 0, len);

	return skb;
}

struct sk_buff *rtw89_fw_h2c_alloc_skb_with_hdr(struct rtw89_dev *rtwdev, u32 len)
{
	return rtw89_fw_h2c_alloc_skb(rtwdev, len, true);
}

struct sk_buff *rtw89_fw_h2c_alloc_skb_no_hdr(struct rtw89_dev *rtwdev, u32 len)
{
	return rtw89_fw_h2c_alloc_skb(rtwdev, len, false);
}

static u8 _fw_get_rdy(struct rtw89_dev *rtwdev)
{
	u8 val = rtw89_read8(rtwdev, R_AX_WCPU_FW_CTRL);

	return FIELD_GET(B_AX_WCPU_FWDL_STS_MASK, val);
}

#define FWDL_WAIT_CNT 400000
int rtw89_fw_check_rdy(struct rtw89_dev *rtwdev)
{
	u8 val;
	int ret;

	ret = read_poll_timeout_atomic(_fw_get_rdy, val,
				       val == RTW89_FWDL_WCPU_FW_INIT_RDY,
				       1, FWDL_WAIT_CNT, false, rtwdev);
	if (ret) {
		switch (val) {
		case RTW89_FWDL_CHECKSUM_FAIL:
			rtw89_err(rtwdev, "fw checksum fail\n");
			return -EINVAL;

		case RTW89_FWDL_SECURITY_FAIL:
			rtw89_err(rtwdev, "fw security fail\n");
			return -EINVAL;

		case RTW89_FWDL_CV_NOT_MATCH:
			rtw89_err(rtwdev, "fw cv not match\n");
			return -EINVAL;

		default:
			return -EBUSY;
		}
	}

	set_bit(RTW89_FLAG_FW_RDY, rtwdev->flags);

	return 0;
}

static int rtw89_fw_hdr_parser(struct rtw89_dev *rtwdev, const u8 *fw, u32 len,
			       struct rtw89_fw_bin_info *info)
{
	struct rtw89_fw_hdr_section_info *section_info;
	const u8 *fw_end = fw + len;
	const u8 *bin;
	u32 i;

	if (!info)
		return -EINVAL;

	info->section_num = GET_FW_HDR_SEC_NUM(fw);
	info->hdr_len = RTW89_FW_HDR_SIZE +
			info->section_num * RTW89_FW_SECTION_HDR_SIZE;

	bin = fw + info->hdr_len;

	/* jump to section header */
	fw += RTW89_FW_HDR_SIZE;
	section_info = info->section_info;
	for (i = 0; i < info->section_num; i++) {
		section_info->len = GET_FWSECTION_HDR_SEC_SIZE(fw);
		if (GET_FWSECTION_HDR_CHECKSUM(fw))
			section_info->len += FWDL_SECTION_CHKSUM_LEN;
		section_info->redl = GET_FWSECTION_HDR_REDL(fw);
		section_info->dladdr =
				GET_FWSECTION_HDR_DL_ADDR(fw) & 0x1fffffff;
		section_info->addr = bin;
		bin += section_info->len;
		fw += RTW89_FW_SECTION_HDR_SIZE;
		section_info++;
	}

	if (fw_end != bin) {
		rtw89_err(rtwdev, "[ERR]fw bin size\n");
		return -EINVAL;
	}

	return 0;
}

static
int rtw89_mfw_recognize(struct rtw89_dev *rtwdev, enum rtw89_fw_type type,
			struct rtw89_fw_suit *fw_suit)
{
	struct rtw89_fw_info *fw_info = &rtwdev->fw;
	const u8 *mfw = fw_info->firmware->data;
	u32 mfw_len = fw_info->firmware->size;
	const struct rtw89_mfw_hdr *mfw_hdr = (const struct rtw89_mfw_hdr *)mfw;
	const struct rtw89_mfw_info *mfw_info;
	int i;

	if (mfw_hdr->sig != RTW89_MFW_SIG) {
		rtw89_debug(rtwdev, RTW89_DBG_FW, "use legacy firmware\n");
		/* legacy firmware support normal type only */
		if (type != RTW89_FW_NORMAL)
			return -EINVAL;
		fw_suit->data = mfw;
		fw_suit->size = mfw_len;
		return 0;
	}

	for (i = 0; i < mfw_hdr->fw_nr; i++) {
		mfw_info = &mfw_hdr->info[i];
		if (mfw_info->cv != rtwdev->hal.cv ||
		    mfw_info->type != type ||
		    mfw_info->mp)
			continue;

		fw_suit->data = mfw + le32_to_cpu(mfw_info->shift);
		fw_suit->size = le32_to_cpu(mfw_info->size);
		return 0;
	}

	rtw89_err(rtwdev, "no suitable firmware found\n");
	return -ENOENT;
}

static void rtw89_fw_update_ver(struct rtw89_dev *rtwdev,
				enum rtw89_fw_type type,
				struct rtw89_fw_suit *fw_suit)
{
	const u8 *hdr = fw_suit->data;

	fw_suit->major_ver = GET_FW_HDR_MAJOR_VERSION(hdr);
	fw_suit->minor_ver = GET_FW_HDR_MINOR_VERSION(hdr);
	fw_suit->sub_ver = GET_FW_HDR_SUBVERSION(hdr);
	fw_suit->sub_idex = GET_FW_HDR_SUBINDEX(hdr);
	fw_suit->build_year = GET_FW_HDR_YEAR(hdr);
	fw_suit->build_mon = GET_FW_HDR_MONTH(hdr);
	fw_suit->build_date = GET_FW_HDR_DATE(hdr);
	fw_suit->build_hour = GET_FW_HDR_HOUR(hdr);
	fw_suit->build_min = GET_FW_HDR_MIN(hdr);
	fw_suit->cmd_ver = GET_FW_HDR_CMD_VERSERION(hdr);

	rtw89_info(rtwdev,
		   "Firmware version %u.%u.%u.%u, cmd version %u, type %u\n",
		   fw_suit->major_ver, fw_suit->minor_ver, fw_suit->sub_ver,
		   fw_suit->sub_idex, fw_suit->cmd_ver, type);
}

static
int __rtw89_fw_recognize(struct rtw89_dev *rtwdev, enum rtw89_fw_type type)
{
	struct rtw89_fw_suit *fw_suit = rtw89_fw_suit_get(rtwdev, type);
	int ret;

	ret = rtw89_mfw_recognize(rtwdev, type, fw_suit);
	if (ret)
		return ret;

	rtw89_fw_update_ver(rtwdev, type, fw_suit);

	return 0;
}

#define __DEF_FW_FEAT_COND(__cond, __op) \
static bool __fw_feat_cond_ ## __cond(u32 suit_ver_code, u32 comp_ver_code) \
{ \
	return suit_ver_code __op comp_ver_code; \
}

__DEF_FW_FEAT_COND(ge, >=); /* greater or equal */
__DEF_FW_FEAT_COND(le, <=); /* less or equal */

struct __fw_feat_cfg {
	enum rtw89_core_chip_id chip_id;
	enum rtw89_fw_feature feature;
	u32 ver_code;
	bool (*cond)(u32 suit_ver_code, u32 comp_ver_code);
};

#define __CFG_FW_FEAT(_chip, _cond, _maj, _min, _sub, _idx, _feat) \
	{ \
		.chip_id = _chip, \
		.feature = RTW89_FW_FEATURE_ ## _feat, \
		.ver_code = RTW89_FW_VER_CODE(_maj, _min, _sub, _idx), \
		.cond = __fw_feat_cond_ ## _cond, \
	}

static const struct __fw_feat_cfg fw_feat_tbl[] = {
	__CFG_FW_FEAT(RTL8852A, le, 0, 13, 29, 0, OLD_HT_RA_FORMAT),
	__CFG_FW_FEAT(RTL8852A, ge, 0, 13, 35, 0, SCAN_OFFLOAD),
	__CFG_FW_FEAT(RTL8852A, ge, 0, 13, 35, 0, TX_WAKE),
	__CFG_FW_FEAT(RTL8852A, ge, 0, 13, 36, 0, CRASH_TRIGGER),
<<<<<<< HEAD
=======
	__CFG_FW_FEAT(RTL8852A, ge, 0, 13, 38, 0, PACKET_DROP),
	__CFG_FW_FEAT(RTL8852C, ge, 0, 27, 20, 0, PACKET_DROP),
	__CFG_FW_FEAT(RTL8852C, le, 0, 27, 33, 0, NO_DEEP_PS),
	__CFG_FW_FEAT(RTL8852C, ge, 0, 27, 34, 0, TX_WAKE),
	__CFG_FW_FEAT(RTL8852C, ge, 0, 27, 36, 0, SCAN_OFFLOAD),
	__CFG_FW_FEAT(RTL8852C, ge, 0, 27, 40, 0, CRASH_TRIGGER),
>>>>>>> 7365df19
};

static void rtw89_fw_recognize_features(struct rtw89_dev *rtwdev)
{
	const struct rtw89_chip_info *chip = rtwdev->chip;
	const struct __fw_feat_cfg *ent;
	const struct rtw89_fw_suit *fw_suit;
	u32 suit_ver_code;
	int i;

	fw_suit = rtw89_fw_suit_get(rtwdev, RTW89_FW_NORMAL);
	suit_ver_code = RTW89_FW_SUIT_VER_CODE(fw_suit);

	for (i = 0; i < ARRAY_SIZE(fw_feat_tbl); i++) {
		ent = &fw_feat_tbl[i];
		if (chip->chip_id != ent->chip_id)
			continue;

		if (ent->cond(suit_ver_code, ent->ver_code))
			RTW89_SET_FW_FEATURE(ent->feature, &rtwdev->fw);
	}
<<<<<<< HEAD
=======
}

void rtw89_early_fw_feature_recognize(struct device *device,
				      const struct rtw89_chip_info *chip,
				      u32 *early_feat_map)
{
	union {
		struct rtw89_mfw_hdr mfw_hdr;
		u8 fw_hdr[RTW89_FW_HDR_SIZE];
	} buf = {};
	const struct firmware *firmware;
	u32 ver_code;
	int ret;
	int i;

	ret = request_partial_firmware_into_buf(&firmware, chip->fw_name,
						device, &buf, sizeof(buf), 0);
	if (ret) {
		dev_err(device, "failed to early request firmware: %d\n", ret);
		return;
	}

	ver_code = buf.mfw_hdr.sig != RTW89_MFW_SIG ?
		   RTW89_FW_HDR_VER_CODE(&buf.fw_hdr) :
		   RTW89_MFW_HDR_VER_CODE(&buf.mfw_hdr);
	if (!ver_code)
		goto out;

	for (i = 0; i < ARRAY_SIZE(fw_feat_tbl); i++) {
		const struct __fw_feat_cfg *ent = &fw_feat_tbl[i];

		if (chip->chip_id != ent->chip_id)
			continue;

		if (ent->cond(ver_code, ent->ver_code))
			*early_feat_map |= BIT(ent->feature);
	}

out:
	release_firmware(firmware);
>>>>>>> 7365df19
}

int rtw89_fw_recognize(struct rtw89_dev *rtwdev)
{
	int ret;

	ret = __rtw89_fw_recognize(rtwdev, RTW89_FW_NORMAL);
	if (ret)
		return ret;

	/* It still works if wowlan firmware isn't existing. */
	__rtw89_fw_recognize(rtwdev, RTW89_FW_WOWLAN);

	rtw89_fw_recognize_features(rtwdev);

	return 0;
}

void rtw89_h2c_pkt_set_hdr(struct rtw89_dev *rtwdev, struct sk_buff *skb,
			   u8 type, u8 cat, u8 class, u8 func,
			   bool rack, bool dack, u32 len)
{
	struct fwcmd_hdr *hdr;

	hdr = (struct fwcmd_hdr *)skb_push(skb, 8);

	if (!(rtwdev->fw.h2c_seq % 4))
		rack = true;
	hdr->hdr0 = cpu_to_le32(FIELD_PREP(H2C_HDR_DEL_TYPE, type) |
				FIELD_PREP(H2C_HDR_CAT, cat) |
				FIELD_PREP(H2C_HDR_CLASS, class) |
				FIELD_PREP(H2C_HDR_FUNC, func) |
				FIELD_PREP(H2C_HDR_H2C_SEQ, rtwdev->fw.h2c_seq));

	hdr->hdr1 = cpu_to_le32(FIELD_PREP(H2C_HDR_TOTAL_LEN,
					   len + H2C_HEADER_LEN) |
				(rack ? H2C_HDR_REC_ACK : 0) |
				(dack ? H2C_HDR_DONE_ACK : 0));

	rtwdev->fw.h2c_seq++;
}

static void rtw89_h2c_pkt_set_hdr_fwdl(struct rtw89_dev *rtwdev,
				       struct sk_buff *skb,
				       u8 type, u8 cat, u8 class, u8 func,
				       u32 len)
{
	struct fwcmd_hdr *hdr;

	hdr = (struct fwcmd_hdr *)skb_push(skb, 8);

	hdr->hdr0 = cpu_to_le32(FIELD_PREP(H2C_HDR_DEL_TYPE, type) |
				FIELD_PREP(H2C_HDR_CAT, cat) |
				FIELD_PREP(H2C_HDR_CLASS, class) |
				FIELD_PREP(H2C_HDR_FUNC, func) |
				FIELD_PREP(H2C_HDR_H2C_SEQ, rtwdev->fw.h2c_seq));

	hdr->hdr1 = cpu_to_le32(FIELD_PREP(H2C_HDR_TOTAL_LEN,
					   len + H2C_HEADER_LEN));
}

static int __rtw89_fw_download_hdr(struct rtw89_dev *rtwdev, const u8 *fw, u32 len)
{
	struct sk_buff *skb;
	u32 ret = 0;

	skb = rtw89_fw_h2c_alloc_skb_with_hdr(rtwdev, len);
	if (!skb) {
		rtw89_err(rtwdev, "failed to alloc skb for fw hdr dl\n");
		return -ENOMEM;
	}

	skb_put_data(skb, fw, len);
	SET_FW_HDR_PART_SIZE(skb->data, FWDL_SECTION_PER_PKT_LEN);
	rtw89_h2c_pkt_set_hdr_fwdl(rtwdev, skb, FWCMD_TYPE_H2C,
				   H2C_CAT_MAC, H2C_CL_MAC_FWDL,
				   H2C_FUNC_MAC_FWHDR_DL, len);

	ret = rtw89_h2c_tx(rtwdev, skb, false);
	if (ret) {
		rtw89_err(rtwdev, "failed to send h2c\n");
		ret = -1;
		goto fail;
	}

	return 0;
fail:
	dev_kfree_skb_any(skb);

	return ret;
}

static int rtw89_fw_download_hdr(struct rtw89_dev *rtwdev, const u8 *fw, u32 len)
{
	u8 val;
	int ret;

	ret = __rtw89_fw_download_hdr(rtwdev, fw, len);
	if (ret) {
		rtw89_err(rtwdev, "[ERR]FW header download\n");
		return ret;
	}

	ret = read_poll_timeout_atomic(rtw89_read8, val, val & B_AX_FWDL_PATH_RDY,
				       1, FWDL_WAIT_CNT, false,
				       rtwdev, R_AX_WCPU_FW_CTRL);
	if (ret) {
		rtw89_err(rtwdev, "[ERR]FWDL path ready\n");
		return ret;
	}

	rtw89_write32(rtwdev, R_AX_HALT_H2C_CTRL, 0);
	rtw89_write32(rtwdev, R_AX_HALT_C2H_CTRL, 0);

	return 0;
}

static int __rtw89_fw_download_main(struct rtw89_dev *rtwdev,
				    struct rtw89_fw_hdr_section_info *info)
{
	struct sk_buff *skb;
	const u8 *section = info->addr;
	u32 residue_len = info->len;
	u32 pkt_len;
	int ret;

	while (residue_len) {
		if (residue_len >= FWDL_SECTION_PER_PKT_LEN)
			pkt_len = FWDL_SECTION_PER_PKT_LEN;
		else
			pkt_len = residue_len;

		skb = rtw89_fw_h2c_alloc_skb_no_hdr(rtwdev, pkt_len);
		if (!skb) {
			rtw89_err(rtwdev, "failed to alloc skb for fw dl\n");
			return -ENOMEM;
		}
		skb_put_data(skb, section, pkt_len);

		ret = rtw89_h2c_tx(rtwdev, skb, true);
		if (ret) {
			rtw89_err(rtwdev, "failed to send h2c\n");
			ret = -1;
			goto fail;
		}

		section += pkt_len;
		residue_len -= pkt_len;
	}

	return 0;
fail:
	dev_kfree_skb_any(skb);

	return ret;
}

static int rtw89_fw_download_main(struct rtw89_dev *rtwdev, const u8 *fw,
				  struct rtw89_fw_bin_info *info)
{
	struct rtw89_fw_hdr_section_info *section_info = info->section_info;
	u8 section_num = info->section_num;
	int ret;

	while (section_num--) {
		ret = __rtw89_fw_download_main(rtwdev, section_info);
		if (ret)
			return ret;
		section_info++;
	}

	mdelay(5);

	ret = rtw89_fw_check_rdy(rtwdev);
	if (ret) {
		rtw89_warn(rtwdev, "download firmware fail\n");
		return ret;
	}

	return 0;
}

static void rtw89_fw_prog_cnt_dump(struct rtw89_dev *rtwdev)
{
	u32 val32;
	u16 index;

	rtw89_write32(rtwdev, R_AX_DBG_CTRL,
		      FIELD_PREP(B_AX_DBG_SEL0, FW_PROG_CNTR_DBG_SEL) |
		      FIELD_PREP(B_AX_DBG_SEL1, FW_PROG_CNTR_DBG_SEL));
	rtw89_write32_mask(rtwdev, R_AX_SYS_STATUS1, B_AX_SEL_0XC0_MASK, MAC_DBG_SEL);

	for (index = 0; index < 15; index++) {
		val32 = rtw89_read32(rtwdev, R_AX_DBG_PORT_SEL);
		rtw89_err(rtwdev, "[ERR]fw PC = 0x%x\n", val32);
		fsleep(10);
	}
}

static void rtw89_fw_dl_fail_dump(struct rtw89_dev *rtwdev)
{
	u32 val32;
	u16 val16;

	val32 = rtw89_read32(rtwdev, R_AX_WCPU_FW_CTRL);
	rtw89_err(rtwdev, "[ERR]fwdl 0x1E0 = 0x%x\n", val32);

	val16 = rtw89_read16(rtwdev, R_AX_BOOT_DBG + 2);
	rtw89_err(rtwdev, "[ERR]fwdl 0x83F2 = 0x%x\n", val16);

	rtw89_fw_prog_cnt_dump(rtwdev);
}

int rtw89_fw_download(struct rtw89_dev *rtwdev, enum rtw89_fw_type type)
{
	struct rtw89_fw_info *fw_info = &rtwdev->fw;
	struct rtw89_fw_suit *fw_suit = rtw89_fw_suit_get(rtwdev, type);
	struct rtw89_fw_bin_info info;
	const u8 *fw = fw_suit->data;
	u32 len = fw_suit->size;
	u8 val;
	int ret;

	if (!fw || !len) {
		rtw89_err(rtwdev, "fw type %d isn't recognized\n", type);
		return -ENOENT;
	}

	ret = rtw89_fw_hdr_parser(rtwdev, fw, len, &info);
	if (ret) {
		rtw89_err(rtwdev, "parse fw header fail\n");
		goto fwdl_err;
	}

	ret = read_poll_timeout_atomic(rtw89_read8, val, val & B_AX_H2C_PATH_RDY,
				       1, FWDL_WAIT_CNT, false,
				       rtwdev, R_AX_WCPU_FW_CTRL);
	if (ret) {
		rtw89_err(rtwdev, "[ERR]H2C path ready\n");
		goto fwdl_err;
	}

	ret = rtw89_fw_download_hdr(rtwdev, fw, info.hdr_len);
	if (ret) {
		ret = -EBUSY;
		goto fwdl_err;
	}

	ret = rtw89_fw_download_main(rtwdev, fw, &info);
	if (ret) {
		ret = -EBUSY;
		goto fwdl_err;
	}

	fw_info->h2c_seq = 0;
	fw_info->rec_seq = 0;
	rtwdev->mac.rpwm_seq_num = RPWM_SEQ_NUM_MAX;
	rtwdev->mac.cpwm_seq_num = CPWM_SEQ_NUM_MAX;

	return ret;

fwdl_err:
	rtw89_fw_dl_fail_dump(rtwdev);
	return ret;
}

int rtw89_wait_firmware_completion(struct rtw89_dev *rtwdev)
{
	struct rtw89_fw_info *fw = &rtwdev->fw;

	wait_for_completion(&fw->completion);
	if (!fw->firmware)
		return -EINVAL;

	return 0;
}

static void rtw89_load_firmware_cb(const struct firmware *firmware, void *context)
{
	struct rtw89_fw_info *fw = context;
	struct rtw89_dev *rtwdev = fw->rtwdev;

	if (!firmware || !firmware->data) {
		rtw89_err(rtwdev, "failed to request firmware\n");
		complete_all(&fw->completion);
		return;
	}

	fw->firmware = firmware;
	complete_all(&fw->completion);
}

int rtw89_load_firmware(struct rtw89_dev *rtwdev)
{
	struct rtw89_fw_info *fw = &rtwdev->fw;
	const char *fw_name = rtwdev->chip->fw_name;
	int ret;

	fw->rtwdev = rtwdev;
	init_completion(&fw->completion);

	ret = request_firmware_nowait(THIS_MODULE, true, fw_name, rtwdev->dev,
				      GFP_KERNEL, fw, rtw89_load_firmware_cb);
	if (ret) {
		rtw89_err(rtwdev, "failed to async firmware request\n");
		return ret;
	}

	return 0;
}

void rtw89_unload_firmware(struct rtw89_dev *rtwdev)
{
	struct rtw89_fw_info *fw = &rtwdev->fw;

	rtw89_wait_firmware_completion(rtwdev);

	if (fw->firmware)
		release_firmware(fw->firmware);
}

#define H2C_CAM_LEN 60
int rtw89_fw_h2c_cam(struct rtw89_dev *rtwdev, struct rtw89_vif *rtwvif,
		     struct rtw89_sta *rtwsta, const u8 *scan_mac_addr)
{
	struct sk_buff *skb;
	int ret;

	skb = rtw89_fw_h2c_alloc_skb_with_hdr(rtwdev, H2C_CAM_LEN);
	if (!skb) {
		rtw89_err(rtwdev, "failed to alloc skb for fw dl\n");
		return -ENOMEM;
	}
	skb_put(skb, H2C_CAM_LEN);
	rtw89_cam_fill_addr_cam_info(rtwdev, rtwvif, rtwsta, scan_mac_addr, skb->data);
	rtw89_cam_fill_bssid_cam_info(rtwdev, rtwvif, rtwsta, skb->data);

	rtw89_h2c_pkt_set_hdr(rtwdev, skb, FWCMD_TYPE_H2C,
			      H2C_CAT_MAC,
			      H2C_CL_MAC_ADDR_CAM_UPDATE,
			      H2C_FUNC_MAC_ADDR_CAM_UPD, 0, 1,
			      H2C_CAM_LEN);

	ret = rtw89_h2c_tx(rtwdev, skb, false);
	if (ret) {
		rtw89_err(rtwdev, "failed to send h2c\n");
		goto fail;
	}

	return 0;
fail:
	dev_kfree_skb_any(skb);

	return ret;
}

#define H2C_DCTL_SEC_CAM_LEN 68
int rtw89_fw_h2c_dctl_sec_cam_v1(struct rtw89_dev *rtwdev,
				 struct rtw89_vif *rtwvif,
				 struct rtw89_sta *rtwsta)
{
	struct sk_buff *skb;
	int ret;

	skb = rtw89_fw_h2c_alloc_skb_with_hdr(rtwdev, H2C_DCTL_SEC_CAM_LEN);
	if (!skb) {
		rtw89_err(rtwdev, "failed to alloc skb for dctl sec cam\n");
		return -ENOMEM;
	}
	skb_put(skb, H2C_DCTL_SEC_CAM_LEN);

	rtw89_cam_fill_dctl_sec_cam_info_v1(rtwdev, rtwvif, rtwsta, skb->data);

	rtw89_h2c_pkt_set_hdr(rtwdev, skb, FWCMD_TYPE_H2C,
			      H2C_CAT_MAC,
			      H2C_CL_MAC_FR_EXCHG,
			      H2C_FUNC_MAC_DCTLINFO_UD_V1, 0, 0,
			      H2C_DCTL_SEC_CAM_LEN);

	ret = rtw89_h2c_tx(rtwdev, skb, false);
	if (ret) {
		rtw89_err(rtwdev, "failed to send h2c\n");
		goto fail;
	}

	return 0;
fail:
	dev_kfree_skb_any(skb);

	return ret;
}
EXPORT_SYMBOL(rtw89_fw_h2c_dctl_sec_cam_v1);

#define H2C_DCTL_SEC_CAM_LEN 68
int rtw89_fw_h2c_dctl_sec_cam_v1(struct rtw89_dev *rtwdev,
				 struct rtw89_vif *rtwvif,
				 struct rtw89_sta *rtwsta)
{
	struct sk_buff *skb;

	skb = rtw89_fw_h2c_alloc_skb_with_hdr(rtwdev, H2C_DCTL_SEC_CAM_LEN);
	if (!skb) {
		rtw89_err(rtwdev, "failed to alloc skb for dctl sec cam\n");
		return -ENOMEM;
	}
	skb_put(skb, H2C_DCTL_SEC_CAM_LEN);

	rtw89_cam_fill_dctl_sec_cam_info_v1(rtwdev, rtwvif, rtwsta, skb->data);

	rtw89_h2c_pkt_set_hdr(rtwdev, skb, FWCMD_TYPE_H2C,
			      H2C_CAT_MAC,
			      H2C_CL_MAC_FR_EXCHG,
			      H2C_FUNC_MAC_DCTLINFO_UD_V1, 0, 0,
			      H2C_DCTL_SEC_CAM_LEN);

	if (rtw89_h2c_tx(rtwdev, skb, false)) {
		rtw89_err(rtwdev, "failed to send h2c\n");
		goto fail;
	}

	return 0;
fail:
	dev_kfree_skb_any(skb);

	return -EBUSY;
}
EXPORT_SYMBOL(rtw89_fw_h2c_dctl_sec_cam_v1);

#define H2C_BA_CAM_LEN 8
int rtw89_fw_h2c_ba_cam(struct rtw89_dev *rtwdev, struct rtw89_sta *rtwsta,
			bool valid, struct ieee80211_ampdu_params *params)
{
	const struct rtw89_chip_info *chip = rtwdev->chip;
	struct rtw89_vif *rtwvif = rtwsta->rtwvif;
	u8 macid = rtwsta->mac_id;
	struct sk_buff *skb;
	u8 entry_idx;
	int ret;

	ret = valid ?
	      rtw89_core_acquire_sta_ba_entry(rtwdev, rtwsta, params->tid, &entry_idx) :
	      rtw89_core_release_sta_ba_entry(rtwdev, rtwsta, params->tid, &entry_idx);
	if (ret) {
		/* it still works even if we don't have static BA CAM, because
		 * hardware can create dynamic BA CAM automatically.
		 */
		rtw89_debug(rtwdev, RTW89_DBG_TXRX,
			    "failed to %s entry tid=%d for h2c ba cam\n",
			    valid ? "alloc" : "free", params->tid);
		return 0;
	}

	skb = rtw89_fw_h2c_alloc_skb_with_hdr(rtwdev, H2C_BA_CAM_LEN);
	if (!skb) {
		rtw89_err(rtwdev, "failed to alloc skb for h2c ba cam\n");
		return -ENOMEM;
	}
	skb_put(skb, H2C_BA_CAM_LEN);
	SET_BA_CAM_MACID(skb->data, macid);
	if (chip->bacam_v1)
		SET_BA_CAM_ENTRY_IDX_V1(skb->data, entry_idx);
	else
		SET_BA_CAM_ENTRY_IDX(skb->data, entry_idx);
	if (!valid)
		goto end;
	SET_BA_CAM_VALID(skb->data, valid);
	SET_BA_CAM_TID(skb->data, params->tid);
	if (params->buf_size > 64)
		SET_BA_CAM_BMAP_SIZE(skb->data, 4);
	else
		SET_BA_CAM_BMAP_SIZE(skb->data, 0);
	/* If init req is set, hw will set the ssn */
	SET_BA_CAM_INIT_REQ(skb->data, 1);
	SET_BA_CAM_SSN(skb->data, params->ssn);

	if (chip->bacam_v1) {
		SET_BA_CAM_STD_EN(skb->data, 1);
		SET_BA_CAM_BAND(skb->data, rtwvif->mac_idx);
	}

end:
	rtw89_h2c_pkt_set_hdr(rtwdev, skb, FWCMD_TYPE_H2C,
			      H2C_CAT_MAC,
			      H2C_CL_BA_CAM,
			      H2C_FUNC_MAC_BA_CAM, 0, 1,
			      H2C_BA_CAM_LEN);

	ret = rtw89_h2c_tx(rtwdev, skb, false);
	if (ret) {
		rtw89_err(rtwdev, "failed to send h2c\n");
		goto fail;
	}

	return 0;
fail:
	dev_kfree_skb_any(skb);

	return ret;
}

static int rtw89_fw_h2c_init_dynamic_ba_cam_v1(struct rtw89_dev *rtwdev,
					       u8 entry_idx, u8 uid)
{
	struct sk_buff *skb;
	int ret;

	skb = rtw89_fw_h2c_alloc_skb_with_hdr(rtwdev, H2C_BA_CAM_LEN);
	if (!skb) {
		rtw89_err(rtwdev, "failed to alloc skb for dynamic h2c ba cam\n");
		return -ENOMEM;
	}
	skb_put(skb, H2C_BA_CAM_LEN);

	SET_BA_CAM_VALID(skb->data, 1);
	SET_BA_CAM_ENTRY_IDX_V1(skb->data, entry_idx);
	SET_BA_CAM_UID(skb->data, uid);
	SET_BA_CAM_BAND(skb->data, 0);
	SET_BA_CAM_STD_EN(skb->data, 0);

	rtw89_h2c_pkt_set_hdr(rtwdev, skb, FWCMD_TYPE_H2C,
			      H2C_CAT_MAC,
			      H2C_CL_BA_CAM,
			      H2C_FUNC_MAC_BA_CAM, 0, 1,
			      H2C_BA_CAM_LEN);

	ret = rtw89_h2c_tx(rtwdev, skb, false);
	if (ret) {
		rtw89_err(rtwdev, "failed to send h2c\n");
		goto fail;
	}

	return 0;
fail:
	dev_kfree_skb_any(skb);

	return ret;
}

void rtw89_fw_h2c_init_ba_cam_v1(struct rtw89_dev *rtwdev)
{
	const struct rtw89_chip_info *chip = rtwdev->chip;
	u8 entry_idx = chip->bacam_num;
	u8 uid = 0;
	int i;

	for (i = 0; i < chip->bacam_dynamic_num; i++) {
		rtw89_fw_h2c_init_dynamic_ba_cam_v1(rtwdev, entry_idx, uid);
		entry_idx++;
		uid++;
	}
}

#define H2C_LOG_CFG_LEN 12
int rtw89_fw_h2c_fw_log(struct rtw89_dev *rtwdev, bool enable)
{
	struct sk_buff *skb;
	u32 comp = enable ? BIT(RTW89_FW_LOG_COMP_INIT) | BIT(RTW89_FW_LOG_COMP_TASK) |
			    BIT(RTW89_FW_LOG_COMP_PS) | BIT(RTW89_FW_LOG_COMP_ERROR) : 0;
	int ret;

	skb = rtw89_fw_h2c_alloc_skb_with_hdr(rtwdev, H2C_LOG_CFG_LEN);
	if (!skb) {
		rtw89_err(rtwdev, "failed to alloc skb for fw log cfg\n");
		return -ENOMEM;
	}

	skb_put(skb, H2C_LOG_CFG_LEN);
	SET_LOG_CFG_LEVEL(skb->data, RTW89_FW_LOG_LEVEL_SER);
	SET_LOG_CFG_PATH(skb->data, BIT(RTW89_FW_LOG_LEVEL_C2H));
	SET_LOG_CFG_COMP(skb->data, comp);
	SET_LOG_CFG_COMP_EXT(skb->data, 0);

	rtw89_h2c_pkt_set_hdr(rtwdev, skb, FWCMD_TYPE_H2C,
			      H2C_CAT_MAC,
			      H2C_CL_FW_INFO,
			      H2C_FUNC_LOG_CFG, 0, 0,
			      H2C_LOG_CFG_LEN);

	ret = rtw89_h2c_tx(rtwdev, skb, false);
	if (ret) {
		rtw89_err(rtwdev, "failed to send h2c\n");
		goto fail;
	}

	return 0;
fail:
	dev_kfree_skb_any(skb);

	return ret;
}

#define H2C_GENERAL_PKT_LEN 6
#define H2C_GENERAL_PKT_ID_UND 0xff
int rtw89_fw_h2c_general_pkt(struct rtw89_dev *rtwdev, u8 macid)
{
	struct sk_buff *skb;
	int ret;

	skb = rtw89_fw_h2c_alloc_skb_with_hdr(rtwdev, H2C_GENERAL_PKT_LEN);
	if (!skb) {
		rtw89_err(rtwdev, "failed to alloc skb for fw dl\n");
		return -ENOMEM;
	}
	skb_put(skb, H2C_GENERAL_PKT_LEN);
	SET_GENERAL_PKT_MACID(skb->data, macid);
	SET_GENERAL_PKT_PROBRSP_ID(skb->data, H2C_GENERAL_PKT_ID_UND);
	SET_GENERAL_PKT_PSPOLL_ID(skb->data, H2C_GENERAL_PKT_ID_UND);
	SET_GENERAL_PKT_NULL_ID(skb->data, H2C_GENERAL_PKT_ID_UND);
	SET_GENERAL_PKT_QOS_NULL_ID(skb->data, H2C_GENERAL_PKT_ID_UND);
	SET_GENERAL_PKT_CTS2SELF_ID(skb->data, H2C_GENERAL_PKT_ID_UND);

	rtw89_h2c_pkt_set_hdr(rtwdev, skb, FWCMD_TYPE_H2C,
			      H2C_CAT_MAC,
			      H2C_CL_FW_INFO,
			      H2C_FUNC_MAC_GENERAL_PKT, 0, 1,
			      H2C_GENERAL_PKT_LEN);

	ret = rtw89_h2c_tx(rtwdev, skb, false);
	if (ret) {
		rtw89_err(rtwdev, "failed to send h2c\n");
		goto fail;
	}

	return 0;
fail:
	dev_kfree_skb_any(skb);

	return ret;
}

#define H2C_LPS_PARM_LEN 8
int rtw89_fw_h2c_lps_parm(struct rtw89_dev *rtwdev,
			  struct rtw89_lps_parm *lps_param)
{
	struct sk_buff *skb;
	int ret;

	skb = rtw89_fw_h2c_alloc_skb_with_hdr(rtwdev, H2C_LPS_PARM_LEN);
	if (!skb) {
		rtw89_err(rtwdev, "failed to alloc skb for fw dl\n");
		return -ENOMEM;
	}
	skb_put(skb, H2C_LPS_PARM_LEN);

	SET_LPS_PARM_MACID(skb->data, lps_param->macid);
	SET_LPS_PARM_PSMODE(skb->data, lps_param->psmode);
	SET_LPS_PARM_LASTRPWM(skb->data, lps_param->lastrpwm);
	SET_LPS_PARM_RLBM(skb->data, 1);
	SET_LPS_PARM_SMARTPS(skb->data, 1);
	SET_LPS_PARM_AWAKEINTERVAL(skb->data, 1);
	SET_LPS_PARM_VOUAPSD(skb->data, 0);
	SET_LPS_PARM_VIUAPSD(skb->data, 0);
	SET_LPS_PARM_BEUAPSD(skb->data, 0);
	SET_LPS_PARM_BKUAPSD(skb->data, 0);

	rtw89_h2c_pkt_set_hdr(rtwdev, skb, FWCMD_TYPE_H2C,
			      H2C_CAT_MAC,
			      H2C_CL_MAC_PS,
			      H2C_FUNC_MAC_LPS_PARM, 0, 1,
			      H2C_LPS_PARM_LEN);

	ret = rtw89_h2c_tx(rtwdev, skb, false);
	if (ret) {
		rtw89_err(rtwdev, "failed to send h2c\n");
		goto fail;
	}

	return 0;
fail:
	dev_kfree_skb_any(skb);

	return ret;
}

#define H2C_P2P_ACT_LEN 20
int rtw89_fw_h2c_p2p_act(struct rtw89_dev *rtwdev, struct ieee80211_vif *vif,
			 struct ieee80211_p2p_noa_desc *desc,
			 u8 act, u8 noa_id)
{
	struct rtw89_vif *rtwvif = (struct rtw89_vif *)vif->drv_priv;
	bool p2p_type_gc = rtwvif->wifi_role == RTW89_WIFI_ROLE_P2P_CLIENT;
	u8 ctwindow_oppps = vif->bss_conf.p2p_noa_attr.oppps_ctwindow;
	struct sk_buff *skb;
	u8 *cmd;
	int ret;

	skb = rtw89_fw_h2c_alloc_skb_with_hdr(rtwdev, H2C_P2P_ACT_LEN);
	if (!skb) {
		rtw89_err(rtwdev, "failed to alloc skb for h2c p2p act\n");
		return -ENOMEM;
	}
	skb_put(skb, H2C_P2P_ACT_LEN);
	cmd = skb->data;

	RTW89_SET_FWCMD_P2P_MACID(cmd, rtwvif->mac_id);
	RTW89_SET_FWCMD_P2P_P2PID(cmd, 0);
	RTW89_SET_FWCMD_P2P_NOAID(cmd, noa_id);
	RTW89_SET_FWCMD_P2P_ACT(cmd, act);
	RTW89_SET_FWCMD_P2P_TYPE(cmd, p2p_type_gc);
	RTW89_SET_FWCMD_P2P_ALL_SLEP(cmd, 0);
	if (desc) {
		RTW89_SET_FWCMD_NOA_START_TIME(cmd, desc->start_time);
		RTW89_SET_FWCMD_NOA_INTERVAL(cmd, desc->interval);
		RTW89_SET_FWCMD_NOA_DURATION(cmd, desc->duration);
		RTW89_SET_FWCMD_NOA_COUNT(cmd, desc->count);
		RTW89_SET_FWCMD_NOA_CTWINDOW(cmd, ctwindow_oppps);
	}

	rtw89_h2c_pkt_set_hdr(rtwdev, skb, FWCMD_TYPE_H2C,
			      H2C_CAT_MAC, H2C_CL_MAC_PS,
			      H2C_FUNC_P2P_ACT, 0, 0,
			      H2C_P2P_ACT_LEN);

	ret = rtw89_h2c_tx(rtwdev, skb, false);
	if (ret) {
		rtw89_err(rtwdev, "failed to send h2c\n");
		goto fail;
	}

	return 0;
fail:
	dev_kfree_skb_any(skb);

	return ret;
}

static void __rtw89_fw_h2c_set_tx_path(struct rtw89_dev *rtwdev,
				       struct sk_buff *skb)
{
	struct rtw89_hal *hal = &rtwdev->hal;
	u8 ntx_path = hal->antenna_tx ? hal->antenna_tx : RF_B;
	u8 map_b = hal->antenna_tx == RF_AB ? 1 : 0;

	SET_CMC_TBL_NTX_PATH_EN(skb->data, ntx_path);
	SET_CMC_TBL_PATH_MAP_A(skb->data, 0);
	SET_CMC_TBL_PATH_MAP_B(skb->data, map_b);
	SET_CMC_TBL_PATH_MAP_C(skb->data, 0);
	SET_CMC_TBL_PATH_MAP_D(skb->data, 0);
}

#define H2C_CMC_TBL_LEN 68
int rtw89_fw_h2c_default_cmac_tbl(struct rtw89_dev *rtwdev,
				  struct rtw89_vif *rtwvif)
{
	const struct rtw89_chip_info *chip = rtwdev->chip;
<<<<<<< HEAD
	struct rtw89_hal *hal = &rtwdev->hal;
=======
>>>>>>> 7365df19
	struct sk_buff *skb;
	u8 macid = rtwvif->mac_id;
	int ret;

	skb = rtw89_fw_h2c_alloc_skb_with_hdr(rtwdev, H2C_CMC_TBL_LEN);
	if (!skb) {
		rtw89_err(rtwdev, "failed to alloc skb for fw dl\n");
		return -ENOMEM;
	}
	skb_put(skb, H2C_CMC_TBL_LEN);
	SET_CTRL_INFO_MACID(skb->data, macid);
	SET_CTRL_INFO_OPERATION(skb->data, 1);
	if (chip->h2c_cctl_func_id == H2C_FUNC_MAC_CCTLINFO_UD) {
		SET_CMC_TBL_TXPWR_MODE(skb->data, 0);
<<<<<<< HEAD
		SET_CMC_TBL_NTX_PATH_EN(skb->data, ntx_path);
		SET_CMC_TBL_PATH_MAP_A(skb->data, 0);
		SET_CMC_TBL_PATH_MAP_B(skb->data, map_b);
		SET_CMC_TBL_PATH_MAP_C(skb->data, 0);
		SET_CMC_TBL_PATH_MAP_D(skb->data, 0);
=======
		__rtw89_fw_h2c_set_tx_path(rtwdev, skb);
>>>>>>> 7365df19
		SET_CMC_TBL_ANTSEL_A(skb->data, 0);
		SET_CMC_TBL_ANTSEL_B(skb->data, 0);
		SET_CMC_TBL_ANTSEL_C(skb->data, 0);
		SET_CMC_TBL_ANTSEL_D(skb->data, 0);
	}
	SET_CMC_TBL_DOPPLER_CTRL(skb->data, 0);
	SET_CMC_TBL_TXPWR_TOLERENCE(skb->data, 0);
	if (rtwvif->net_type == RTW89_NET_TYPE_AP_MODE)
		SET_CMC_TBL_DATA_DCM(skb->data, 0);

	rtw89_h2c_pkt_set_hdr(rtwdev, skb, FWCMD_TYPE_H2C,
			      H2C_CAT_MAC, H2C_CL_MAC_FR_EXCHG,
			      chip->h2c_cctl_func_id, 0, 1,
			      H2C_CMC_TBL_LEN);

	ret = rtw89_h2c_tx(rtwdev, skb, false);
	if (ret) {
		rtw89_err(rtwdev, "failed to send h2c\n");
		goto fail;
	}

	return 0;
fail:
	dev_kfree_skb_any(skb);

	return ret;
}

static void __get_sta_he_pkt_padding(struct rtw89_dev *rtwdev,
				     struct ieee80211_sta *sta, u8 *pads)
{
	bool ppe_th;
	u8 ppe16, ppe8;
	u8 nss = min(sta->deflink.rx_nss, rtwdev->hal.tx_nss) - 1;
	u8 ppe_thres_hdr = sta->deflink.he_cap.ppe_thres[0];
	u8 ru_bitmap;
	u8 n, idx, sh;
	u16 ppe;
	int i;

	if (!sta->deflink.he_cap.has_he)
		return;

	ppe_th = FIELD_GET(IEEE80211_HE_PHY_CAP6_PPE_THRESHOLD_PRESENT,
			   sta->deflink.he_cap.he_cap_elem.phy_cap_info[6]);
	if (!ppe_th) {
		u8 pad;

		pad = FIELD_GET(IEEE80211_HE_PHY_CAP9_NOMINAL_PKT_PADDING_MASK,
				sta->deflink.he_cap.he_cap_elem.phy_cap_info[9]);

		for (i = 0; i < RTW89_PPE_BW_NUM; i++)
			pads[i] = pad;

		return;
	}

	ru_bitmap = FIELD_GET(IEEE80211_PPE_THRES_RU_INDEX_BITMASK_MASK, ppe_thres_hdr);
	n = hweight8(ru_bitmap);
	n = 7 + (n * IEEE80211_PPE_THRES_INFO_PPET_SIZE * 2) * nss;

	for (i = 0; i < RTW89_PPE_BW_NUM; i++) {
		if (!(ru_bitmap & BIT(i))) {
			pads[i] = 1;
			continue;
		}

		idx = n >> 3;
		sh = n & 7;
		n += IEEE80211_PPE_THRES_INFO_PPET_SIZE * 2;

		ppe = le16_to_cpu(*((__le16 *)&sta->deflink.he_cap.ppe_thres[idx]));
		ppe16 = (ppe >> sh) & IEEE80211_PPE_THRES_NSS_MASK;
		sh += IEEE80211_PPE_THRES_INFO_PPET_SIZE;
		ppe8 = (ppe >> sh) & IEEE80211_PPE_THRES_NSS_MASK;

		if (ppe16 != 7 && ppe8 == 7)
			pads[i] = 2;
		else if (ppe8 != 7)
			pads[i] = 1;
		else
			pads[i] = 0;
	}
}

int rtw89_fw_h2c_assoc_cmac_tbl(struct rtw89_dev *rtwdev,
				struct ieee80211_vif *vif,
				struct ieee80211_sta *sta)
{
	const struct rtw89_chip_info *chip = rtwdev->chip;
<<<<<<< HEAD
	struct rtw89_hal *hal = &rtwdev->hal;
=======
>>>>>>> 7365df19
	struct rtw89_sta *rtwsta = sta_to_rtwsta_safe(sta);
	struct rtw89_vif *rtwvif = (struct rtw89_vif *)vif->drv_priv;
	const struct rtw89_chan *chan = rtw89_chan_get(rtwdev, RTW89_SUB_ENTITY_0);
	struct sk_buff *skb;
	u8 pads[RTW89_PPE_BW_NUM];
	u8 mac_id = rtwsta ? rtwsta->mac_id : rtwvif->mac_id;
	u16 lowest_rate;
	int ret;

	memset(pads, 0, sizeof(pads));
	if (sta)
		__get_sta_he_pkt_padding(rtwdev, sta, pads);

<<<<<<< HEAD
=======
	if (vif->p2p)
		lowest_rate = RTW89_HW_RATE_OFDM6;
	else if (chan->band_type == RTW89_BAND_2G)
		lowest_rate = RTW89_HW_RATE_CCK1;
	else
		lowest_rate = RTW89_HW_RATE_OFDM6;

>>>>>>> 7365df19
	skb = rtw89_fw_h2c_alloc_skb_with_hdr(rtwdev, H2C_CMC_TBL_LEN);
	if (!skb) {
		rtw89_err(rtwdev, "failed to alloc skb for fw dl\n");
		return -ENOMEM;
	}
	skb_put(skb, H2C_CMC_TBL_LEN);
	SET_CTRL_INFO_MACID(skb->data, mac_id);
	SET_CTRL_INFO_OPERATION(skb->data, 1);
	SET_CMC_TBL_DISRTSFB(skb->data, 1);
	SET_CMC_TBL_DISDATAFB(skb->data, 1);
	SET_CMC_TBL_RTS_RTY_LOWEST_RATE(skb->data, lowest_rate);
	SET_CMC_TBL_RTS_TXCNT_LMT_SEL(skb->data, 0);
	SET_CMC_TBL_DATA_TXCNT_LMT_SEL(skb->data, 0);
	if (vif->type == NL80211_IFTYPE_STATION)
		SET_CMC_TBL_ULDL(skb->data, 1);
	else
		SET_CMC_TBL_ULDL(skb->data, 0);
	SET_CMC_TBL_MULTI_PORT_ID(skb->data, rtwvif->port);
	if (chip->h2c_cctl_func_id == H2C_FUNC_MAC_CCTLINFO_UD_V1) {
		SET_CMC_TBL_NOMINAL_PKT_PADDING_V1(skb->data, pads[RTW89_CHANNEL_WIDTH_20]);
		SET_CMC_TBL_NOMINAL_PKT_PADDING40_V1(skb->data, pads[RTW89_CHANNEL_WIDTH_40]);
		SET_CMC_TBL_NOMINAL_PKT_PADDING80_V1(skb->data, pads[RTW89_CHANNEL_WIDTH_80]);
		SET_CMC_TBL_NOMINAL_PKT_PADDING160_V1(skb->data, pads[RTW89_CHANNEL_WIDTH_160]);
	} else if (chip->h2c_cctl_func_id == H2C_FUNC_MAC_CCTLINFO_UD) {
		SET_CMC_TBL_NOMINAL_PKT_PADDING(skb->data, pads[RTW89_CHANNEL_WIDTH_20]);
		SET_CMC_TBL_NOMINAL_PKT_PADDING40(skb->data, pads[RTW89_CHANNEL_WIDTH_40]);
		SET_CMC_TBL_NOMINAL_PKT_PADDING80(skb->data, pads[RTW89_CHANNEL_WIDTH_80]);
		SET_CMC_TBL_NOMINAL_PKT_PADDING160(skb->data, pads[RTW89_CHANNEL_WIDTH_160]);
	}
	if (sta)
		SET_CMC_TBL_BSR_QUEUE_SIZE_FORMAT(skb->data,
						  sta->deflink.he_cap.has_he);
	if (rtwvif->net_type == RTW89_NET_TYPE_AP_MODE)
		SET_CMC_TBL_DATA_DCM(skb->data, 0);

	rtw89_h2c_pkt_set_hdr(rtwdev, skb, FWCMD_TYPE_H2C,
			      H2C_CAT_MAC, H2C_CL_MAC_FR_EXCHG,
			      chip->h2c_cctl_func_id, 0, 1,
			      H2C_CMC_TBL_LEN);

	ret = rtw89_h2c_tx(rtwdev, skb, false);
	if (ret) {
		rtw89_err(rtwdev, "failed to send h2c\n");
		goto fail;
	}

	return 0;
fail:
	dev_kfree_skb_any(skb);

	return ret;
}

int rtw89_fw_h2c_txtime_cmac_tbl(struct rtw89_dev *rtwdev,
				 struct rtw89_sta *rtwsta)
{
	const struct rtw89_chip_info *chip = rtwdev->chip;
	struct sk_buff *skb;
	int ret;

	skb = rtw89_fw_h2c_alloc_skb_with_hdr(rtwdev, H2C_CMC_TBL_LEN);
	if (!skb) {
		rtw89_err(rtwdev, "failed to alloc skb for fw dl\n");
		return -ENOMEM;
	}
	skb_put(skb, H2C_CMC_TBL_LEN);
	SET_CTRL_INFO_MACID(skb->data, rtwsta->mac_id);
	SET_CTRL_INFO_OPERATION(skb->data, 1);
	if (rtwsta->cctl_tx_time) {
		SET_CMC_TBL_AMPDU_TIME_SEL(skb->data, 1);
		SET_CMC_TBL_AMPDU_MAX_TIME(skb->data, rtwsta->ampdu_max_time);
	}
	if (rtwsta->cctl_tx_retry_limit) {
		SET_CMC_TBL_DATA_TXCNT_LMT_SEL(skb->data, 1);
		SET_CMC_TBL_DATA_TX_CNT_LMT(skb->data, rtwsta->data_tx_cnt_lmt);
	}

	rtw89_h2c_pkt_set_hdr(rtwdev, skb, FWCMD_TYPE_H2C,
			      H2C_CAT_MAC, H2C_CL_MAC_FR_EXCHG,
			      chip->h2c_cctl_func_id, 0, 1,
<<<<<<< HEAD
=======
			      H2C_CMC_TBL_LEN);

	ret = rtw89_h2c_tx(rtwdev, skb, false);
	if (ret) {
		rtw89_err(rtwdev, "failed to send h2c\n");
		goto fail;
	}

	return 0;
fail:
	dev_kfree_skb_any(skb);

	return ret;
}

int rtw89_fw_h2c_txpath_cmac_tbl(struct rtw89_dev *rtwdev,
				 struct rtw89_sta *rtwsta)
{
	const struct rtw89_chip_info *chip = rtwdev->chip;
	struct sk_buff *skb;
	int ret;

	if (chip->h2c_cctl_func_id != H2C_FUNC_MAC_CCTLINFO_UD)
		return 0;

	skb = rtw89_fw_h2c_alloc_skb_with_hdr(rtwdev, H2C_CMC_TBL_LEN);
	if (!skb) {
		rtw89_err(rtwdev, "failed to alloc skb for fw dl\n");
		return -ENOMEM;
	}
	skb_put(skb, H2C_CMC_TBL_LEN);
	SET_CTRL_INFO_MACID(skb->data, rtwsta->mac_id);
	SET_CTRL_INFO_OPERATION(skb->data, 1);

	__rtw89_fw_h2c_set_tx_path(rtwdev, skb);

	rtw89_h2c_pkt_set_hdr(rtwdev, skb, FWCMD_TYPE_H2C,
			      H2C_CAT_MAC, H2C_CL_MAC_FR_EXCHG,
			      H2C_FUNC_MAC_CCTLINFO_UD, 0, 1,
>>>>>>> 7365df19
			      H2C_CMC_TBL_LEN);

	ret = rtw89_h2c_tx(rtwdev, skb, false);
	if (ret) {
		rtw89_err(rtwdev, "failed to send h2c\n");
		goto fail;
	}

	return 0;
fail:
	dev_kfree_skb_any(skb);

	return ret;
}

#define H2C_BCN_BASE_LEN 12
int rtw89_fw_h2c_update_beacon(struct rtw89_dev *rtwdev,
			       struct rtw89_vif *rtwvif)
{
	struct ieee80211_vif *vif = rtwvif_to_vif(rtwvif);
	const struct rtw89_chan *chan = rtw89_chan_get(rtwdev, RTW89_SUB_ENTITY_0);
	struct sk_buff *skb;
	struct sk_buff *skb_beacon;
	u16 tim_offset;
	int bcn_total_len;
	u16 beacon_rate;
	int ret;

<<<<<<< HEAD
=======
	if (vif->p2p)
		beacon_rate = RTW89_HW_RATE_OFDM6;
	else if (chan->band_type == RTW89_BAND_2G)
		beacon_rate = RTW89_HW_RATE_CCK1;
	else
		beacon_rate = RTW89_HW_RATE_OFDM6;

>>>>>>> 7365df19
	skb_beacon = ieee80211_beacon_get_tim(rtwdev->hw, vif, &tim_offset,
					      NULL, 0);
	if (!skb_beacon) {
		rtw89_err(rtwdev, "failed to get beacon skb\n");
		return -ENOMEM;
	}

	bcn_total_len = H2C_BCN_BASE_LEN + skb_beacon->len;
	skb = rtw89_fw_h2c_alloc_skb_with_hdr(rtwdev, bcn_total_len);
	if (!skb) {
		rtw89_err(rtwdev, "failed to alloc skb for fw dl\n");
		dev_kfree_skb_any(skb_beacon);
		return -ENOMEM;
	}
	skb_put(skb, H2C_BCN_BASE_LEN);

	SET_BCN_UPD_PORT(skb->data, rtwvif->port);
	SET_BCN_UPD_MBSSID(skb->data, 0);
	SET_BCN_UPD_BAND(skb->data, rtwvif->mac_idx);
	SET_BCN_UPD_GRP_IE_OFST(skb->data, tim_offset);
	SET_BCN_UPD_MACID(skb->data, rtwvif->mac_id);
	SET_BCN_UPD_SSN_SEL(skb->data, RTW89_MGMT_HW_SSN_SEL);
	SET_BCN_UPD_SSN_MODE(skb->data, RTW89_MGMT_HW_SEQ_MODE);
	SET_BCN_UPD_RATE(skb->data, beacon_rate);

	skb_put_data(skb, skb_beacon->data, skb_beacon->len);
	dev_kfree_skb_any(skb_beacon);

	rtw89_h2c_pkt_set_hdr(rtwdev, skb, FWCMD_TYPE_H2C,
			      H2C_CAT_MAC, H2C_CL_MAC_FR_EXCHG,
			      H2C_FUNC_MAC_BCN_UPD, 0, 1,
			      bcn_total_len);

	ret = rtw89_h2c_tx(rtwdev, skb, false);
	if (ret) {
		rtw89_err(rtwdev, "failed to send h2c\n");
		dev_kfree_skb_any(skb);
		return ret;
	}

	return 0;
}

#define H2C_ROLE_MAINTAIN_LEN 4
int rtw89_fw_h2c_role_maintain(struct rtw89_dev *rtwdev,
			       struct rtw89_vif *rtwvif,
			       struct rtw89_sta *rtwsta,
			       enum rtw89_upd_mode upd_mode)
{
	struct sk_buff *skb;
	u8 mac_id = rtwsta ? rtwsta->mac_id : rtwvif->mac_id;
	u8 self_role;
	int ret;

	if (rtwvif->net_type == RTW89_NET_TYPE_AP_MODE) {
		if (rtwsta)
			self_role = RTW89_SELF_ROLE_AP_CLIENT;
		else
			self_role = rtwvif->self_role;
	} else {
		self_role = rtwvif->self_role;
	}

	skb = rtw89_fw_h2c_alloc_skb_with_hdr(rtwdev, H2C_ROLE_MAINTAIN_LEN);
	if (!skb) {
		rtw89_err(rtwdev, "failed to alloc skb for h2c join\n");
		return -ENOMEM;
	}
	skb_put(skb, H2C_ROLE_MAINTAIN_LEN);
	SET_FWROLE_MAINTAIN_MACID(skb->data, mac_id);
	SET_FWROLE_MAINTAIN_SELF_ROLE(skb->data, self_role);
	SET_FWROLE_MAINTAIN_UPD_MODE(skb->data, upd_mode);
	SET_FWROLE_MAINTAIN_WIFI_ROLE(skb->data, rtwvif->wifi_role);

	rtw89_h2c_pkt_set_hdr(rtwdev, skb, FWCMD_TYPE_H2C,
			      H2C_CAT_MAC, H2C_CL_MAC_MEDIA_RPT,
			      H2C_FUNC_MAC_FWROLE_MAINTAIN, 0, 1,
			      H2C_ROLE_MAINTAIN_LEN);

	ret = rtw89_h2c_tx(rtwdev, skb, false);
	if (ret) {
		rtw89_err(rtwdev, "failed to send h2c\n");
		goto fail;
	}

	return 0;
fail:
	dev_kfree_skb_any(skb);

	return ret;
}

#define H2C_JOIN_INFO_LEN 4
int rtw89_fw_h2c_join_info(struct rtw89_dev *rtwdev, struct rtw89_vif *rtwvif,
			   struct rtw89_sta *rtwsta, bool dis_conn)
{
	struct sk_buff *skb;
	u8 mac_id = rtwsta ? rtwsta->mac_id : rtwvif->mac_id;
	u8 self_role = rtwvif->self_role;
	u8 net_type = rtwvif->net_type;
	int ret;

	if (net_type == RTW89_NET_TYPE_AP_MODE && rtwsta) {
		self_role = RTW89_SELF_ROLE_AP_CLIENT;
		net_type = dis_conn ? RTW89_NET_TYPE_NO_LINK : net_type;
	}

	skb = rtw89_fw_h2c_alloc_skb_with_hdr(rtwdev, H2C_JOIN_INFO_LEN);
	if (!skb) {
		rtw89_err(rtwdev, "failed to alloc skb for h2c join\n");
		return -ENOMEM;
	}
	skb_put(skb, H2C_JOIN_INFO_LEN);
	SET_JOININFO_MACID(skb->data, mac_id);
	SET_JOININFO_OP(skb->data, dis_conn);
	SET_JOININFO_BAND(skb->data, rtwvif->mac_idx);
	SET_JOININFO_WMM(skb->data, rtwvif->wmm);
	SET_JOININFO_TGR(skb->data, rtwvif->trigger);
	SET_JOININFO_ISHESTA(skb->data, 0);
	SET_JOININFO_DLBW(skb->data, 0);
	SET_JOININFO_TF_MAC_PAD(skb->data, 0);
	SET_JOININFO_DL_T_PE(skb->data, 0);
	SET_JOININFO_PORT_ID(skb->data, rtwvif->port);
	SET_JOININFO_NET_TYPE(skb->data, net_type);
	SET_JOININFO_WIFI_ROLE(skb->data, rtwvif->wifi_role);
	SET_JOININFO_SELF_ROLE(skb->data, self_role);

	rtw89_h2c_pkt_set_hdr(rtwdev, skb, FWCMD_TYPE_H2C,
			      H2C_CAT_MAC, H2C_CL_MAC_MEDIA_RPT,
			      H2C_FUNC_MAC_JOININFO, 0, 1,
			      H2C_JOIN_INFO_LEN);

	ret = rtw89_h2c_tx(rtwdev, skb, false);
	if (ret) {
		rtw89_err(rtwdev, "failed to send h2c\n");
		goto fail;
	}

	return 0;
fail:
	dev_kfree_skb_any(skb);

	return ret;
}

int rtw89_fw_h2c_macid_pause(struct rtw89_dev *rtwdev, u8 sh, u8 grp,
			     bool pause)
{
	struct rtw89_fw_macid_pause_grp h2c = {{0}};
	u8 len = sizeof(struct rtw89_fw_macid_pause_grp);
	struct sk_buff *skb;
	int ret;

	skb = rtw89_fw_h2c_alloc_skb_with_hdr(rtwdev, H2C_JOIN_INFO_LEN);
	if (!skb) {
		rtw89_err(rtwdev, "failed to alloc skb for h2c join\n");
		return -ENOMEM;
	}
	h2c.mask_grp[grp] = cpu_to_le32(BIT(sh));
	if (pause)
		h2c.pause_grp[grp] = cpu_to_le32(BIT(sh));
	skb_put_data(skb, &h2c, len);

	rtw89_h2c_pkt_set_hdr(rtwdev, skb, FWCMD_TYPE_H2C,
			      H2C_CAT_MAC, H2C_CL_MAC_FW_OFLD,
			      H2C_FUNC_MAC_MACID_PAUSE, 1, 0,
			      len);

	ret = rtw89_h2c_tx(rtwdev, skb, false);
	if (ret) {
		rtw89_err(rtwdev, "failed to send h2c\n");
		goto fail;
	}

	return 0;
fail:
	dev_kfree_skb_any(skb);

	return ret;
}

#define H2C_EDCA_LEN 12
int rtw89_fw_h2c_set_edca(struct rtw89_dev *rtwdev, struct rtw89_vif *rtwvif,
			  u8 ac, u32 val)
{
	struct sk_buff *skb;
	int ret;

	skb = rtw89_fw_h2c_alloc_skb_with_hdr(rtwdev, H2C_EDCA_LEN);
	if (!skb) {
		rtw89_err(rtwdev, "failed to alloc skb for h2c edca\n");
		return -ENOMEM;
	}
	skb_put(skb, H2C_EDCA_LEN);
	RTW89_SET_EDCA_SEL(skb->data, 0);
	RTW89_SET_EDCA_BAND(skb->data, rtwvif->mac_idx);
	RTW89_SET_EDCA_WMM(skb->data, 0);
	RTW89_SET_EDCA_AC(skb->data, ac);
	RTW89_SET_EDCA_PARAM(skb->data, val);

	rtw89_h2c_pkt_set_hdr(rtwdev, skb, FWCMD_TYPE_H2C,
			      H2C_CAT_MAC, H2C_CL_MAC_FW_OFLD,
			      H2C_FUNC_USR_EDCA, 0, 1,
			      H2C_EDCA_LEN);

	ret = rtw89_h2c_tx(rtwdev, skb, false);
	if (ret) {
		rtw89_err(rtwdev, "failed to send h2c\n");
		goto fail;
	}

	return 0;
fail:
	dev_kfree_skb_any(skb);

	return ret;
}

#define H2C_TSF32_TOGL_LEN 4
int rtw89_fw_h2c_tsf32_toggle(struct rtw89_dev *rtwdev, struct rtw89_vif *rtwvif,
			      bool en)
{
	struct sk_buff *skb;
	u16 early_us = en ? 2000 : 0;
	u8 *cmd;
	int ret;

	skb = rtw89_fw_h2c_alloc_skb_with_hdr(rtwdev, H2C_TSF32_TOGL_LEN);
	if (!skb) {
		rtw89_err(rtwdev, "failed to alloc skb for h2c p2p act\n");
		return -ENOMEM;
	}
	skb_put(skb, H2C_TSF32_TOGL_LEN);
	cmd = skb->data;

	RTW89_SET_FWCMD_TSF32_TOGL_BAND(cmd, rtwvif->mac_idx);
	RTW89_SET_FWCMD_TSF32_TOGL_EN(cmd, en);
	RTW89_SET_FWCMD_TSF32_TOGL_PORT(cmd, rtwvif->port);
	RTW89_SET_FWCMD_TSF32_TOGL_EARLY(cmd, early_us);

	rtw89_h2c_pkt_set_hdr(rtwdev, skb, FWCMD_TYPE_H2C,
			      H2C_CAT_MAC, H2C_CL_MAC_FW_OFLD,
			      H2C_FUNC_TSF32_TOGL, 0, 0,
			      H2C_TSF32_TOGL_LEN);

	ret = rtw89_h2c_tx(rtwdev, skb, false);
	if (ret) {
		rtw89_err(rtwdev, "failed to send h2c\n");
		goto fail;
	}

	return 0;
fail:
	dev_kfree_skb_any(skb);

	return ret;
}

#define H2C_OFLD_CFG_LEN 8
int rtw89_fw_h2c_set_ofld_cfg(struct rtw89_dev *rtwdev)
{
	static const u8 cfg[] = {0x09, 0x00, 0x00, 0x00, 0x5e, 0x00, 0x00, 0x00};
	struct sk_buff *skb;
	int ret;

	skb = rtw89_fw_h2c_alloc_skb_with_hdr(rtwdev, H2C_OFLD_CFG_LEN);
	if (!skb) {
		rtw89_err(rtwdev, "failed to alloc skb for h2c ofld\n");
		return -ENOMEM;
	}
	skb_put_data(skb, cfg, H2C_OFLD_CFG_LEN);

	rtw89_h2c_pkt_set_hdr(rtwdev, skb, FWCMD_TYPE_H2C,
			      H2C_CAT_MAC, H2C_CL_MAC_FW_OFLD,
			      H2C_FUNC_OFLD_CFG, 0, 1,
			      H2C_OFLD_CFG_LEN);

	ret = rtw89_h2c_tx(rtwdev, skb, false);
	if (ret) {
		rtw89_err(rtwdev, "failed to send h2c\n");
		goto fail;
	}

	return 0;
fail:
	dev_kfree_skb_any(skb);

	return ret;
}

#define H2C_RA_LEN 16
int rtw89_fw_h2c_ra(struct rtw89_dev *rtwdev, struct rtw89_ra_info *ra, bool csi)
{
	struct sk_buff *skb;
	u8 *cmd;
	int ret;

	skb = rtw89_fw_h2c_alloc_skb_with_hdr(rtwdev, H2C_RA_LEN);
	if (!skb) {
		rtw89_err(rtwdev, "failed to alloc skb for h2c join\n");
		return -ENOMEM;
	}
	skb_put(skb, H2C_RA_LEN);
	cmd = skb->data;
	rtw89_debug(rtwdev, RTW89_DBG_RA,
		    "ra cmd msk: %llx ", ra->ra_mask);

	RTW89_SET_FWCMD_RA_MODE(cmd, ra->mode_ctrl);
	RTW89_SET_FWCMD_RA_BW_CAP(cmd, ra->bw_cap);
	RTW89_SET_FWCMD_RA_MACID(cmd, ra->macid);
	RTW89_SET_FWCMD_RA_DCM(cmd, ra->dcm_cap);
	RTW89_SET_FWCMD_RA_ER(cmd, ra->er_cap);
	RTW89_SET_FWCMD_RA_INIT_RATE_LV(cmd, ra->init_rate_lv);
	RTW89_SET_FWCMD_RA_UPD_ALL(cmd, ra->upd_all);
	RTW89_SET_FWCMD_RA_SGI(cmd, ra->en_sgi);
	RTW89_SET_FWCMD_RA_LDPC(cmd, ra->ldpc_cap);
	RTW89_SET_FWCMD_RA_STBC(cmd, ra->stbc_cap);
	RTW89_SET_FWCMD_RA_SS_NUM(cmd, ra->ss_num);
	RTW89_SET_FWCMD_RA_GILTF(cmd, ra->giltf);
	RTW89_SET_FWCMD_RA_UPD_BW_NSS_MASK(cmd, ra->upd_bw_nss_mask);
	RTW89_SET_FWCMD_RA_UPD_MASK(cmd, ra->upd_mask);
	RTW89_SET_FWCMD_RA_MASK_0(cmd, FIELD_GET(MASKBYTE0, ra->ra_mask));
	RTW89_SET_FWCMD_RA_MASK_1(cmd, FIELD_GET(MASKBYTE1, ra->ra_mask));
	RTW89_SET_FWCMD_RA_MASK_2(cmd, FIELD_GET(MASKBYTE2, ra->ra_mask));
	RTW89_SET_FWCMD_RA_MASK_3(cmd, FIELD_GET(MASKBYTE3, ra->ra_mask));
	RTW89_SET_FWCMD_RA_MASK_4(cmd, FIELD_GET(MASKBYTE4, ra->ra_mask));
	RTW89_SET_FWCMD_RA_FIX_GILTF_EN(cmd, ra->fix_giltf_en);
	RTW89_SET_FWCMD_RA_FIX_GILTF(cmd, ra->fix_giltf);

	if (csi) {
		RTW89_SET_FWCMD_RA_BFEE_CSI_CTL(cmd, 1);
		RTW89_SET_FWCMD_RA_BAND_NUM(cmd, ra->band_num);
		RTW89_SET_FWCMD_RA_CR_TBL_SEL(cmd, ra->cr_tbl_sel);
		RTW89_SET_FWCMD_RA_FIXED_CSI_RATE_EN(cmd, ra->fixed_csi_rate_en);
		RTW89_SET_FWCMD_RA_RA_CSI_RATE_EN(cmd, ra->ra_csi_rate_en);
		RTW89_SET_FWCMD_RA_FIXED_CSI_MCS_SS_IDX(cmd, ra->csi_mcs_ss_idx);
		RTW89_SET_FWCMD_RA_FIXED_CSI_MODE(cmd, ra->csi_mode);
		RTW89_SET_FWCMD_RA_FIXED_CSI_GI_LTF(cmd, ra->csi_gi_ltf);
		RTW89_SET_FWCMD_RA_FIXED_CSI_BW(cmd, ra->csi_bw);
	}

	rtw89_h2c_pkt_set_hdr(rtwdev, skb, FWCMD_TYPE_H2C,
			      H2C_CAT_OUTSRC, H2C_CL_OUTSRC_RA,
			      H2C_FUNC_OUTSRC_RA_MACIDCFG, 0, 0,
			      H2C_RA_LEN);

	ret = rtw89_h2c_tx(rtwdev, skb, false);
	if (ret) {
		rtw89_err(rtwdev, "failed to send h2c\n");
		goto fail;
	}

	return 0;
fail:
	dev_kfree_skb_any(skb);

	return ret;
}

#define H2C_LEN_CXDRVHDR 2
#define H2C_LEN_CXDRVINFO_INIT (12 + H2C_LEN_CXDRVHDR)
int rtw89_fw_h2c_cxdrv_init(struct rtw89_dev *rtwdev)
{
	struct rtw89_btc *btc = &rtwdev->btc;
	struct rtw89_btc_dm *dm = &btc->dm;
	struct rtw89_btc_init_info *init_info = &dm->init_info;
	struct rtw89_btc_module *module = &init_info->module;
	struct rtw89_btc_ant_info *ant = &module->ant;
	struct sk_buff *skb;
	u8 *cmd;
	int ret;

	skb = rtw89_fw_h2c_alloc_skb_with_hdr(rtwdev, H2C_LEN_CXDRVINFO_INIT);
	if (!skb) {
		rtw89_err(rtwdev, "failed to alloc skb for h2c cxdrv_init\n");
		return -ENOMEM;
	}
	skb_put(skb, H2C_LEN_CXDRVINFO_INIT);
	cmd = skb->data;

	RTW89_SET_FWCMD_CXHDR_TYPE(cmd, CXDRVINFO_INIT);
	RTW89_SET_FWCMD_CXHDR_LEN(cmd, H2C_LEN_CXDRVINFO_INIT - H2C_LEN_CXDRVHDR);

	RTW89_SET_FWCMD_CXINIT_ANT_TYPE(cmd, ant->type);
	RTW89_SET_FWCMD_CXINIT_ANT_NUM(cmd, ant->num);
	RTW89_SET_FWCMD_CXINIT_ANT_ISO(cmd, ant->isolation);
	RTW89_SET_FWCMD_CXINIT_ANT_POS(cmd, ant->single_pos);
	RTW89_SET_FWCMD_CXINIT_ANT_DIVERSITY(cmd, ant->diversity);

	RTW89_SET_FWCMD_CXINIT_MOD_RFE(cmd, module->rfe_type);
	RTW89_SET_FWCMD_CXINIT_MOD_CV(cmd, module->cv);
	RTW89_SET_FWCMD_CXINIT_MOD_BT_SOLO(cmd, module->bt_solo);
	RTW89_SET_FWCMD_CXINIT_MOD_BT_POS(cmd, module->bt_pos);
	RTW89_SET_FWCMD_CXINIT_MOD_SW_TYPE(cmd, module->switch_type);

	RTW89_SET_FWCMD_CXINIT_WL_GCH(cmd, init_info->wl_guard_ch);
	RTW89_SET_FWCMD_CXINIT_WL_ONLY(cmd, init_info->wl_only);
	RTW89_SET_FWCMD_CXINIT_WL_INITOK(cmd, init_info->wl_init_ok);
	RTW89_SET_FWCMD_CXINIT_DBCC_EN(cmd, init_info->dbcc_en);
	RTW89_SET_FWCMD_CXINIT_CX_OTHER(cmd, init_info->cx_other);
	RTW89_SET_FWCMD_CXINIT_BT_ONLY(cmd, init_info->bt_only);

	rtw89_h2c_pkt_set_hdr(rtwdev, skb, FWCMD_TYPE_H2C,
			      H2C_CAT_OUTSRC, BTFC_SET,
			      SET_DRV_INFO, 0, 0,
			      H2C_LEN_CXDRVINFO_INIT);

	ret = rtw89_h2c_tx(rtwdev, skb, false);
	if (ret) {
		rtw89_err(rtwdev, "failed to send h2c\n");
		goto fail;
	}

	return 0;
fail:
	dev_kfree_skb_any(skb);

	return ret;
}

#define PORT_DATA_OFFSET 4
#define H2C_LEN_CXDRVINFO_ROLE_DBCC_LEN 12
#define H2C_LEN_CXDRVINFO_ROLE (4 + 12 * RTW89_PORT_NUM + H2C_LEN_CXDRVHDR)
#define H2C_LEN_CXDRVINFO_ROLE_V1 (4 + 16 * RTW89_PORT_NUM + \
				   H2C_LEN_CXDRVINFO_ROLE_DBCC_LEN + \
				   H2C_LEN_CXDRVHDR)
int rtw89_fw_h2c_cxdrv_role(struct rtw89_dev *rtwdev)
{
	struct rtw89_btc *btc = &rtwdev->btc;
	struct rtw89_btc_wl_info *wl = &btc->cx.wl;
	struct rtw89_btc_wl_role_info *role_info = &wl->role_info;
	struct rtw89_btc_wl_role_info_bpos *bpos = &role_info->role_map.role;
	struct rtw89_btc_wl_active_role *active = role_info->active_role;
	struct sk_buff *skb;
	u8 offset = 0;
	u8 *cmd;
	int ret;
	int i;

	skb = rtw89_fw_h2c_alloc_skb_with_hdr(rtwdev, H2C_LEN_CXDRVINFO_ROLE);
	if (!skb) {
		rtw89_err(rtwdev, "failed to alloc skb for h2c cxdrv_role\n");
		return -ENOMEM;
	}
	skb_put(skb, H2C_LEN_CXDRVINFO_ROLE);
	cmd = skb->data;

	RTW89_SET_FWCMD_CXHDR_TYPE(cmd, CXDRVINFO_ROLE);
	RTW89_SET_FWCMD_CXHDR_LEN(cmd, H2C_LEN_CXDRVINFO_ROLE - H2C_LEN_CXDRVHDR);

	RTW89_SET_FWCMD_CXROLE_CONNECT_CNT(cmd, role_info->connect_cnt);
	RTW89_SET_FWCMD_CXROLE_LINK_MODE(cmd, role_info->link_mode);

	RTW89_SET_FWCMD_CXROLE_ROLE_NONE(cmd, bpos->none);
	RTW89_SET_FWCMD_CXROLE_ROLE_STA(cmd, bpos->station);
	RTW89_SET_FWCMD_CXROLE_ROLE_AP(cmd, bpos->ap);
	RTW89_SET_FWCMD_CXROLE_ROLE_VAP(cmd, bpos->vap);
	RTW89_SET_FWCMD_CXROLE_ROLE_ADHOC(cmd, bpos->adhoc);
	RTW89_SET_FWCMD_CXROLE_ROLE_ADHOC_MASTER(cmd, bpos->adhoc_master);
	RTW89_SET_FWCMD_CXROLE_ROLE_MESH(cmd, bpos->mesh);
	RTW89_SET_FWCMD_CXROLE_ROLE_MONITOR(cmd, bpos->moniter);
	RTW89_SET_FWCMD_CXROLE_ROLE_P2P_DEV(cmd, bpos->p2p_device);
	RTW89_SET_FWCMD_CXROLE_ROLE_P2P_GC(cmd, bpos->p2p_gc);
	RTW89_SET_FWCMD_CXROLE_ROLE_P2P_GO(cmd, bpos->p2p_go);
	RTW89_SET_FWCMD_CXROLE_ROLE_NAN(cmd, bpos->nan);

	for (i = 0; i < RTW89_PORT_NUM; i++, active++) {
		RTW89_SET_FWCMD_CXROLE_ACT_CONNECTED(cmd, active->connected, i, offset);
		RTW89_SET_FWCMD_CXROLE_ACT_PID(cmd, active->pid, i, offset);
		RTW89_SET_FWCMD_CXROLE_ACT_PHY(cmd, active->phy, i, offset);
		RTW89_SET_FWCMD_CXROLE_ACT_NOA(cmd, active->noa, i, offset);
		RTW89_SET_FWCMD_CXROLE_ACT_BAND(cmd, active->band, i, offset);
		RTW89_SET_FWCMD_CXROLE_ACT_CLIENT_PS(cmd, active->client_ps, i, offset);
		RTW89_SET_FWCMD_CXROLE_ACT_BW(cmd, active->bw, i, offset);
		RTW89_SET_FWCMD_CXROLE_ACT_ROLE(cmd, active->role, i, offset);
		RTW89_SET_FWCMD_CXROLE_ACT_CH(cmd, active->ch, i, offset);
		RTW89_SET_FWCMD_CXROLE_ACT_TX_LVL(cmd, active->tx_lvl, i, offset);
		RTW89_SET_FWCMD_CXROLE_ACT_RX_LVL(cmd, active->rx_lvl, i, offset);
		RTW89_SET_FWCMD_CXROLE_ACT_TX_RATE(cmd, active->tx_rate, i, offset);
		RTW89_SET_FWCMD_CXROLE_ACT_RX_RATE(cmd, active->rx_rate, i, offset);
	}

	rtw89_h2c_pkt_set_hdr(rtwdev, skb, FWCMD_TYPE_H2C,
			      H2C_CAT_OUTSRC, BTFC_SET,
			      SET_DRV_INFO, 0, 0,
			      H2C_LEN_CXDRVINFO_ROLE);

	ret = rtw89_h2c_tx(rtwdev, skb, false);
	if (ret) {
		rtw89_err(rtwdev, "failed to send h2c\n");
		goto fail;
	}

	return 0;
fail:
	dev_kfree_skb_any(skb);

	return ret;
}

int rtw89_fw_h2c_cxdrv_role_v1(struct rtw89_dev *rtwdev)
{
	struct rtw89_btc *btc = &rtwdev->btc;
	struct rtw89_btc_wl_info *wl = &btc->cx.wl;
	struct rtw89_btc_wl_role_info_v1 *role_info = &wl->role_info_v1;
	struct rtw89_btc_wl_role_info_bpos *bpos = &role_info->role_map.role;
	struct rtw89_btc_wl_active_role_v1 *active = role_info->active_role_v1;
	struct sk_buff *skb;
	u8 *cmd, offset;
	int ret;
	int i;

	skb = rtw89_fw_h2c_alloc_skb_with_hdr(rtwdev, H2C_LEN_CXDRVINFO_ROLE_V1);
	if (!skb) {
		rtw89_err(rtwdev, "failed to alloc skb for h2c cxdrv_role\n");
		return -ENOMEM;
	}
	skb_put(skb, H2C_LEN_CXDRVINFO_ROLE_V1);
	cmd = skb->data;

	RTW89_SET_FWCMD_CXHDR_TYPE(cmd, CXDRVINFO_ROLE);
	RTW89_SET_FWCMD_CXHDR_LEN(cmd, H2C_LEN_CXDRVINFO_ROLE_V1 - H2C_LEN_CXDRVHDR);

	RTW89_SET_FWCMD_CXROLE_CONNECT_CNT(cmd, role_info->connect_cnt);
	RTW89_SET_FWCMD_CXROLE_LINK_MODE(cmd, role_info->link_mode);

	RTW89_SET_FWCMD_CXROLE_ROLE_NONE(cmd, bpos->none);
	RTW89_SET_FWCMD_CXROLE_ROLE_STA(cmd, bpos->station);
	RTW89_SET_FWCMD_CXROLE_ROLE_AP(cmd, bpos->ap);
	RTW89_SET_FWCMD_CXROLE_ROLE_VAP(cmd, bpos->vap);
	RTW89_SET_FWCMD_CXROLE_ROLE_ADHOC(cmd, bpos->adhoc);
	RTW89_SET_FWCMD_CXROLE_ROLE_ADHOC_MASTER(cmd, bpos->adhoc_master);
	RTW89_SET_FWCMD_CXROLE_ROLE_MESH(cmd, bpos->mesh);
	RTW89_SET_FWCMD_CXROLE_ROLE_MONITOR(cmd, bpos->moniter);
	RTW89_SET_FWCMD_CXROLE_ROLE_P2P_DEV(cmd, bpos->p2p_device);
	RTW89_SET_FWCMD_CXROLE_ROLE_P2P_GC(cmd, bpos->p2p_gc);
	RTW89_SET_FWCMD_CXROLE_ROLE_P2P_GO(cmd, bpos->p2p_go);
	RTW89_SET_FWCMD_CXROLE_ROLE_NAN(cmd, bpos->nan);

	offset = PORT_DATA_OFFSET;
	for (i = 0; i < RTW89_PORT_NUM; i++, active++) {
		RTW89_SET_FWCMD_CXROLE_ACT_CONNECTED(cmd, active->connected, i, offset);
		RTW89_SET_FWCMD_CXROLE_ACT_PID(cmd, active->pid, i, offset);
		RTW89_SET_FWCMD_CXROLE_ACT_PHY(cmd, active->phy, i, offset);
		RTW89_SET_FWCMD_CXROLE_ACT_NOA(cmd, active->noa, i, offset);
		RTW89_SET_FWCMD_CXROLE_ACT_BAND(cmd, active->band, i, offset);
		RTW89_SET_FWCMD_CXROLE_ACT_CLIENT_PS(cmd, active->client_ps, i, offset);
		RTW89_SET_FWCMD_CXROLE_ACT_BW(cmd, active->bw, i, offset);
		RTW89_SET_FWCMD_CXROLE_ACT_ROLE(cmd, active->role, i, offset);
		RTW89_SET_FWCMD_CXROLE_ACT_CH(cmd, active->ch, i, offset);
		RTW89_SET_FWCMD_CXROLE_ACT_TX_LVL(cmd, active->tx_lvl, i, offset);
		RTW89_SET_FWCMD_CXROLE_ACT_RX_LVL(cmd, active->rx_lvl, i, offset);
		RTW89_SET_FWCMD_CXROLE_ACT_TX_RATE(cmd, active->tx_rate, i, offset);
		RTW89_SET_FWCMD_CXROLE_ACT_RX_RATE(cmd, active->rx_rate, i, offset);
		RTW89_SET_FWCMD_CXROLE_ACT_NOA_DUR(cmd, active->noa_duration, i, offset);
	}

	offset = H2C_LEN_CXDRVINFO_ROLE_V1 - H2C_LEN_CXDRVINFO_ROLE_DBCC_LEN;
	RTW89_SET_FWCMD_CXROLE_MROLE_TYPE(cmd, role_info->mrole_type, offset);
	RTW89_SET_FWCMD_CXROLE_MROLE_NOA(cmd, role_info->mrole_noa_duration, offset);
	RTW89_SET_FWCMD_CXROLE_DBCC_EN(cmd, role_info->dbcc_en, offset);
	RTW89_SET_FWCMD_CXROLE_DBCC_CHG(cmd, role_info->dbcc_chg, offset);
	RTW89_SET_FWCMD_CXROLE_DBCC_2G_PHY(cmd, role_info->dbcc_2g_phy, offset);
	RTW89_SET_FWCMD_CXROLE_LINK_MODE_CHG(cmd, role_info->link_mode_chg, offset);

	rtw89_h2c_pkt_set_hdr(rtwdev, skb, FWCMD_TYPE_H2C,
			      H2C_CAT_OUTSRC, BTFC_SET,
			      SET_DRV_INFO, 0, 0,
			      H2C_LEN_CXDRVINFO_ROLE_V1);

	ret = rtw89_h2c_tx(rtwdev, skb, false);
	if (ret) {
		rtw89_err(rtwdev, "failed to send h2c\n");
		goto fail;
	}

	return 0;
fail:
	dev_kfree_skb_any(skb);

	return ret;
}

#define H2C_LEN_CXDRVINFO_CTRL (4 + H2C_LEN_CXDRVHDR)
int rtw89_fw_h2c_cxdrv_ctrl(struct rtw89_dev *rtwdev)
{
	const struct rtw89_chip_info *chip = rtwdev->chip;
	struct rtw89_btc *btc = &rtwdev->btc;
	struct rtw89_btc_ctrl *ctrl = &btc->ctrl;
	struct sk_buff *skb;
	u8 *cmd;
	int ret;

	skb = rtw89_fw_h2c_alloc_skb_with_hdr(rtwdev, H2C_LEN_CXDRVINFO_CTRL);
	if (!skb) {
		rtw89_err(rtwdev, "failed to alloc skb for h2c cxdrv_ctrl\n");
		return -ENOMEM;
	}
	skb_put(skb, H2C_LEN_CXDRVINFO_CTRL);
	cmd = skb->data;

	RTW89_SET_FWCMD_CXHDR_TYPE(cmd, CXDRVINFO_CTRL);
	RTW89_SET_FWCMD_CXHDR_LEN(cmd, H2C_LEN_CXDRVINFO_CTRL - H2C_LEN_CXDRVHDR);

	RTW89_SET_FWCMD_CXCTRL_MANUAL(cmd, ctrl->manual);
	RTW89_SET_FWCMD_CXCTRL_IGNORE_BT(cmd, ctrl->igno_bt);
	RTW89_SET_FWCMD_CXCTRL_ALWAYS_FREERUN(cmd, ctrl->always_freerun);
	if (chip->chip_id == RTL8852A)
		RTW89_SET_FWCMD_CXCTRL_TRACE_STEP(cmd, ctrl->trace_step);

	rtw89_h2c_pkt_set_hdr(rtwdev, skb, FWCMD_TYPE_H2C,
			      H2C_CAT_OUTSRC, BTFC_SET,
			      SET_DRV_INFO, 0, 0,
			      H2C_LEN_CXDRVINFO_CTRL);

	ret = rtw89_h2c_tx(rtwdev, skb, false);
	if (ret) {
		rtw89_err(rtwdev, "failed to send h2c\n");
		goto fail;
	}

	return 0;
fail:
	dev_kfree_skb_any(skb);

	return ret;
}

#define H2C_LEN_CXDRVINFO_RFK (4 + H2C_LEN_CXDRVHDR)
int rtw89_fw_h2c_cxdrv_rfk(struct rtw89_dev *rtwdev)
{
	struct rtw89_btc *btc = &rtwdev->btc;
	struct rtw89_btc_wl_info *wl = &btc->cx.wl;
	struct rtw89_btc_wl_rfk_info *rfk_info = &wl->rfk_info;
	struct sk_buff *skb;
	u8 *cmd;
	int ret;

	skb = rtw89_fw_h2c_alloc_skb_with_hdr(rtwdev, H2C_LEN_CXDRVINFO_RFK);
	if (!skb) {
		rtw89_err(rtwdev, "failed to alloc skb for h2c cxdrv_ctrl\n");
		return -ENOMEM;
	}
	skb_put(skb, H2C_LEN_CXDRVINFO_RFK);
	cmd = skb->data;

	RTW89_SET_FWCMD_CXHDR_TYPE(cmd, CXDRVINFO_RFK);
	RTW89_SET_FWCMD_CXHDR_LEN(cmd, H2C_LEN_CXDRVINFO_RFK - H2C_LEN_CXDRVHDR);

	RTW89_SET_FWCMD_CXRFK_STATE(cmd, rfk_info->state);
	RTW89_SET_FWCMD_CXRFK_PATH_MAP(cmd, rfk_info->path_map);
	RTW89_SET_FWCMD_CXRFK_PHY_MAP(cmd, rfk_info->phy_map);
	RTW89_SET_FWCMD_CXRFK_BAND(cmd, rfk_info->band);
	RTW89_SET_FWCMD_CXRFK_TYPE(cmd, rfk_info->type);

	rtw89_h2c_pkt_set_hdr(rtwdev, skb, FWCMD_TYPE_H2C,
			      H2C_CAT_OUTSRC, BTFC_SET,
			      SET_DRV_INFO, 0, 0,
			      H2C_LEN_CXDRVINFO_RFK);

	ret = rtw89_h2c_tx(rtwdev, skb, false);
	if (ret) {
		rtw89_err(rtwdev, "failed to send h2c\n");
		goto fail;
	}

	return 0;
fail:
	dev_kfree_skb_any(skb);

	return ret;
}

#define H2C_LEN_PKT_OFLD 4
int rtw89_fw_h2c_del_pkt_offload(struct rtw89_dev *rtwdev, u8 id)
{
	struct sk_buff *skb;
	u8 *cmd;
	int ret;

	skb = rtw89_fw_h2c_alloc_skb_with_hdr(rtwdev, H2C_LEN_PKT_OFLD);
	if (!skb) {
		rtw89_err(rtwdev, "failed to alloc skb for h2c pkt offload\n");
		return -ENOMEM;
	}
	skb_put(skb, H2C_LEN_PKT_OFLD);
	cmd = skb->data;

	RTW89_SET_FWCMD_PACKET_OFLD_PKT_IDX(cmd, id);
	RTW89_SET_FWCMD_PACKET_OFLD_PKT_OP(cmd, RTW89_PKT_OFLD_OP_DEL);

	rtw89_h2c_pkt_set_hdr(rtwdev, skb, FWCMD_TYPE_H2C,
			      H2C_CAT_MAC, H2C_CL_MAC_FW_OFLD,
			      H2C_FUNC_PACKET_OFLD, 1, 1,
			      H2C_LEN_PKT_OFLD);

	ret = rtw89_h2c_tx(rtwdev, skb, false);
	if (ret) {
		rtw89_err(rtwdev, "failed to send h2c\n");
		goto fail;
	}

	return 0;
fail:
	dev_kfree_skb_any(skb);

	return ret;
}

int rtw89_fw_h2c_add_pkt_offload(struct rtw89_dev *rtwdev, u8 *id,
				 struct sk_buff *skb_ofld)
{
	struct sk_buff *skb;
	u8 *cmd;
	u8 alloc_id;
	int ret;

	alloc_id = rtw89_core_acquire_bit_map(rtwdev->pkt_offload,
					      RTW89_MAX_PKT_OFLD_NUM);
	if (alloc_id == RTW89_MAX_PKT_OFLD_NUM)
		return -ENOSPC;

	*id = alloc_id;

	skb = rtw89_fw_h2c_alloc_skb_with_hdr(rtwdev, H2C_LEN_PKT_OFLD + skb_ofld->len);
	if (!skb) {
		rtw89_err(rtwdev, "failed to alloc skb for h2c pkt offload\n");
		return -ENOMEM;
	}
	skb_put(skb, H2C_LEN_PKT_OFLD);
	cmd = skb->data;

	RTW89_SET_FWCMD_PACKET_OFLD_PKT_IDX(cmd, alloc_id);
	RTW89_SET_FWCMD_PACKET_OFLD_PKT_OP(cmd, RTW89_PKT_OFLD_OP_ADD);
	RTW89_SET_FWCMD_PACKET_OFLD_PKT_LENGTH(cmd, skb_ofld->len);
	skb_put_data(skb, skb_ofld->data, skb_ofld->len);

	rtw89_h2c_pkt_set_hdr(rtwdev, skb, FWCMD_TYPE_H2C,
			      H2C_CAT_MAC, H2C_CL_MAC_FW_OFLD,
			      H2C_FUNC_PACKET_OFLD, 1, 1,
			      H2C_LEN_PKT_OFLD + skb_ofld->len);

	ret = rtw89_h2c_tx(rtwdev, skb, false);
	if (ret) {
		rtw89_err(rtwdev, "failed to send h2c\n");
		goto fail;
	}

	return 0;
fail:
	dev_kfree_skb_any(skb);

	return ret;
}

#define H2C_LEN_SCAN_LIST_OFFLOAD 4
int rtw89_fw_h2c_scan_list_offload(struct rtw89_dev *rtwdev, int len,
				   struct list_head *chan_list)
{
	struct rtw89_mac_chinfo *ch_info;
	struct sk_buff *skb;
	int skb_len = H2C_LEN_SCAN_LIST_OFFLOAD + len * RTW89_MAC_CHINFO_SIZE;
	u8 *cmd;
	int ret;

	skb = rtw89_fw_h2c_alloc_skb_with_hdr(rtwdev, skb_len);
	if (!skb) {
		rtw89_err(rtwdev, "failed to alloc skb for h2c scan list\n");
		return -ENOMEM;
	}
	skb_put(skb, H2C_LEN_SCAN_LIST_OFFLOAD);
	cmd = skb->data;

	RTW89_SET_FWCMD_SCANOFLD_CH_NUM(cmd, len);
	/* in unit of 4 bytes */
	RTW89_SET_FWCMD_SCANOFLD_CH_SIZE(cmd, RTW89_MAC_CHINFO_SIZE / 4);

	list_for_each_entry(ch_info, chan_list, list) {
		cmd = skb_put(skb, RTW89_MAC_CHINFO_SIZE);

		RTW89_SET_FWCMD_CHINFO_PERIOD(cmd, ch_info->period);
		RTW89_SET_FWCMD_CHINFO_DWELL(cmd, ch_info->dwell_time);
		RTW89_SET_FWCMD_CHINFO_CENTER_CH(cmd, ch_info->central_ch);
		RTW89_SET_FWCMD_CHINFO_PRI_CH(cmd, ch_info->pri_ch);
		RTW89_SET_FWCMD_CHINFO_BW(cmd, ch_info->bw);
		RTW89_SET_FWCMD_CHINFO_ACTION(cmd, ch_info->notify_action);
		RTW89_SET_FWCMD_CHINFO_NUM_PKT(cmd, ch_info->num_pkt);
		RTW89_SET_FWCMD_CHINFO_TX(cmd, ch_info->tx_pkt);
		RTW89_SET_FWCMD_CHINFO_PAUSE_DATA(cmd, ch_info->pause_data);
		RTW89_SET_FWCMD_CHINFO_BAND(cmd, ch_info->ch_band);
		RTW89_SET_FWCMD_CHINFO_PKT_ID(cmd, ch_info->probe_id);
		RTW89_SET_FWCMD_CHINFO_DFS(cmd, ch_info->dfs_ch);
		RTW89_SET_FWCMD_CHINFO_TX_NULL(cmd, ch_info->tx_null);
		RTW89_SET_FWCMD_CHINFO_RANDOM(cmd, ch_info->rand_seq_num);
		RTW89_SET_FWCMD_CHINFO_PKT0(cmd, ch_info->pkt_id[0]);
		RTW89_SET_FWCMD_CHINFO_PKT1(cmd, ch_info->pkt_id[1]);
		RTW89_SET_FWCMD_CHINFO_PKT2(cmd, ch_info->pkt_id[2]);
		RTW89_SET_FWCMD_CHINFO_PKT3(cmd, ch_info->pkt_id[3]);
		RTW89_SET_FWCMD_CHINFO_PKT4(cmd, ch_info->pkt_id[4]);
		RTW89_SET_FWCMD_CHINFO_PKT5(cmd, ch_info->pkt_id[5]);
		RTW89_SET_FWCMD_CHINFO_PKT6(cmd, ch_info->pkt_id[6]);
		RTW89_SET_FWCMD_CHINFO_PKT7(cmd, ch_info->pkt_id[7]);
	}

	rtw89_h2c_pkt_set_hdr(rtwdev, skb, FWCMD_TYPE_H2C,
			      H2C_CAT_MAC, H2C_CL_MAC_FW_OFLD,
			      H2C_FUNC_ADD_SCANOFLD_CH, 1, 1, skb_len);

	ret = rtw89_h2c_tx(rtwdev, skb, false);
	if (ret) {
		rtw89_err(rtwdev, "failed to send h2c\n");
		goto fail;
	}

	return 0;
fail:
	dev_kfree_skb_any(skb);

	return ret;
}

#define H2C_LEN_SCAN_OFFLOAD 28
int rtw89_fw_h2c_scan_offload(struct rtw89_dev *rtwdev,
			      struct rtw89_scan_option *option,
			      struct rtw89_vif *rtwvif)
{
	struct rtw89_hw_scan_info *scan_info = &rtwdev->scan_info;
	struct sk_buff *skb;
	u8 *cmd;
	int ret;

	skb = rtw89_fw_h2c_alloc_skb_with_hdr(rtwdev, H2C_LEN_SCAN_OFFLOAD);
	if (!skb) {
		rtw89_err(rtwdev, "failed to alloc skb for h2c scan offload\n");
		return -ENOMEM;
	}
	skb_put(skb, H2C_LEN_SCAN_OFFLOAD);
	cmd = skb->data;

	RTW89_SET_FWCMD_SCANOFLD_MACID(cmd, rtwvif->mac_id);
	RTW89_SET_FWCMD_SCANOFLD_PORT_ID(cmd, rtwvif->port);
	RTW89_SET_FWCMD_SCANOFLD_BAND(cmd, RTW89_PHY_0);
	RTW89_SET_FWCMD_SCANOFLD_OPERATION(cmd, option->enable);
	RTW89_SET_FWCMD_SCANOFLD_NOTIFY_END(cmd, true);
	RTW89_SET_FWCMD_SCANOFLD_TARGET_CH_MODE(cmd, option->target_ch_mode);
	RTW89_SET_FWCMD_SCANOFLD_START_MODE(cmd, RTW89_SCAN_IMMEDIATE);
	RTW89_SET_FWCMD_SCANOFLD_SCAN_TYPE(cmd, RTW89_SCAN_ONCE);
	if (option->target_ch_mode) {
		RTW89_SET_FWCMD_SCANOFLD_TARGET_CH_BW(cmd, scan_info->op_bw);
		RTW89_SET_FWCMD_SCANOFLD_TARGET_PRI_CH(cmd,
						       scan_info->op_pri_ch);
		RTW89_SET_FWCMD_SCANOFLD_TARGET_CENTRAL_CH(cmd,
							   scan_info->op_chan);
		RTW89_SET_FWCMD_SCANOFLD_TARGET_CH_BAND(cmd,
							scan_info->op_band);
	}

	rtw89_h2c_pkt_set_hdr(rtwdev, skb, FWCMD_TYPE_H2C,
			      H2C_CAT_MAC, H2C_CL_MAC_FW_OFLD,
			      H2C_FUNC_SCANOFLD, 1, 1,
			      H2C_LEN_SCAN_OFFLOAD);

	ret = rtw89_h2c_tx(rtwdev, skb, false);
	if (ret) {
		rtw89_err(rtwdev, "failed to send h2c\n");
		goto fail;
	}

	return 0;
fail:
	dev_kfree_skb_any(skb);

	return ret;
}

int rtw89_fw_h2c_rf_reg(struct rtw89_dev *rtwdev,
			struct rtw89_fw_h2c_rf_reg_info *info,
			u16 len, u8 page)
{
	struct sk_buff *skb;
	u8 class = info->rf_path == RF_PATH_A ?
		   H2C_CL_OUTSRC_RF_REG_A : H2C_CL_OUTSRC_RF_REG_B;
	int ret;

	skb = rtw89_fw_h2c_alloc_skb_with_hdr(rtwdev, len);
	if (!skb) {
		rtw89_err(rtwdev, "failed to alloc skb for h2c rf reg\n");
		return -ENOMEM;
	}
	skb_put_data(skb, info->rtw89_phy_config_rf_h2c[page], len);

	rtw89_h2c_pkt_set_hdr(rtwdev, skb, FWCMD_TYPE_H2C,
			      H2C_CAT_OUTSRC, class, page, 0, 0,
			      len);

	ret = rtw89_h2c_tx(rtwdev, skb, false);
	if (ret) {
		rtw89_err(rtwdev, "failed to send h2c\n");
		goto fail;
	}

	return 0;
fail:
	dev_kfree_skb_any(skb);

	return ret;
}

int rtw89_fw_h2c_rf_ntfy_mcc(struct rtw89_dev *rtwdev)
{
<<<<<<< HEAD
	struct rtw89_mcc_info *mcc_info = &rtwdev->mcc;
	struct rtw89_fw_h2c_rf_get_mccch *mccch;
	struct sk_buff *skb;
=======
	const struct rtw89_chan *chan = rtw89_chan_get(rtwdev, RTW89_SUB_ENTITY_0);
	struct rtw89_mcc_info *mcc_info = &rtwdev->mcc;
	struct rtw89_fw_h2c_rf_get_mccch *mccch;
	struct sk_buff *skb;
	int ret;
>>>>>>> 7365df19

	skb = rtw89_fw_h2c_alloc_skb_with_hdr(rtwdev, sizeof(*mccch));
	if (!skb) {
		rtw89_err(rtwdev, "failed to alloc skb for h2c cxdrv_ctrl\n");
		return -ENOMEM;
	}
	skb_put(skb, sizeof(*mccch));
	mccch = (struct rtw89_fw_h2c_rf_get_mccch *)skb->data;

	mccch->ch_0 = cpu_to_le32(mcc_info->ch[0]);
	mccch->ch_1 = cpu_to_le32(mcc_info->ch[1]);
	mccch->band_0 = cpu_to_le32(mcc_info->band[0]);
	mccch->band_1 = cpu_to_le32(mcc_info->band[1]);
<<<<<<< HEAD
	mccch->current_channel = cpu_to_le32(rtwdev->hal.current_channel);
	mccch->current_band_type = cpu_to_le32(rtwdev->hal.current_band_type);
=======
	mccch->current_channel = cpu_to_le32(chan->channel);
	mccch->current_band_type = cpu_to_le32(chan->band_type);
>>>>>>> 7365df19

	rtw89_h2c_pkt_set_hdr(rtwdev, skb, FWCMD_TYPE_H2C,
			      H2C_CAT_OUTSRC, H2C_CL_OUTSRC_RF_FW_NOTIFY,
			      H2C_FUNC_OUTSRC_RF_GET_MCCCH, 0, 0,
			      sizeof(*mccch));

<<<<<<< HEAD
	if (rtw89_h2c_tx(rtwdev, skb, false)) {
=======
	ret = rtw89_h2c_tx(rtwdev, skb, false);
	if (ret) {
>>>>>>> 7365df19
		rtw89_err(rtwdev, "failed to send h2c\n");
		goto fail;
	}

	return 0;
fail:
	dev_kfree_skb_any(skb);

<<<<<<< HEAD
	return -EBUSY;
=======
	return ret;
>>>>>>> 7365df19
}
EXPORT_SYMBOL(rtw89_fw_h2c_rf_ntfy_mcc);

int rtw89_fw_h2c_raw_with_hdr(struct rtw89_dev *rtwdev,
			      u8 h2c_class, u8 h2c_func, u8 *buf, u16 len,
			      bool rack, bool dack)
{
	struct sk_buff *skb;
	int ret;

	skb = rtw89_fw_h2c_alloc_skb_with_hdr(rtwdev, len);
	if (!skb) {
		rtw89_err(rtwdev, "failed to alloc skb for raw with hdr\n");
		return -ENOMEM;
	}
	skb_put_data(skb, buf, len);

	rtw89_h2c_pkt_set_hdr(rtwdev, skb, FWCMD_TYPE_H2C,
			      H2C_CAT_OUTSRC, h2c_class, h2c_func, rack, dack,
			      len);

	ret = rtw89_h2c_tx(rtwdev, skb, false);
	if (ret) {
		rtw89_err(rtwdev, "failed to send h2c\n");
		goto fail;
	}

	return 0;
fail:
	dev_kfree_skb_any(skb);

	return ret;
}

int rtw89_fw_h2c_raw(struct rtw89_dev *rtwdev, const u8 *buf, u16 len)
{
	struct sk_buff *skb;
	int ret;

	skb = rtw89_fw_h2c_alloc_skb_no_hdr(rtwdev, len);
	if (!skb) {
		rtw89_err(rtwdev, "failed to alloc skb for h2c raw\n");
		return -ENOMEM;
	}
	skb_put_data(skb, buf, len);

	ret = rtw89_h2c_tx(rtwdev, skb, false);
	if (ret) {
		rtw89_err(rtwdev, "failed to send h2c\n");
		goto fail;
	}

	return 0;
fail:
	dev_kfree_skb_any(skb);

	return ret;
}

void rtw89_fw_send_all_early_h2c(struct rtw89_dev *rtwdev)
{
	struct rtw89_early_h2c *early_h2c;

	lockdep_assert_held(&rtwdev->mutex);

	list_for_each_entry(early_h2c, &rtwdev->early_h2c_list, list) {
		rtw89_fw_h2c_raw(rtwdev, early_h2c->h2c, early_h2c->h2c_len);
	}
}

void rtw89_fw_free_all_early_h2c(struct rtw89_dev *rtwdev)
{
	struct rtw89_early_h2c *early_h2c, *tmp;

	mutex_lock(&rtwdev->mutex);
	list_for_each_entry_safe(early_h2c, tmp, &rtwdev->early_h2c_list, list) {
		list_del(&early_h2c->list);
		kfree(early_h2c->h2c);
		kfree(early_h2c);
	}
	mutex_unlock(&rtwdev->mutex);
}

void rtw89_fw_c2h_irqsafe(struct rtw89_dev *rtwdev, struct sk_buff *c2h)
{
	skb_queue_tail(&rtwdev->c2h_queue, c2h);
	ieee80211_queue_work(rtwdev->hw, &rtwdev->c2h_work);
}

static void rtw89_fw_c2h_cmd_handle(struct rtw89_dev *rtwdev,
				    struct sk_buff *skb)
{
	u8 category = RTW89_GET_C2H_CATEGORY(skb->data);
	u8 class = RTW89_GET_C2H_CLASS(skb->data);
	u8 func = RTW89_GET_C2H_FUNC(skb->data);
	u16 len = RTW89_GET_C2H_LEN(skb->data);
	bool dump = true;

	if (!test_bit(RTW89_FLAG_RUNNING, rtwdev->flags))
		return;

	switch (category) {
	case RTW89_C2H_CAT_TEST:
		break;
	case RTW89_C2H_CAT_MAC:
		rtw89_mac_c2h_handle(rtwdev, skb, len, class, func);
		if (class == RTW89_MAC_C2H_CLASS_INFO &&
		    func == RTW89_MAC_C2H_FUNC_C2H_LOG)
			dump = false;
		break;
	case RTW89_C2H_CAT_OUTSRC:
		if (class >= RTW89_PHY_C2H_CLASS_BTC_MIN &&
		    class <= RTW89_PHY_C2H_CLASS_BTC_MAX)
			rtw89_btc_c2h_handle(rtwdev, skb, len, class, func);
		else
			rtw89_phy_c2h_handle(rtwdev, skb, len, class, func);
		break;
	}

	if (dump)
		rtw89_hex_dump(rtwdev, RTW89_DBG_FW, "C2H: ", skb->data, skb->len);
}

void rtw89_fw_c2h_work(struct work_struct *work)
{
	struct rtw89_dev *rtwdev = container_of(work, struct rtw89_dev,
						c2h_work);
	struct sk_buff *skb, *tmp;

	skb_queue_walk_safe(&rtwdev->c2h_queue, skb, tmp) {
		skb_unlink(skb, &rtwdev->c2h_queue);
		mutex_lock(&rtwdev->mutex);
		rtw89_fw_c2h_cmd_handle(rtwdev, skb);
		mutex_unlock(&rtwdev->mutex);
		dev_kfree_skb_any(skb);
	}
}

static int rtw89_fw_write_h2c_reg(struct rtw89_dev *rtwdev,
				  struct rtw89_mac_h2c_info *info)
{
	const struct rtw89_chip_info *chip = rtwdev->chip;
	const u32 *h2c_reg = chip->h2c_regs;
	u8 i, val, len;
	int ret;

	ret = read_poll_timeout(rtw89_read8, val, val == 0, 1000, 5000, false,
				rtwdev, chip->h2c_ctrl_reg);
	if (ret) {
		rtw89_warn(rtwdev, "FW does not process h2c registers\n");
		return ret;
	}

	len = DIV_ROUND_UP(info->content_len + RTW89_H2CREG_HDR_LEN,
			   sizeof(info->h2creg[0]));

	RTW89_SET_H2CREG_HDR_FUNC(&info->h2creg[0], info->id);
	RTW89_SET_H2CREG_HDR_LEN(&info->h2creg[0], len);
	for (i = 0; i < RTW89_H2CREG_MAX; i++)
		rtw89_write32(rtwdev, h2c_reg[i], info->h2creg[i]);

	rtw89_write8(rtwdev, chip->h2c_ctrl_reg, B_AX_H2CREG_TRIGGER);

	return 0;
}

static int rtw89_fw_read_c2h_reg(struct rtw89_dev *rtwdev,
				 struct rtw89_mac_c2h_info *info)
{
	const struct rtw89_chip_info *chip = rtwdev->chip;
	const u32 *c2h_reg = chip->c2h_regs;
	u32 ret;
	u8 i, val;

	info->id = RTW89_FWCMD_C2HREG_FUNC_NULL;

	ret = read_poll_timeout_atomic(rtw89_read8, val, val, 1,
				       RTW89_C2H_TIMEOUT, false, rtwdev,
				       chip->c2h_ctrl_reg);
	if (ret) {
		rtw89_warn(rtwdev, "c2h reg timeout\n");
		return ret;
	}

	for (i = 0; i < RTW89_C2HREG_MAX; i++)
		info->c2hreg[i] = rtw89_read32(rtwdev, c2h_reg[i]);

	rtw89_write8(rtwdev, chip->c2h_ctrl_reg, 0);

	info->id = RTW89_GET_C2H_HDR_FUNC(*info->c2hreg);
	info->content_len = (RTW89_GET_C2H_HDR_LEN(*info->c2hreg) << 2) -
				RTW89_C2HREG_HDR_LEN;

	return 0;
}

int rtw89_fw_msg_reg(struct rtw89_dev *rtwdev,
		     struct rtw89_mac_h2c_info *h2c_info,
		     struct rtw89_mac_c2h_info *c2h_info)
{
	u32 ret;

	if (h2c_info && h2c_info->id != RTW89_FWCMD_H2CREG_FUNC_GET_FEATURE)
		lockdep_assert_held(&rtwdev->mutex);

	if (!h2c_info && !c2h_info)
		return -EINVAL;

	if (!h2c_info)
		goto recv_c2h;

	ret = rtw89_fw_write_h2c_reg(rtwdev, h2c_info);
	if (ret)
		return ret;

recv_c2h:
	if (!c2h_info)
		return 0;

	ret = rtw89_fw_read_c2h_reg(rtwdev, c2h_info);
	if (ret)
		return ret;

	return 0;
}

void rtw89_fw_st_dbg_dump(struct rtw89_dev *rtwdev)
{
	if (!test_bit(RTW89_FLAG_POWERON, rtwdev->flags)) {
		rtw89_err(rtwdev, "[ERR]pwr is off\n");
		return;
	}

	rtw89_info(rtwdev, "FW status = 0x%x\n", rtw89_read32(rtwdev, R_AX_UDM0));
	rtw89_info(rtwdev, "FW BADADDR = 0x%x\n", rtw89_read32(rtwdev, R_AX_UDM1));
	rtw89_info(rtwdev, "FW EPC/RA = 0x%x\n", rtw89_read32(rtwdev, R_AX_UDM2));
	rtw89_info(rtwdev, "FW MISC = 0x%x\n", rtw89_read32(rtwdev, R_AX_UDM3));
	rtw89_info(rtwdev, "R_AX_HALT_C2H = 0x%x\n",
		   rtw89_read32(rtwdev, R_AX_HALT_C2H));
	rtw89_info(rtwdev, "R_AX_SER_DBG_INFO = 0x%x\n",
		   rtw89_read32(rtwdev, R_AX_SER_DBG_INFO));

	rtw89_fw_prog_cnt_dump(rtwdev);
}

static void rtw89_release_pkt_list(struct rtw89_dev *rtwdev)
{
	struct list_head *pkt_list = rtwdev->scan_info.pkt_list;
	struct rtw89_pktofld_info *info, *tmp;
	u8 idx;

	for (idx = NL80211_BAND_2GHZ; idx < NUM_NL80211_BANDS; idx++) {
		if (!(rtwdev->chip->support_bands & BIT(idx)))
			continue;

		list_for_each_entry_safe(info, tmp, &pkt_list[idx], list) {
			rtw89_fw_h2c_del_pkt_offload(rtwdev, info->id);
			rtw89_core_release_bit_map(rtwdev->pkt_offload,
						   info->id);
			list_del(&info->list);
			kfree(info);
		}
	}
}

static int rtw89_append_probe_req_ie(struct rtw89_dev *rtwdev,
				     struct rtw89_vif *rtwvif,
				     struct sk_buff *skb)
{
	struct rtw89_hw_scan_info *scan_info = &rtwdev->scan_info;
	struct ieee80211_scan_ies *ies = rtwvif->scan_ies;
	struct rtw89_pktofld_info *info;
	struct sk_buff *new;
	int ret = 0;
	u8 band;

	for (band = NL80211_BAND_2GHZ; band < NUM_NL80211_BANDS; band++) {
		if (!(rtwdev->chip->support_bands & BIT(band)))
			continue;

		new = skb_copy(skb, GFP_KERNEL);
		if (!new) {
			ret = -ENOMEM;
			goto out;
		}
		skb_put_data(new, ies->ies[band], ies->len[band]);
		skb_put_data(new, ies->common_ies, ies->common_ie_len);

		info = kzalloc(sizeof(*info), GFP_KERNEL);
		if (!info) {
			ret = -ENOMEM;
			kfree_skb(new);
			goto out;
		}

		list_add_tail(&info->list, &scan_info->pkt_list[band]);
		ret = rtw89_fw_h2c_add_pkt_offload(rtwdev, &info->id, new);
		if (ret)
			goto out;

		kfree_skb(new);
	}
out:
	return ret;
}

static int rtw89_hw_scan_update_probe_req(struct rtw89_dev *rtwdev,
					  struct rtw89_vif *rtwvif)
{
	struct cfg80211_scan_request *req = rtwvif->scan_req;
	struct sk_buff *skb;
	u8 num = req->n_ssids, i;
	int ret;

	for (i = 0; i < num; i++) {
		skb = ieee80211_probereq_get(rtwdev->hw, rtwvif->mac_addr,
					     req->ssids[i].ssid,
					     req->ssids[i].ssid_len,
					     req->ie_len);
		if (!skb)
			return -ENOMEM;

		ret = rtw89_append_probe_req_ie(rtwdev, rtwvif, skb);
		kfree_skb(skb);

		if (ret)
			return ret;
	}

	return 0;
}

static void rtw89_hw_scan_add_chan(struct rtw89_dev *rtwdev, int chan_type,
				   int ssid_num,
				   struct rtw89_mac_chinfo *ch_info)
{
	struct rtw89_hw_scan_info *scan_info = &rtwdev->scan_info;
	struct rtw89_pktofld_info *info;
	u8 band, probe_count = 0;

	ch_info->notify_action = RTW89_SCANOFLD_DEBUG_MASK;
	ch_info->dfs_ch = chan_type == RTW89_CHAN_DFS;
	ch_info->bw = RTW89_SCAN_WIDTH;
	ch_info->tx_pkt = true;
	ch_info->cfg_tx_pwr = false;
	ch_info->tx_pwr_idx = 0;
	ch_info->tx_null = false;
	ch_info->pause_data = false;

	if (ssid_num) {
		ch_info->num_pkt = ssid_num;
		band = rtw89_hw_to_nl80211_band(ch_info->ch_band);

		list_for_each_entry(info, &scan_info->pkt_list[band], list) {
			ch_info->probe_id = info->id;
			ch_info->pkt_id[probe_count] = info->id;
			if (++probe_count >= ssid_num)
				break;
		}
		if (probe_count != ssid_num)
			rtw89_err(rtwdev, "SSID num differs from list len\n");
	}

	switch (chan_type) {
	case RTW89_CHAN_OPERATE:
		ch_info->probe_id = RTW89_SCANOFLD_PKT_NONE;
		ch_info->central_ch = scan_info->op_chan;
		ch_info->pri_ch = scan_info->op_pri_ch;
		ch_info->ch_band = scan_info->op_band;
		ch_info->bw = scan_info->op_bw;
		ch_info->tx_null = true;
		ch_info->num_pkt = 0;
		break;
	case RTW89_CHAN_DFS:
		ch_info->period = max_t(u8, ch_info->period,
					RTW89_DFS_CHAN_TIME);
		ch_info->dwell_time = RTW89_DWELL_TIME;
		break;
	case RTW89_CHAN_ACTIVE:
		break;
	default:
		rtw89_err(rtwdev, "Channel type out of bound\n");
	}
}

static int rtw89_hw_scan_add_chan_list(struct rtw89_dev *rtwdev,
				       struct rtw89_vif *rtwvif)
{
	struct cfg80211_scan_request *req = rtwvif->scan_req;
	struct rtw89_mac_chinfo	*ch_info, *tmp;
	struct ieee80211_channel *channel;
	struct list_head chan_list;
	bool random_seq = req->flags & NL80211_SCAN_FLAG_RANDOM_SN;
	int list_len, off_chan_time = 0;
	enum rtw89_chan_type type;
	int ret = 0;
	u32 idx;

	INIT_LIST_HEAD(&chan_list);
	for (idx = rtwdev->scan_info.last_chan_idx, list_len = 0;
	     idx < req->n_channels && list_len < RTW89_SCAN_LIST_LIMIT;
	     idx++, list_len++) {
		channel = req->channels[idx];
		ch_info = kzalloc(sizeof(*ch_info), GFP_KERNEL);
		if (!ch_info) {
			ret = -ENOMEM;
			goto out;
		}

		ch_info->period = req->duration_mandatory ?
				  req->duration : RTW89_CHANNEL_TIME;
		ch_info->ch_band = rtw89_nl80211_to_hw_band(channel->band);
		ch_info->central_ch = channel->hw_value;
		ch_info->pri_ch = channel->hw_value;
		ch_info->rand_seq_num = random_seq;

		if (channel->flags &
		    (IEEE80211_CHAN_RADAR | IEEE80211_CHAN_NO_IR))
			type = RTW89_CHAN_DFS;
		else
			type = RTW89_CHAN_ACTIVE;
		rtw89_hw_scan_add_chan(rtwdev, type, req->n_ssids, ch_info);

		if (rtwvif->net_type != RTW89_NET_TYPE_NO_LINK &&
		    off_chan_time + ch_info->period > RTW89_OFF_CHAN_TIME) {
			tmp = kzalloc(sizeof(*tmp), GFP_KERNEL);
			if (!tmp) {
				ret = -ENOMEM;
				kfree(ch_info);
				goto out;
			}

			type = RTW89_CHAN_OPERATE;
			tmp->period = req->duration_mandatory ?
				      req->duration : RTW89_CHANNEL_TIME;
			rtw89_hw_scan_add_chan(rtwdev, type, 0, tmp);
			list_add_tail(&tmp->list, &chan_list);
			off_chan_time = 0;
			list_len++;
		}
		list_add_tail(&ch_info->list, &chan_list);
		off_chan_time += ch_info->period;
	}
<<<<<<< HEAD
=======
	rtwdev->scan_info.last_chan_idx = idx;
>>>>>>> 7365df19
	ret = rtw89_fw_h2c_scan_list_offload(rtwdev, list_len, &chan_list);

out:
	list_for_each_entry_safe(ch_info, tmp, &chan_list, list) {
		list_del(&ch_info->list);
		kfree(ch_info);
	}

	return ret;
}

static int rtw89_hw_scan_prehandle(struct rtw89_dev *rtwdev,
				   struct rtw89_vif *rtwvif)
{
	int ret;

	ret = rtw89_hw_scan_update_probe_req(rtwdev, rtwvif);
	if (ret) {
		rtw89_err(rtwdev, "Update probe request failed\n");
		goto out;
	}
	ret = rtw89_hw_scan_add_chan_list(rtwdev, rtwvif);
out:
	return ret;
}

void rtw89_hw_scan_start(struct rtw89_dev *rtwdev, struct ieee80211_vif *vif,
			 struct ieee80211_scan_request *scan_req)
{
	struct rtw89_vif *rtwvif = (struct rtw89_vif *)vif->drv_priv;
	struct cfg80211_scan_request *req = &scan_req->req;
	u32 rx_fltr = rtwdev->hal.rx_fltr;
	u8 mac_addr[ETH_ALEN];

	rtwdev->scan_info.scanning_vif = vif;
	rtwdev->scan_info.last_chan_idx = 0;
	rtwvif->scan_ies = &scan_req->ies;
	rtwvif->scan_req = req;
	ieee80211_stop_queues(rtwdev->hw);

	if (req->flags & NL80211_SCAN_FLAG_RANDOM_ADDR)
		get_random_mask_addr(mac_addr, req->mac_addr,
				     req->mac_addr_mask);
	else
		ether_addr_copy(mac_addr, vif->addr);
	rtw89_core_scan_start(rtwdev, rtwvif, mac_addr, true);

	rx_fltr &= ~B_AX_A_BCN_CHK_EN;
	rx_fltr &= ~B_AX_A_BC;
	rx_fltr &= ~B_AX_A_A1_MATCH;
	rtw89_write32_mask(rtwdev,
			   rtw89_mac_reg_by_idx(R_AX_RX_FLTR_OPT, RTW89_MAC_0),
			   B_AX_RX_FLTR_CFG_MASK,
			   rx_fltr);
}

void rtw89_hw_scan_complete(struct rtw89_dev *rtwdev, struct ieee80211_vif *vif,
			    bool aborted)
{
	struct cfg80211_scan_info info = {
		.aborted = aborted,
	};
	struct rtw89_vif *rtwvif;

	if (!vif)
		return;

	rtw89_write32_mask(rtwdev,
			   rtw89_mac_reg_by_idx(R_AX_RX_FLTR_OPT, RTW89_MAC_0),
			   B_AX_RX_FLTR_CFG_MASK,
			   rtwdev->hal.rx_fltr);

	rtw89_core_scan_complete(rtwdev, vif, true);
	ieee80211_scan_completed(rtwdev->hw, &info);
	ieee80211_wake_queues(rtwdev->hw);

	rtw89_release_pkt_list(rtwdev);
	rtwvif = (struct rtw89_vif *)vif->drv_priv;
	rtwvif->scan_req = NULL;
	rtwvif->scan_ies = NULL;
	rtwdev->scan_info.last_chan_idx = 0;
	rtwdev->scan_info.scanning_vif = NULL;

	if (rtwvif->net_type != RTW89_NET_TYPE_NO_LINK)
		rtw89_store_op_chan(rtwdev, false);
}

void rtw89_hw_scan_abort(struct rtw89_dev *rtwdev, struct ieee80211_vif *vif)
{
	rtw89_hw_scan_offload(rtwdev, vif, false);
	rtw89_hw_scan_complete(rtwdev, vif, true);
}

int rtw89_hw_scan_offload(struct rtw89_dev *rtwdev, struct ieee80211_vif *vif,
			  bool enable)
{
	struct rtw89_scan_option opt = {0};
	struct rtw89_vif *rtwvif;
	int ret = 0;

	rtwvif = vif ? (struct rtw89_vif *)vif->drv_priv : NULL;
	if (!rtwvif)
		return -EINVAL;

	opt.enable = enable;
	opt.target_ch_mode = rtwvif->net_type != RTW89_NET_TYPE_NO_LINK;
	if (enable) {
		ret = rtw89_hw_scan_prehandle(rtwdev, rtwvif);
		if (ret)
			goto out;
	}
	ret = rtw89_fw_h2c_scan_offload(rtwdev, &opt, rtwvif);
out:
	return ret;
}

void rtw89_store_op_chan(struct rtw89_dev *rtwdev, bool backup)
{
	struct rtw89_hw_scan_info *scan_info = &rtwdev->scan_info;
	const struct rtw89_chan *cur = rtw89_chan_get(rtwdev, RTW89_SUB_ENTITY_0);
	struct rtw89_chan new;

	if (backup) {
		scan_info->op_pri_ch = cur->primary_channel;
		scan_info->op_chan = cur->channel;
		scan_info->op_bw = cur->band_width;
		scan_info->op_band = cur->band_type;
	} else {
		rtw89_chan_create(&new, scan_info->op_chan, scan_info->op_pri_ch,
				  scan_info->op_band, scan_info->op_bw);
		rtw89_assign_entity_chan(rtwdev, RTW89_SUB_ENTITY_0, &new);
	}
}

#define H2C_FW_CPU_EXCEPTION_LEN 4
#define H2C_FW_CPU_EXCEPTION_TYPE_DEF 0x5566
int rtw89_fw_h2c_trigger_cpu_exception(struct rtw89_dev *rtwdev)
{
	struct sk_buff *skb;
	int ret;

	skb = rtw89_fw_h2c_alloc_skb_with_hdr(rtwdev, H2C_FW_CPU_EXCEPTION_LEN);
	if (!skb) {
		rtw89_err(rtwdev,
			  "failed to alloc skb for fw cpu exception\n");
		return -ENOMEM;
	}

	skb_put(skb, H2C_FW_CPU_EXCEPTION_LEN);
	RTW89_SET_FWCMD_CPU_EXCEPTION_TYPE(skb->data,
					   H2C_FW_CPU_EXCEPTION_TYPE_DEF);

	rtw89_h2c_pkt_set_hdr(rtwdev, skb, FWCMD_TYPE_H2C,
			      H2C_CAT_TEST,
			      H2C_CL_FW_STATUS_TEST,
			      H2C_FUNC_CPU_EXCEPTION, 0, 0,
			      H2C_FW_CPU_EXCEPTION_LEN);

	ret = rtw89_h2c_tx(rtwdev, skb, false);
	if (ret) {
		rtw89_err(rtwdev, "failed to send h2c\n");
		goto fail;
	}

	return 0;

fail:
	dev_kfree_skb_any(skb);
	return ret;
}

<<<<<<< HEAD
	if (backup) {
		scan_info->op_pri_ch = hal->current_primary_channel;
		scan_info->op_chan = hal->current_channel;
		scan_info->op_bw = hal->current_band_width;
		scan_info->op_band = hal->current_band_type;
	} else {
		hal->current_primary_channel = scan_info->op_pri_ch;
		hal->current_channel = scan_info->op_chan;
		hal->current_band_width = scan_info->op_bw;
		hal->current_band_type = scan_info->op_band;
	}
}

#define H2C_FW_CPU_EXCEPTION_LEN 4
#define H2C_FW_CPU_EXCEPTION_TYPE_DEF 0x5566
int rtw89_fw_h2c_trigger_cpu_exception(struct rtw89_dev *rtwdev)
{
	struct sk_buff *skb;

	skb = rtw89_fw_h2c_alloc_skb_with_hdr(rtwdev, H2C_FW_CPU_EXCEPTION_LEN);
	if (!skb) {
		rtw89_err(rtwdev,
			  "failed to alloc skb for fw cpu exception\n");
		return -ENOMEM;
	}

	skb_put(skb, H2C_FW_CPU_EXCEPTION_LEN);
	RTW89_SET_FWCMD_CPU_EXCEPTION_TYPE(skb->data,
					   H2C_FW_CPU_EXCEPTION_TYPE_DEF);

	rtw89_h2c_pkt_set_hdr(rtwdev, skb, FWCMD_TYPE_H2C,
			      H2C_CAT_TEST,
			      H2C_CL_FW_STATUS_TEST,
			      H2C_FUNC_CPU_EXCEPTION, 0, 0,
			      H2C_FW_CPU_EXCEPTION_LEN);

	if (rtw89_h2c_tx(rtwdev, skb, false)) {
=======
#define H2C_PKT_DROP_LEN 24
int rtw89_fw_h2c_pkt_drop(struct rtw89_dev *rtwdev,
			  const struct rtw89_pkt_drop_params *params)
{
	struct sk_buff *skb;
	int ret;

	skb = rtw89_fw_h2c_alloc_skb_with_hdr(rtwdev, H2C_PKT_DROP_LEN);
	if (!skb) {
		rtw89_err(rtwdev,
			  "failed to alloc skb for packet drop\n");
		return -ENOMEM;
	}

	switch (params->sel) {
	case RTW89_PKT_DROP_SEL_MACID_BE_ONCE:
	case RTW89_PKT_DROP_SEL_MACID_BK_ONCE:
	case RTW89_PKT_DROP_SEL_MACID_VI_ONCE:
	case RTW89_PKT_DROP_SEL_MACID_VO_ONCE:
		break;
	default:
		rtw89_debug(rtwdev, RTW89_DBG_FW,
			    "H2C of pkt drop might not fully support sel: %d yet\n",
			    params->sel);
		break;
	}

	skb_put(skb, H2C_PKT_DROP_LEN);
	RTW89_SET_FWCMD_PKT_DROP_SEL(skb->data, params->sel);
	RTW89_SET_FWCMD_PKT_DROP_MACID(skb->data, params->macid);
	RTW89_SET_FWCMD_PKT_DROP_BAND(skb->data, params->mac_band);
	RTW89_SET_FWCMD_PKT_DROP_PORT(skb->data, params->port);
	RTW89_SET_FWCMD_PKT_DROP_MBSSID(skb->data, params->mbssid);
	RTW89_SET_FWCMD_PKT_DROP_ROLE_A_INFO_TF_TRS(skb->data, params->tf_trs);

	rtw89_h2c_pkt_set_hdr(rtwdev, skb, FWCMD_TYPE_H2C,
			      H2C_CAT_MAC,
			      H2C_CL_MAC_FW_OFLD,
			      H2C_FUNC_PKT_DROP, 0, 0,
			      H2C_PKT_DROP_LEN);

	ret = rtw89_h2c_tx(rtwdev, skb, false);
	if (ret) {
>>>>>>> 7365df19
		rtw89_err(rtwdev, "failed to send h2c\n");
		goto fail;
	}

	return 0;

fail:
	dev_kfree_skb_any(skb);
<<<<<<< HEAD
	return -EBUSY;
=======
	return ret;
>>>>>>> 7365df19
}<|MERGE_RESOLUTION|>--- conflicted
+++ resolved
@@ -225,15 +225,12 @@
 	__CFG_FW_FEAT(RTL8852A, ge, 0, 13, 35, 0, SCAN_OFFLOAD),
 	__CFG_FW_FEAT(RTL8852A, ge, 0, 13, 35, 0, TX_WAKE),
 	__CFG_FW_FEAT(RTL8852A, ge, 0, 13, 36, 0, CRASH_TRIGGER),
-<<<<<<< HEAD
-=======
 	__CFG_FW_FEAT(RTL8852A, ge, 0, 13, 38, 0, PACKET_DROP),
 	__CFG_FW_FEAT(RTL8852C, ge, 0, 27, 20, 0, PACKET_DROP),
 	__CFG_FW_FEAT(RTL8852C, le, 0, 27, 33, 0, NO_DEEP_PS),
 	__CFG_FW_FEAT(RTL8852C, ge, 0, 27, 34, 0, TX_WAKE),
 	__CFG_FW_FEAT(RTL8852C, ge, 0, 27, 36, 0, SCAN_OFFLOAD),
 	__CFG_FW_FEAT(RTL8852C, ge, 0, 27, 40, 0, CRASH_TRIGGER),
->>>>>>> 7365df19
 };
 
 static void rtw89_fw_recognize_features(struct rtw89_dev *rtwdev)
@@ -255,8 +252,6 @@
 		if (ent->cond(suit_ver_code, ent->ver_code))
 			RTW89_SET_FW_FEATURE(ent->feature, &rtwdev->fw);
 	}
-<<<<<<< HEAD
-=======
 }
 
 void rtw89_early_fw_feature_recognize(struct device *device,
@@ -297,7 +292,6 @@
 
 out:
 	release_firmware(firmware);
->>>>>>> 7365df19
 }
 
 int rtw89_fw_recognize(struct rtw89_dev *rtwdev)
@@ -688,41 +682,6 @@
 	dev_kfree_skb_any(skb);
 
 	return ret;
-}
-EXPORT_SYMBOL(rtw89_fw_h2c_dctl_sec_cam_v1);
-
-#define H2C_DCTL_SEC_CAM_LEN 68
-int rtw89_fw_h2c_dctl_sec_cam_v1(struct rtw89_dev *rtwdev,
-				 struct rtw89_vif *rtwvif,
-				 struct rtw89_sta *rtwsta)
-{
-	struct sk_buff *skb;
-
-	skb = rtw89_fw_h2c_alloc_skb_with_hdr(rtwdev, H2C_DCTL_SEC_CAM_LEN);
-	if (!skb) {
-		rtw89_err(rtwdev, "failed to alloc skb for dctl sec cam\n");
-		return -ENOMEM;
-	}
-	skb_put(skb, H2C_DCTL_SEC_CAM_LEN);
-
-	rtw89_cam_fill_dctl_sec_cam_info_v1(rtwdev, rtwvif, rtwsta, skb->data);
-
-	rtw89_h2c_pkt_set_hdr(rtwdev, skb, FWCMD_TYPE_H2C,
-			      H2C_CAT_MAC,
-			      H2C_CL_MAC_FR_EXCHG,
-			      H2C_FUNC_MAC_DCTLINFO_UD_V1, 0, 0,
-			      H2C_DCTL_SEC_CAM_LEN);
-
-	if (rtw89_h2c_tx(rtwdev, skb, false)) {
-		rtw89_err(rtwdev, "failed to send h2c\n");
-		goto fail;
-	}
-
-	return 0;
-fail:
-	dev_kfree_skb_any(skb);
-
-	return -EBUSY;
 }
 EXPORT_SYMBOL(rtw89_fw_h2c_dctl_sec_cam_v1);
 
@@ -1043,10 +1002,6 @@
 				  struct rtw89_vif *rtwvif)
 {
 	const struct rtw89_chip_info *chip = rtwdev->chip;
-<<<<<<< HEAD
-	struct rtw89_hal *hal = &rtwdev->hal;
-=======
->>>>>>> 7365df19
 	struct sk_buff *skb;
 	u8 macid = rtwvif->mac_id;
 	int ret;
@@ -1061,15 +1016,7 @@
 	SET_CTRL_INFO_OPERATION(skb->data, 1);
 	if (chip->h2c_cctl_func_id == H2C_FUNC_MAC_CCTLINFO_UD) {
 		SET_CMC_TBL_TXPWR_MODE(skb->data, 0);
-<<<<<<< HEAD
-		SET_CMC_TBL_NTX_PATH_EN(skb->data, ntx_path);
-		SET_CMC_TBL_PATH_MAP_A(skb->data, 0);
-		SET_CMC_TBL_PATH_MAP_B(skb->data, map_b);
-		SET_CMC_TBL_PATH_MAP_C(skb->data, 0);
-		SET_CMC_TBL_PATH_MAP_D(skb->data, 0);
-=======
 		__rtw89_fw_h2c_set_tx_path(rtwdev, skb);
->>>>>>> 7365df19
 		SET_CMC_TBL_ANTSEL_A(skb->data, 0);
 		SET_CMC_TBL_ANTSEL_B(skb->data, 0);
 		SET_CMC_TBL_ANTSEL_C(skb->data, 0);
@@ -1160,10 +1107,6 @@
 				struct ieee80211_sta *sta)
 {
 	const struct rtw89_chip_info *chip = rtwdev->chip;
-<<<<<<< HEAD
-	struct rtw89_hal *hal = &rtwdev->hal;
-=======
->>>>>>> 7365df19
 	struct rtw89_sta *rtwsta = sta_to_rtwsta_safe(sta);
 	struct rtw89_vif *rtwvif = (struct rtw89_vif *)vif->drv_priv;
 	const struct rtw89_chan *chan = rtw89_chan_get(rtwdev, RTW89_SUB_ENTITY_0);
@@ -1177,8 +1120,6 @@
 	if (sta)
 		__get_sta_he_pkt_padding(rtwdev, sta, pads);
 
-<<<<<<< HEAD
-=======
 	if (vif->p2p)
 		lowest_rate = RTW89_HW_RATE_OFDM6;
 	else if (chan->band_type == RTW89_BAND_2G)
@@ -1186,7 +1127,6 @@
 	else
 		lowest_rate = RTW89_HW_RATE_OFDM6;
 
->>>>>>> 7365df19
 	skb = rtw89_fw_h2c_alloc_skb_with_hdr(rtwdev, H2C_CMC_TBL_LEN);
 	if (!skb) {
 		rtw89_err(rtwdev, "failed to alloc skb for fw dl\n");
@@ -1267,8 +1207,6 @@
 	rtw89_h2c_pkt_set_hdr(rtwdev, skb, FWCMD_TYPE_H2C,
 			      H2C_CAT_MAC, H2C_CL_MAC_FR_EXCHG,
 			      chip->h2c_cctl_func_id, 0, 1,
-<<<<<<< HEAD
-=======
 			      H2C_CMC_TBL_LEN);
 
 	ret = rtw89_h2c_tx(rtwdev, skb, false);
@@ -1308,7 +1246,6 @@
 	rtw89_h2c_pkt_set_hdr(rtwdev, skb, FWCMD_TYPE_H2C,
 			      H2C_CAT_MAC, H2C_CL_MAC_FR_EXCHG,
 			      H2C_FUNC_MAC_CCTLINFO_UD, 0, 1,
->>>>>>> 7365df19
 			      H2C_CMC_TBL_LEN);
 
 	ret = rtw89_h2c_tx(rtwdev, skb, false);
@@ -1337,8 +1274,6 @@
 	u16 beacon_rate;
 	int ret;
 
-<<<<<<< HEAD
-=======
 	if (vif->p2p)
 		beacon_rate = RTW89_HW_RATE_OFDM6;
 	else if (chan->band_type == RTW89_BAND_2G)
@@ -1346,7 +1281,6 @@
 	else
 		beacon_rate = RTW89_HW_RATE_OFDM6;
 
->>>>>>> 7365df19
 	skb_beacon = ieee80211_beacon_get_tim(rtwdev->hw, vif, &tim_offset,
 					      NULL, 0);
 	if (!skb_beacon) {
@@ -2257,17 +2191,11 @@
 
 int rtw89_fw_h2c_rf_ntfy_mcc(struct rtw89_dev *rtwdev)
 {
-<<<<<<< HEAD
-	struct rtw89_mcc_info *mcc_info = &rtwdev->mcc;
-	struct rtw89_fw_h2c_rf_get_mccch *mccch;
-	struct sk_buff *skb;
-=======
 	const struct rtw89_chan *chan = rtw89_chan_get(rtwdev, RTW89_SUB_ENTITY_0);
 	struct rtw89_mcc_info *mcc_info = &rtwdev->mcc;
 	struct rtw89_fw_h2c_rf_get_mccch *mccch;
 	struct sk_buff *skb;
 	int ret;
->>>>>>> 7365df19
 
 	skb = rtw89_fw_h2c_alloc_skb_with_hdr(rtwdev, sizeof(*mccch));
 	if (!skb) {
@@ -2281,38 +2209,25 @@
 	mccch->ch_1 = cpu_to_le32(mcc_info->ch[1]);
 	mccch->band_0 = cpu_to_le32(mcc_info->band[0]);
 	mccch->band_1 = cpu_to_le32(mcc_info->band[1]);
-<<<<<<< HEAD
-	mccch->current_channel = cpu_to_le32(rtwdev->hal.current_channel);
-	mccch->current_band_type = cpu_to_le32(rtwdev->hal.current_band_type);
-=======
 	mccch->current_channel = cpu_to_le32(chan->channel);
 	mccch->current_band_type = cpu_to_le32(chan->band_type);
->>>>>>> 7365df19
 
 	rtw89_h2c_pkt_set_hdr(rtwdev, skb, FWCMD_TYPE_H2C,
 			      H2C_CAT_OUTSRC, H2C_CL_OUTSRC_RF_FW_NOTIFY,
 			      H2C_FUNC_OUTSRC_RF_GET_MCCCH, 0, 0,
 			      sizeof(*mccch));
 
-<<<<<<< HEAD
-	if (rtw89_h2c_tx(rtwdev, skb, false)) {
-=======
-	ret = rtw89_h2c_tx(rtwdev, skb, false);
-	if (ret) {
->>>>>>> 7365df19
-		rtw89_err(rtwdev, "failed to send h2c\n");
-		goto fail;
-	}
-
-	return 0;
-fail:
-	dev_kfree_skb_any(skb);
-
-<<<<<<< HEAD
-	return -EBUSY;
-=======
-	return ret;
->>>>>>> 7365df19
+	ret = rtw89_h2c_tx(rtwdev, skb, false);
+	if (ret) {
+		rtw89_err(rtwdev, "failed to send h2c\n");
+		goto fail;
+	}
+
+	return 0;
+fail:
+	dev_kfree_skb_any(skb);
+
+	return ret;
 }
 EXPORT_SYMBOL(rtw89_fw_h2c_rf_ntfy_mcc);
 
@@ -2756,10 +2671,7 @@
 		list_add_tail(&ch_info->list, &chan_list);
 		off_chan_time += ch_info->period;
 	}
-<<<<<<< HEAD
-=======
 	rtwdev->scan_info.last_chan_idx = idx;
->>>>>>> 7365df19
 	ret = rtw89_fw_h2c_scan_list_offload(rtwdev, list_len, &chan_list);
 
 out:
@@ -2931,45 +2843,6 @@
 	return ret;
 }
 
-<<<<<<< HEAD
-	if (backup) {
-		scan_info->op_pri_ch = hal->current_primary_channel;
-		scan_info->op_chan = hal->current_channel;
-		scan_info->op_bw = hal->current_band_width;
-		scan_info->op_band = hal->current_band_type;
-	} else {
-		hal->current_primary_channel = scan_info->op_pri_ch;
-		hal->current_channel = scan_info->op_chan;
-		hal->current_band_width = scan_info->op_bw;
-		hal->current_band_type = scan_info->op_band;
-	}
-}
-
-#define H2C_FW_CPU_EXCEPTION_LEN 4
-#define H2C_FW_CPU_EXCEPTION_TYPE_DEF 0x5566
-int rtw89_fw_h2c_trigger_cpu_exception(struct rtw89_dev *rtwdev)
-{
-	struct sk_buff *skb;
-
-	skb = rtw89_fw_h2c_alloc_skb_with_hdr(rtwdev, H2C_FW_CPU_EXCEPTION_LEN);
-	if (!skb) {
-		rtw89_err(rtwdev,
-			  "failed to alloc skb for fw cpu exception\n");
-		return -ENOMEM;
-	}
-
-	skb_put(skb, H2C_FW_CPU_EXCEPTION_LEN);
-	RTW89_SET_FWCMD_CPU_EXCEPTION_TYPE(skb->data,
-					   H2C_FW_CPU_EXCEPTION_TYPE_DEF);
-
-	rtw89_h2c_pkt_set_hdr(rtwdev, skb, FWCMD_TYPE_H2C,
-			      H2C_CAT_TEST,
-			      H2C_CL_FW_STATUS_TEST,
-			      H2C_FUNC_CPU_EXCEPTION, 0, 0,
-			      H2C_FW_CPU_EXCEPTION_LEN);
-
-	if (rtw89_h2c_tx(rtwdev, skb, false)) {
-=======
 #define H2C_PKT_DROP_LEN 24
 int rtw89_fw_h2c_pkt_drop(struct rtw89_dev *rtwdev,
 			  const struct rtw89_pkt_drop_params *params)
@@ -3013,18 +2886,13 @@
 
 	ret = rtw89_h2c_tx(rtwdev, skb, false);
 	if (ret) {
->>>>>>> 7365df19
-		rtw89_err(rtwdev, "failed to send h2c\n");
-		goto fail;
-	}
-
-	return 0;
-
-fail:
-	dev_kfree_skb_any(skb);
-<<<<<<< HEAD
-	return -EBUSY;
-=======
-	return ret;
->>>>>>> 7365df19
+		rtw89_err(rtwdev, "failed to send h2c\n");
+		goto fail;
+	}
+
+	return 0;
+
+fail:
+	dev_kfree_skb_any(skb);
+	return ret;
 }