// SPDX-License-Identifier: GPL-2.0
/*
 * Support for the N64 cart.
 *
 * Copyright (c) 2021 Lauri Kasanen
 */

#define pr_fmt(fmt) KBUILD_MODNAME ": " fmt
#include <linux/bitops.h>
#include <linux/blkdev.h>
#include <linux/dma-mapping.h>
#include <linux/init.h>
#include <linux/module.h>
#include <linux/platform_device.h>

enum {
	PI_DRAM_REG = 0,
	PI_CART_REG,
	PI_READ_REG,
	PI_WRITE_REG,
	PI_STATUS_REG,
};

#define PI_STATUS_DMA_BUSY	(1 << 0)
#define PI_STATUS_IO_BUSY	(1 << 1)

#define CART_DOMAIN		0x10000000
#define CART_MAX		0x1FFFFFFF

#define MIN_ALIGNMENT		8

static u32 __iomem *reg_base;

static unsigned int start;
module_param(start, uint, 0);
MODULE_PARM_DESC(start, "Start address of the cart block data");

static unsigned int size;
module_param(size, uint, 0);
MODULE_PARM_DESC(size, "Size of the cart block data, in bytes");

static void n64cart_write_reg(const u8 reg, const u32 value)
{
	writel(value, reg_base + reg);
}

static u32 n64cart_read_reg(const u8 reg)
{
	return readl(reg_base + reg);
}

static void n64cart_wait_dma(void)
{
	while (n64cart_read_reg(PI_STATUS_REG) &
		(PI_STATUS_DMA_BUSY | PI_STATUS_IO_BUSY))
		cpu_relax();
}

/*
 * Process a single bvec of a bio.
 */
static bool n64cart_do_bvec(struct device *dev, struct bio_vec *bv, u32 pos)
{
	dma_addr_t dma_addr;
	const u32 bstart = pos + start;

	/* Alignment check */
	WARN_ON_ONCE((bv->bv_offset & (MIN_ALIGNMENT - 1)) ||
		     (bv->bv_len & (MIN_ALIGNMENT - 1)));

	dma_addr = dma_map_bvec(dev, bv, DMA_FROM_DEVICE, 0);
	if (dma_mapping_error(dev, dma_addr))
		return false;

	n64cart_wait_dma();

	n64cart_write_reg(PI_DRAM_REG, dma_addr);
	n64cart_write_reg(PI_CART_REG, (bstart | CART_DOMAIN) & CART_MAX);
	n64cart_write_reg(PI_WRITE_REG, bv->bv_len - 1);

	n64cart_wait_dma();

	dma_unmap_page(dev, dma_addr, bv->bv_len, DMA_FROM_DEVICE);
	return true;
}

static void n64cart_submit_bio(struct bio *bio)
{
	struct bio_vec bvec;
	struct bvec_iter iter;
	struct device *dev = bio->bi_disk->private_data;
	u32 pos = bio->bi_iter.bi_sector << SECTOR_SHIFT;

	bio_for_each_segment(bvec, bio, iter) {
		if (!n64cart_do_bvec(dev, &bvec, pos)) {
			bio_io_error(bio);
			return;
		}
		pos += bvec.bv_len;
	}

	bio_endio(bio);
}

static const struct block_device_operations n64cart_fops = {
	.owner		= THIS_MODULE,
	.submit_bio	= n64cart_submit_bio,
};

/*
 * The target device is embedded and RAM-constrained. We save RAM
 * by initializing in __init code that gets dropped late in boot.
 * For the same reason there is no module or unloading support.
 */
static int __init n64cart_probe(struct platform_device *pdev)
{
	struct gendisk *disk;
	int err = -ENOMEM;

	if (!start || !size) {
		pr_err("start or size not specified\n");
		return -ENODEV;
	}

	if (size & 4095) {
		pr_err("size must be a multiple of 4K\n");
		return -ENODEV;
	}

	reg_base = devm_platform_ioremap_resource(pdev, 0);
	if (IS_ERR(reg_base))
		return PTR_ERR(reg_base);

	disk = blk_alloc_disk(NUMA_NO_NODE);
	if (!disk)
<<<<<<< HEAD
		return -ENOMEM;
=======
		goto out;
>>>>>>> df0cc57e

	disk->first_minor = 0;
	disk->flags = GENHD_FL_NO_PART_SCAN;
	disk->fops = &n64cart_fops;
	disk->private_data = &pdev->dev;
	strcpy(disk->disk_name, "n64cart");

	set_capacity(disk, size >> SECTOR_SHIFT);
	set_disk_ro(disk, 1);

	blk_queue_flag_set(QUEUE_FLAG_NONROT, disk->queue);
	blk_queue_physical_block_size(disk->queue, 4096);
	blk_queue_logical_block_size(disk->queue, 4096);

	err = add_disk(disk);
	if (err)
		goto out_cleanup_disk;

	pr_info("n64cart: %u kb disk\n", size / 1024);

	return 0;

out_cleanup_disk:
	blk_cleanup_disk(disk);
out:
	return err;
}

static struct platform_driver n64cart_driver = {
	.driver = {
		.name = "n64cart",
	},
};

static int __init n64cart_init(void)
{
	return platform_driver_probe(&n64cart_driver, n64cart_probe);
}

module_init(n64cart_init);

MODULE_AUTHOR("Lauri Kasanen <cand@gmx.com>");
MODULE_DESCRIPTION("Driver for the N64 cart");
MODULE_LICENSE("GPL");<|MERGE_RESOLUTION|>--- conflicted
+++ resolved
@@ -133,11 +133,7 @@
 
 	disk = blk_alloc_disk(NUMA_NO_NODE);
 	if (!disk)
-<<<<<<< HEAD
-		return -ENOMEM;
-=======
 		goto out;
->>>>>>> df0cc57e
 
 	disk->first_minor = 0;
 	disk->flags = GENHD_FL_NO_PART_SCAN;
