// SPDX-License-Identifier: GPL-2.0-or-later
/*
 * Common boot and setup code for both 32-bit and 64-bit.
 * Extracted from arch/powerpc/kernel/setup_64.c.
 *
 * Copyright (C) 2001 PPC64 Team, IBM Corp
 */

#undef DEBUG

#include <linux/export.h>
#include <linux/panic_notifier.h>
#include <linux/string.h>
#include <linux/sched.h>
#include <linux/init.h>
#include <linux/kernel.h>
#include <linux/reboot.h>
#include <linux/delay.h>
#include <linux/initrd.h>
#include <linux/platform_device.h>
#include <linux/printk.h>
#include <linux/seq_file.h>
#include <linux/ioport.h>
#include <linux/console.h>
#include <linux/screen_info.h>
#include <linux/root_dev.h>
#include <linux/cpu.h>
#include <linux/unistd.h>
#include <linux/seq_buf.h>
#include <linux/serial.h>
#include <linux/serial_8250.h>
#include <linux/percpu.h>
#include <linux/memblock.h>
#include <linux/of_irq.h>
#include <linux/of_fdt.h>
#include <linux/of_platform.h>
#include <linux/hugetlb.h>
#include <linux/pgtable.h>
#include <asm/io.h>
#include <asm/paca.h>
#include <asm/processor.h>
#include <asm/vdso_datapage.h>
#include <asm/smp.h>
#include <asm/elf.h>
#include <asm/machdep.h>
#include <asm/time.h>
#include <asm/cputable.h>
#include <asm/sections.h>
#include <asm/firmware.h>
#include <asm/btext.h>
#include <asm/nvram.h>
#include <asm/setup.h>
#include <asm/rtas.h>
#include <asm/iommu.h>
#include <asm/serial.h>
#include <asm/cache.h>
#include <asm/page.h>
#include <asm/mmu.h>
#include <asm/xmon.h>
#include <asm/cputhreads.h>
#include <mm/mmu_decl.h>
#include <asm/fadump.h>
#include <asm/udbg.h>
#include <asm/hugetlb.h>
#include <asm/livepatch.h>
#include <asm/mmu_context.h>
#include <asm/cpu_has_feature.h>
#include <asm/kasan.h>
#include <asm/mce.h>

#include "setup.h"

#ifdef DEBUG
#define DBG(fmt...) udbg_printf(fmt)
#else
#define DBG(fmt...)
#endif

/* The main machine-dep calls structure
 */
struct machdep_calls ppc_md;
EXPORT_SYMBOL(ppc_md);
struct machdep_calls *machine_id;
EXPORT_SYMBOL(machine_id);

int boot_cpuid = -1;
EXPORT_SYMBOL_GPL(boot_cpuid);

/*
 * These are used in binfmt_elf.c to put aux entries on the stack
 * for each elf executable being started.
 */
int dcache_bsize;
int icache_bsize;

/*
 * This still seems to be needed... -- paulus
 */ 
struct screen_info screen_info = {
	.orig_x = 0,
	.orig_y = 25,
	.orig_video_cols = 80,
	.orig_video_lines = 25,
	.orig_video_isVGA = 1,
	.orig_video_points = 16
};
#if defined(CONFIG_FB_VGA16_MODULE)
EXPORT_SYMBOL(screen_info);
#endif

/* Variables required to store legacy IO irq routing */
int of_i8042_kbd_irq;
EXPORT_SYMBOL_GPL(of_i8042_kbd_irq);
int of_i8042_aux_irq;
EXPORT_SYMBOL_GPL(of_i8042_aux_irq);

#ifdef __DO_IRQ_CANON
/* XXX should go elsewhere eventually */
int ppc_do_canonicalize_irqs;
EXPORT_SYMBOL(ppc_do_canonicalize_irqs);
#endif

#ifdef CONFIG_CRASH_CORE
/* This keeps a track of which one is the crashing cpu. */
int crashing_cpu = -1;
#endif

/* also used by kexec */
void machine_shutdown(void)
{
	/*
	 * if fadump is active, cleanup the fadump registration before we
	 * shutdown.
	 */
	fadump_cleanup();

	if (ppc_md.machine_shutdown)
		ppc_md.machine_shutdown();
}

static void machine_hang(void)
{
	pr_emerg("System Halted, OK to turn off power\n");
	local_irq_disable();
	while (1)
		;
}

void machine_restart(char *cmd)
{
	machine_shutdown();
	if (ppc_md.restart)
		ppc_md.restart(cmd);

	smp_send_stop();

	do_kernel_restart(cmd);
	mdelay(1000);

	machine_hang();
}

void machine_power_off(void)
{
	machine_shutdown();
	do_kernel_power_off();
	smp_send_stop();
	machine_hang();
}
/* Used by the G5 thermal driver */
EXPORT_SYMBOL_GPL(machine_power_off);

void (*pm_power_off)(void);
EXPORT_SYMBOL_GPL(pm_power_off);

size_t __must_check arch_get_random_seed_longs(unsigned long *v, size_t max_longs)
{
	if (max_longs && ppc_md.get_random_seed && ppc_md.get_random_seed(v))
		return 1;
	return 0;
}
EXPORT_SYMBOL(arch_get_random_seed_longs);

void machine_halt(void)
{
	machine_shutdown();
	if (ppc_md.halt)
		ppc_md.halt();

	smp_send_stop();
	machine_hang();
}

#ifdef CONFIG_SMP
DEFINE_PER_CPU(unsigned int, cpu_pvr);
#endif

static void show_cpuinfo_summary(struct seq_file *m)
{
	struct device_node *root;
	const char *model = NULL;
	unsigned long bogosum = 0;
	int i;

	if (IS_ENABLED(CONFIG_SMP) && IS_ENABLED(CONFIG_PPC32)) {
		for_each_online_cpu(i)
			bogosum += loops_per_jiffy;
		seq_printf(m, "total bogomips\t: %lu.%02lu\n",
			   bogosum / (500000 / HZ), bogosum / (5000 / HZ) % 100);
	}
	seq_printf(m, "timebase\t: %lu\n", ppc_tb_freq);
	if (ppc_md.name)
		seq_printf(m, "platform\t: %s\n", ppc_md.name);
	root = of_find_node_by_path("/");
	if (root)
		model = of_get_property(root, "model", NULL);
	if (model)
		seq_printf(m, "model\t\t: %s\n", model);
	of_node_put(root);

	if (ppc_md.show_cpuinfo != NULL)
		ppc_md.show_cpuinfo(m);

	/* Display the amount of memory */
	if (IS_ENABLED(CONFIG_PPC32))
		seq_printf(m, "Memory\t\t: %d MB\n",
			   (unsigned int)(total_memory / (1024 * 1024)));
}

static int show_cpuinfo(struct seq_file *m, void *v)
{
	unsigned long cpu_id = (unsigned long)v - 1;
	unsigned int pvr;
	unsigned long proc_freq;
	unsigned short maj;
	unsigned short min;

#ifdef CONFIG_SMP
	pvr = per_cpu(cpu_pvr, cpu_id);
#else
	pvr = mfspr(SPRN_PVR);
#endif
	maj = (pvr >> 8) & 0xFF;
	min = pvr & 0xFF;

	seq_printf(m, "processor\t: %lu\ncpu\t\t: ", cpu_id);

	if (cur_cpu_spec->pvr_mask && cur_cpu_spec->cpu_name)
		seq_puts(m, cur_cpu_spec->cpu_name);
	else
		seq_printf(m, "unknown (%08x)", pvr);

	if (cpu_has_feature(CPU_FTR_ALTIVEC))
		seq_puts(m, ", altivec supported");

	seq_putc(m, '\n');

#ifdef CONFIG_TAU
	if (cpu_has_feature(CPU_FTR_TAU)) {
		if (IS_ENABLED(CONFIG_TAU_AVERAGE)) {
			/* more straightforward, but potentially misleading */
			seq_printf(m,  "temperature \t: %u C (uncalibrated)\n",
				   cpu_temp(cpu_id));
		} else {
			/* show the actual temp sensor range */
			u32 temp;
			temp = cpu_temp_both(cpu_id);
			seq_printf(m, "temperature \t: %u-%u C (uncalibrated)\n",
				   temp & 0xff, temp >> 16);
		}
	}
#endif /* CONFIG_TAU */

	/*
	 * Platforms that have variable clock rates, should implement
	 * the method ppc_md.get_proc_freq() that reports the clock
	 * rate of a given cpu. The rest can use ppc_proc_freq to
	 * report the clock rate that is same across all cpus.
	 */
	if (ppc_md.get_proc_freq)
		proc_freq = ppc_md.get_proc_freq(cpu_id);
	else
		proc_freq = ppc_proc_freq;

	if (proc_freq)
		seq_printf(m, "clock\t\t: %lu.%06luMHz\n",
			   proc_freq / 1000000, proc_freq % 1000000);

	/* If we are a Freescale core do a simple check so
	 * we don't have to keep adding cases in the future */
	if (PVR_VER(pvr) & 0x8000) {
		switch (PVR_VER(pvr)) {
		case 0x8000:	/* 7441/7450/7451, Voyager */
		case 0x8001:	/* 7445/7455, Apollo 6 */
		case 0x8002:	/* 7447/7457, Apollo 7 */
		case 0x8003:	/* 7447A, Apollo 7 PM */
		case 0x8004:	/* 7448, Apollo 8 */
		case 0x800c:	/* 7410, Nitro */
			maj = ((pvr >> 8) & 0xF);
			min = PVR_MIN(pvr);
			break;
		default:	/* e500/book-e */
			maj = PVR_MAJ(pvr);
			min = PVR_MIN(pvr);
			break;
		}
	} else {
		switch (PVR_VER(pvr)) {
			case 0x1008:	/* 740P/750P ?? */
				maj = ((pvr >> 8) & 0xFF) - 1;
				min = pvr & 0xFF;
				break;
			case 0x004e: /* POWER9 bits 12-15 give chip type */
			case 0x0080: /* POWER10 bit 12 gives SMT8/4 */
				maj = (pvr >> 8) & 0x0F;
				min = pvr & 0xFF;
				break;
			default:
				maj = (pvr >> 8) & 0xFF;
				min = pvr & 0xFF;
				break;
		}
	}

	seq_printf(m, "revision\t: %hd.%hd (pvr %04x %04x)\n",
		   maj, min, PVR_VER(pvr), PVR_REV(pvr));

	if (IS_ENABLED(CONFIG_PPC32))
		seq_printf(m, "bogomips\t: %lu.%02lu\n", loops_per_jiffy / (500000 / HZ),
			   (loops_per_jiffy / (5000 / HZ)) % 100);

	seq_putc(m, '\n');

	/* If this is the last cpu, print the summary */
	if (cpumask_next(cpu_id, cpu_online_mask) >= nr_cpu_ids)
		show_cpuinfo_summary(m);

	return 0;
}

static void *c_start(struct seq_file *m, loff_t *pos)
{
	if (*pos == 0)	/* just in case, cpu 0 is not the first */
		*pos = cpumask_first(cpu_online_mask);
	else
		*pos = cpumask_next(*pos - 1, cpu_online_mask);
	if ((*pos) < nr_cpu_ids)
		return (void *)(unsigned long)(*pos + 1);
	return NULL;
}

static void *c_next(struct seq_file *m, void *v, loff_t *pos)
{
	(*pos)++;
	return c_start(m, pos);
}

static void c_stop(struct seq_file *m, void *v)
{
}

const struct seq_operations cpuinfo_op = {
	.start	= c_start,
	.next	= c_next,
	.stop	= c_stop,
	.show	= show_cpuinfo,
};

void __init check_for_initrd(void)
{
#ifdef CONFIG_BLK_DEV_INITRD
	DBG(" -> check_for_initrd()  initrd_start=0x%lx  initrd_end=0x%lx\n",
	    initrd_start, initrd_end);

	/* If we were passed an initrd, set the ROOT_DEV properly if the values
	 * look sensible. If not, clear initrd reference.
	 */
	if (is_kernel_addr(initrd_start) && is_kernel_addr(initrd_end) &&
	    initrd_end > initrd_start)
		ROOT_DEV = Root_RAM0;
	else
		initrd_start = initrd_end = 0;

	if (initrd_start)
		pr_info("Found initrd at 0x%lx:0x%lx\n", initrd_start, initrd_end);

	DBG(" <- check_for_initrd()\n");
#endif /* CONFIG_BLK_DEV_INITRD */
}

#ifdef CONFIG_SMP

int threads_per_core, threads_per_subcore, threads_shift __read_mostly;
cpumask_t threads_core_mask __read_mostly;
EXPORT_SYMBOL_GPL(threads_per_core);
EXPORT_SYMBOL_GPL(threads_per_subcore);
EXPORT_SYMBOL_GPL(threads_shift);
EXPORT_SYMBOL_GPL(threads_core_mask);

static void __init cpu_init_thread_core_maps(int tpc)
{
	int i;

	threads_per_core = tpc;
	threads_per_subcore = tpc;
	cpumask_clear(&threads_core_mask);

	/* This implementation only supports power of 2 number of threads
	 * for simplicity and performance
	 */
	threads_shift = ilog2(tpc);
	BUG_ON(tpc != (1 << threads_shift));

	for (i = 0; i < tpc; i++)
		cpumask_set_cpu(i, &threads_core_mask);

	printk(KERN_INFO "CPU maps initialized for %d thread%s per core\n",
	       tpc, tpc > 1 ? "s" : "");
	printk(KERN_DEBUG " (thread shift is %d)\n", threads_shift);
}


u32 *cpu_to_phys_id = NULL;

/**
 * setup_cpu_maps - initialize the following cpu maps:
 *                  cpu_possible_mask
 *                  cpu_present_mask
 *
 * Having the possible map set up early allows us to restrict allocations
 * of things like irqstacks to nr_cpu_ids rather than NR_CPUS.
 *
 * We do not initialize the online map here; cpus set their own bits in
 * cpu_online_mask as they come up.
 *
 * This function is valid only for Open Firmware systems.  finish_device_tree
 * must be called before using this.
 *
 * While we're here, we may as well set the "physical" cpu ids in the paca.
 *
 * NOTE: This must match the parsing done in early_init_dt_scan_cpus.
 */
void __init smp_setup_cpu_maps(void)
{
	struct device_node *dn;
	int cpu = 0;
	int nthreads = 1;

	DBG("smp_setup_cpu_maps()\n");

	cpu_to_phys_id = memblock_alloc(nr_cpu_ids * sizeof(u32),
					__alignof__(u32));
	if (!cpu_to_phys_id)
		panic("%s: Failed to allocate %zu bytes align=0x%zx\n",
		      __func__, nr_cpu_ids * sizeof(u32), __alignof__(u32));

	for_each_node_by_type(dn, "cpu") {
		const __be32 *intserv;
		__be32 cpu_be;
		int j, len;

		DBG("  * %pOF...\n", dn);

		intserv = of_get_property(dn, "ibm,ppc-interrupt-server#s",
				&len);
		if (intserv) {
			DBG("    ibm,ppc-interrupt-server#s -> %lu threads\n",
			    (len / sizeof(int)));
		} else {
			DBG("    no ibm,ppc-interrupt-server#s -> 1 thread\n");
			intserv = of_get_property(dn, "reg", &len);
			if (!intserv) {
				cpu_be = cpu_to_be32(cpu);
				/* XXX: what is this? uninitialized?? */
				intserv = &cpu_be;	/* assume logical == phys */
				len = 4;
			}
		}

		nthreads = len / sizeof(int);

		for (j = 0; j < nthreads && cpu < nr_cpu_ids; j++) {
			bool avail;

			DBG("    thread %d -> cpu %d (hard id %d)\n",
			    j, cpu, be32_to_cpu(intserv[j]));

			avail = of_device_is_available(dn);
			if (!avail)
				avail = !of_property_match_string(dn,
						"enable-method", "spin-table");

			set_cpu_present(cpu, avail);
			set_cpu_possible(cpu, true);
			cpu_to_phys_id[cpu] = be32_to_cpu(intserv[j]);
			cpu++;
		}

		if (cpu >= nr_cpu_ids) {
			of_node_put(dn);
			break;
		}
	}

	/* If no SMT supported, nthreads is forced to 1 */
	if (!cpu_has_feature(CPU_FTR_SMT)) {
		DBG("  SMT disabled ! nthreads forced to 1\n");
		nthreads = 1;
	}

#ifdef CONFIG_PPC64
	/*
	 * On pSeries LPAR, we need to know how many cpus
	 * could possibly be added to this partition.
	 */
	if (firmware_has_feature(FW_FEATURE_LPAR) &&
	    (dn = of_find_node_by_path("/rtas"))) {
		int num_addr_cell, num_size_cell, maxcpus;
		const __be32 *ireg;

		num_addr_cell = of_n_addr_cells(dn);
		num_size_cell = of_n_size_cells(dn);

		ireg = of_get_property(dn, "ibm,lrdr-capacity", NULL);

		if (!ireg)
			goto out;

		maxcpus = be32_to_cpup(ireg + num_addr_cell + num_size_cell);

		/* Double maxcpus for processors which have SMT capability */
		if (cpu_has_feature(CPU_FTR_SMT))
			maxcpus *= nthreads;

		if (maxcpus > nr_cpu_ids) {
			printk(KERN_WARNING
			       "Partition configured for %d cpus, "
			       "operating system maximum is %u.\n",
			       maxcpus, nr_cpu_ids);
			maxcpus = nr_cpu_ids;
		} else
			printk(KERN_INFO "Partition configured for %d cpus.\n",
			       maxcpus);

		for (cpu = 0; cpu < maxcpus; cpu++)
			set_cpu_possible(cpu, true);
	out:
		of_node_put(dn);
	}
	vdso_data->processorCount = num_present_cpus();
#endif /* CONFIG_PPC64 */

        /* Initialize CPU <=> thread mapping/
	 *
	 * WARNING: We assume that the number of threads is the same for
	 * every CPU in the system. If that is not the case, then some code
	 * here will have to be reworked
	 */
	cpu_init_thread_core_maps(nthreads);

	/* Now that possible cpus are set, set nr_cpu_ids for later use */
	setup_nr_cpu_ids();

	free_unused_pacas();
}
#endif /* CONFIG_SMP */

#ifdef CONFIG_PCSPKR_PLATFORM
static __init int add_pcspkr(void)
{
	struct device_node *np;
	struct platform_device *pd;
	int ret;

	np = of_find_compatible_node(NULL, NULL, "pnpPNP,100");
	of_node_put(np);
	if (!np)
		return -ENODEV;

	pd = platform_device_alloc("pcspkr", -1);
	if (!pd)
		return -ENOMEM;

	ret = platform_device_add(pd);
	if (ret)
		platform_device_put(pd);

	return ret;
}
device_initcall(add_pcspkr);
#endif	/* CONFIG_PCSPKR_PLATFORM */

static char ppc_hw_desc_buf[128] __initdata;

struct seq_buf ppc_hw_desc __initdata = {
	.buffer = ppc_hw_desc_buf,
	.size = sizeof(ppc_hw_desc_buf),
	.len = 0,
	.readpos = 0,
};

static __init void probe_machine(void)
{
	extern struct machdep_calls __machine_desc_start;
	extern struct machdep_calls __machine_desc_end;
	unsigned int i;

	/*
	 * Iterate all ppc_md structures until we find the proper
	 * one for the current machine type
	 */
	DBG("Probing machine type ...\n");

	/*
	 * Check ppc_md is empty, if not we have a bug, ie, we setup an
	 * entry before probe_machine() which will be overwritten
	 */
	for (i = 0; i < (sizeof(ppc_md) / sizeof(void *)); i++) {
		if (((void **)&ppc_md)[i]) {
			printk(KERN_ERR "Entry %d in ppc_md non empty before"
			       " machine probe !\n", i);
		}
	}

	for (machine_id = &__machine_desc_start;
	     machine_id < &__machine_desc_end;
	     machine_id++) {
		DBG("  %s ...", machine_id->name);
		memcpy(&ppc_md, machine_id, sizeof(struct machdep_calls));
		if (ppc_md.probe()) {
			DBG(" match !\n");
			break;
		}
		DBG("\n");
	}
	/* What can we do if we didn't find ? */
	if (machine_id >= &__machine_desc_end) {
		pr_err("No suitable machine description found !\n");
		for (;;);
	}

	// Append the machine name to other info we've gathered
	seq_buf_puts(&ppc_hw_desc, ppc_md.name);

	// Set the generic hardware description shown in oopses
	dump_stack_set_arch_desc(ppc_hw_desc.buffer);

	pr_info("Hardware name: %s\n", ppc_hw_desc.buffer);
}

/* Match a class of boards, not a specific device configuration. */
int check_legacy_ioport(unsigned long base_port)
{
	struct device_node *parent, *np = NULL;
	int ret = -ENODEV;

	switch(base_port) {
	case I8042_DATA_REG:
		if (!(np = of_find_compatible_node(NULL, NULL, "pnpPNP,303")))
			np = of_find_compatible_node(NULL, NULL, "pnpPNP,f03");
		if (np) {
			parent = of_get_parent(np);

			of_i8042_kbd_irq = irq_of_parse_and_map(parent, 0);
			if (!of_i8042_kbd_irq)
				of_i8042_kbd_irq = 1;

			of_i8042_aux_irq = irq_of_parse_and_map(parent, 1);
			if (!of_i8042_aux_irq)
				of_i8042_aux_irq = 12;

			of_node_put(np);
			np = parent;
			break;
		}
		np = of_find_node_by_type(NULL, "8042");
		/* Pegasos has no device_type on its 8042 node, look for the
		 * name instead */
		if (!np)
			np = of_find_node_by_name(NULL, "8042");
		if (np) {
			of_i8042_kbd_irq = 1;
			of_i8042_aux_irq = 12;
		}
		break;
	case FDC_BASE: /* FDC1 */
		np = of_find_node_by_type(NULL, "fdc");
		break;
	default:
		/* ipmi is supposed to fail here */
		break;
	}
	if (!np)
		return ret;
	parent = of_get_parent(np);
	if (parent) {
		if (of_node_is_type(parent, "isa"))
			ret = 0;
		of_node_put(parent);
	}
	of_node_put(np);
	return ret;
}
EXPORT_SYMBOL(check_legacy_ioport);

/*
 * Panic notifiers setup
 *
 * We have 3 notifiers for powerpc, each one from a different "nature":
 *
 * - ppc_panic_fadump_handler() is a hypervisor notifier, which hard-disables
 *   IRQs and deal with the Firmware-Assisted dump, when it is configured;
 *   should run early in the panic path.
 *
 * - dump_kernel_offset() is an informative notifier, just showing the KASLR
 *   offset if we have RANDOMIZE_BASE set.
 *
 * - ppc_panic_platform_handler() is a low-level handler that's registered
 *   only if the platform wishes to perform final actions in the panic path,
 *   hence it should run late and might not even return. Currently, only
 *   pseries and ps3 platforms register callbacks.
 */
static int ppc_panic_fadump_handler(struct notifier_block *this,
				    unsigned long event, void *ptr)
{
	/*
	 * panic does a local_irq_disable, but we really
	 * want interrupts to be hard disabled.
	 */
	hard_irq_disable();

	/*
	 * If firmware-assisted dump has been registered then trigger
	 * its callback and let the firmware handles everything else.
	 */
	crash_fadump(NULL, ptr);

	return NOTIFY_DONE;
}

static int dump_kernel_offset(struct notifier_block *self, unsigned long v,
			      void *p)
{
	pr_emerg("Kernel Offset: 0x%lx from 0x%lx\n",
		 kaslr_offset(), KERNELBASE);

	return NOTIFY_DONE;
<<<<<<< HEAD
}

static int ppc_panic_platform_handler(struct notifier_block *this,
				      unsigned long event, void *ptr)
{
	/*
	 * This handler is only registered if we have a panic callback
	 * on ppc_md, hence NULL check is not needed.
	 * Also, it may not return, so it runs really late on panic path.
	 */
	ppc_md.panic(ptr);

	return NOTIFY_DONE;
}

=======
}

static int ppc_panic_platform_handler(struct notifier_block *this,
				      unsigned long event, void *ptr)
{
	/*
	 * This handler is only registered if we have a panic callback
	 * on ppc_md, hence NULL check is not needed.
	 * Also, it may not return, so it runs really late on panic path.
	 */
	ppc_md.panic(ptr);

	return NOTIFY_DONE;
}

>>>>>>> 7365df19
static struct notifier_block ppc_fadump_block = {
	.notifier_call = ppc_panic_fadump_handler,
	.priority = INT_MAX, /* run early, to notify the firmware ASAP */
};

static struct notifier_block kernel_offset_notifier = {
	.notifier_call = dump_kernel_offset,
};

static struct notifier_block ppc_panic_block = {
	.notifier_call = ppc_panic_platform_handler,
	.priority = INT_MIN, /* may not return; must be done last */
};

void __init setup_panic(void)
{
	/* Hard-disables IRQs + deal with FW-assisted dump (fadump) */
	atomic_notifier_chain_register(&panic_notifier_list,
				       &ppc_fadump_block);

	if (IS_ENABLED(CONFIG_RANDOMIZE_BASE) && kaslr_offset() > 0)
		atomic_notifier_chain_register(&panic_notifier_list,
					       &kernel_offset_notifier);

	/* Low-level platform-specific routines that should run on panic */
	if (ppc_md.panic)
		atomic_notifier_chain_register(&panic_notifier_list,
					       &ppc_panic_block);
}

#ifdef CONFIG_CHECK_CACHE_COHERENCY
/*
 * For platforms that have configurable cache-coherency.  This function
 * checks that the cache coherency setting of the kernel matches the setting
 * left by the firmware, as indicated in the device tree.  Since a mismatch
 * will eventually result in DMA failures, we print * and error and call
 * BUG() in that case.
 */

#define KERNEL_COHERENCY	(!IS_ENABLED(CONFIG_NOT_COHERENT_CACHE))

static int __init check_cache_coherency(void)
{
	struct device_node *np;
	const void *prop;
	bool devtree_coherency;

	np = of_find_node_by_path("/");
	prop = of_get_property(np, "coherency-off", NULL);
	of_node_put(np);

	devtree_coherency = prop ? false : true;

	if (devtree_coherency != KERNEL_COHERENCY) {
		printk(KERN_ERR
			"kernel coherency:%s != device tree_coherency:%s\n",
			KERNEL_COHERENCY ? "on" : "off",
			devtree_coherency ? "on" : "off");
		BUG();
	}

	return 0;
}

late_initcall(check_cache_coherency);
#endif /* CONFIG_CHECK_CACHE_COHERENCY */

void ppc_printk_progress(char *s, unsigned short hex)
{
	pr_info("%s\n", s);
}

static __init void print_system_info(void)
{
	pr_info("-----------------------------------------------------\n");
	pr_info("phys_mem_size     = 0x%llx\n",
		(unsigned long long)memblock_phys_mem_size());

	pr_info("dcache_bsize      = 0x%x\n", dcache_bsize);
	pr_info("icache_bsize      = 0x%x\n", icache_bsize);

	pr_info("cpu_features      = 0x%016lx\n", cur_cpu_spec->cpu_features);
	pr_info("  possible        = 0x%016lx\n",
		(unsigned long)CPU_FTRS_POSSIBLE);
	pr_info("  always          = 0x%016lx\n",
		(unsigned long)CPU_FTRS_ALWAYS);
	pr_info("cpu_user_features = 0x%08x 0x%08x\n",
		cur_cpu_spec->cpu_user_features,
		cur_cpu_spec->cpu_user_features2);
	pr_info("mmu_features      = 0x%08x\n", cur_cpu_spec->mmu_features);
#ifdef CONFIG_PPC64
	pr_info("firmware_features = 0x%016lx\n", powerpc_firmware_features);
#ifdef CONFIG_PPC_BOOK3S
	pr_info("vmalloc start     = 0x%lx\n", KERN_VIRT_START);
	pr_info("IO start          = 0x%lx\n", KERN_IO_START);
	pr_info("vmemmap start     = 0x%lx\n", (unsigned long)vmemmap);
#endif
#endif

	if (!early_radix_enabled())
		print_system_hash_info();

	if (PHYSICAL_START > 0)
		pr_info("physical_start    = 0x%llx\n",
		       (unsigned long long)PHYSICAL_START);
	pr_info("-----------------------------------------------------\n");
}

#ifdef CONFIG_SMP
static void __init smp_setup_pacas(void)
{
	int cpu;

	for_each_possible_cpu(cpu) {
		if (cpu == smp_processor_id())
			continue;
		allocate_paca(cpu);
		set_hard_smp_processor_id(cpu, cpu_to_phys_id[cpu]);
	}

	memblock_free(cpu_to_phys_id, nr_cpu_ids * sizeof(u32));
	cpu_to_phys_id = NULL;
}
#endif

/*
 * Called into from start_kernel this initializes memblock, which is used
 * to manage page allocation until mem_init is called.
 */
void __init setup_arch(char **cmdline_p)
{
	kasan_init();

	*cmdline_p = boot_command_line;

	/* Set a half-reasonable default so udelay does something sensible */
	loops_per_jiffy = 500000000 / HZ;

	/* Unflatten the device-tree passed by prom_init or kexec */
	unflatten_device_tree();

	/*
	 * Initialize cache line/block info from device-tree (on ppc64) or
	 * just cputable (on ppc32).
	 */
	initialize_cache_info();

	/* Initialize RTAS if available. */
	rtas_initialize();

	/* Check if we have an initrd provided via the device-tree. */
	check_for_initrd();

	/* Probe the machine type, establish ppc_md. */
	probe_machine();

	/* Setup panic notifier if requested by the platform. */
	setup_panic();

	/*
	 * Configure ppc_md.power_save (ppc32 only, 64-bit machines do
	 * it from their respective probe() function.
	 */
	setup_power_save();

	/* Discover standard serial ports. */
	find_legacy_serial_ports();

	/* Register early console with the printk subsystem. */
	register_early_udbg_console();

	/* Setup the various CPU maps based on the device-tree. */
	smp_setup_cpu_maps();

	/* Initialize xmon. */
	xmon_setup();

	/* Check the SMT related command line arguments (ppc64). */
	check_smt_enabled();

	/* Parse memory topology */
	mem_topology_setup();

	/*
	 * Release secondary cpus out of their spinloops at 0x60 now that
	 * we can map physical -> logical CPU ids.
	 *
	 * Freescale Book3e parts spin in a loop provided by firmware,
	 * so smp_release_cpus() does nothing for them.
	 */
#ifdef CONFIG_SMP
	smp_setup_pacas();

	/* On BookE, setup per-core TLB data structures. */
	setup_tlb_core_data();
#endif

	/* Print various info about the machine that has been gathered so far. */
	print_system_info();

	klp_init_thread_info(&init_task);

	setup_initial_init_mm(_stext, _etext, _edata, _end);

	mm_iommu_init(&init_mm);
	irqstack_early_init();
	exc_lvl_early_init();
	emergency_stack_init();

	mce_init();
	smp_release_cpus();

	initmem_init();

	/*
	 * Reserve large chunks of memory for use by CMA for KVM and hugetlb. These must
	 * be called after initmem_init(), so that pageblock_order is initialised.
	 */
	kvm_cma_reserve();
	gigantic_hugetlb_cma_reserve();

	early_memtest(min_low_pfn << PAGE_SHIFT, max_low_pfn << PAGE_SHIFT);

	if (ppc_md.setup_arch)
		ppc_md.setup_arch();

	setup_barrier_nospec();
	setup_spectre_v2();

	paging_init();

	/* Initialize the MMU context management stuff. */
	mmu_context_init();

	/* Interrupt code needs to be 64K-aligned. */
	if (IS_ENABLED(CONFIG_PPC64) && (unsigned long)_stext & 0xffff)
		panic("Kernelbase not 64K-aligned (0x%lx)!\n",
		      (unsigned long)_stext);
}<|MERGE_RESOLUTION|>--- conflicted
+++ resolved
@@ -745,7 +745,6 @@
 		 kaslr_offset(), KERNELBASE);
 
 	return NOTIFY_DONE;
-<<<<<<< HEAD
 }
 
 static int ppc_panic_platform_handler(struct notifier_block *this,
@@ -761,23 +760,6 @@
 	return NOTIFY_DONE;
 }
 
-=======
-}
-
-static int ppc_panic_platform_handler(struct notifier_block *this,
-				      unsigned long event, void *ptr)
-{
-	/*
-	 * This handler is only registered if we have a panic callback
-	 * on ppc_md, hence NULL check is not needed.
-	 * Also, it may not return, so it runs really late on panic path.
-	 */
-	ppc_md.panic(ptr);
-
-	return NOTIFY_DONE;
-}
-
->>>>>>> 7365df19
 static struct notifier_block ppc_fadump_block = {
 	.notifier_call = ppc_panic_fadump_handler,
 	.priority = INT_MAX, /* run early, to notify the firmware ASAP */
