--- conflicted
+++ resolved
@@ -52,8 +52,6 @@
 			linux,code = <KEY_VOLUMEUP>;
 			debounce-interval = <50>;
 			wakeup-source;
-<<<<<<< HEAD
-=======
 		};
 	};
 
@@ -79,7 +77,6 @@
 			color = <LED_COLOR_ID_RED>;
 			max-brightness = <248>;
 			pwms = <&pwm3 0 50000 0>;
->>>>>>> 7365df19
 		};
 	};
 
