// SPDX-License-Identifier: (GPL-2.0 or MIT)
/*
 * Device Tree Source for the Spider CPU board
 *
 * Copyright (C) 2021 Renesas Electronics Corp.
 */

#include "r8a779f0.dtsi"

/ {
	model = "Renesas Spider CPU board";
	compatible = "renesas,spider-cpu", "renesas,r8a779f0";

	aliases {
		serial0 = &scif3;
		serial1 = &scif0;
	};

	chosen {
		bootargs = "ignore_loglevel rw root=/dev/nfs ip=on";
		stdout-path = "serial0:115200n8";
	};

	memory@48000000 {
		device_type = "memory";
		/* first 128MB is reserved for secure area. */
		reg = <0x0 0x48000000 0x0 0x78000000>;
	};

	memory@480000000 {
		device_type = "memory";
		reg = <0x4 0x80000000 0x0 0x80000000>;
	};

	reg_1p8v: regulator-1p8v {
		compatible = "regulator-fixed";
		regulator-name = "fixed-1.8V";
		regulator-min-microvolt = <1800000>;
		regulator-max-microvolt = <1800000>;
		regulator-boot-on;
		regulator-always-on;
	};

	reg_3p3v: regulator-3p3v {
		compatible = "regulator-fixed";
		regulator-name = "fixed-3.3V";
		regulator-min-microvolt = <3300000>;
		regulator-max-microvolt = <3300000>;
		regulator-boot-on;
		regulator-always-on;
	};
};

&extal_clk {
	clock-frequency = <20000000>;
};

&extalr_clk {
	clock-frequency = <32768>;
};

&i2c4 {
	pinctrl-0 = <&i2c4_pins>;
	pinctrl-names = "default";

	status = "okay";
	clock-frequency = <400000>;

	eeprom@50 {
		compatible = "rohm,br24g01", "atmel,24c01";
		label = "cpu-board";
		reg = <0x50>;
		pagesize = <8>;
	};
};

<<<<<<< HEAD
=======
/*
 * This board also has a microSD slot which we will not support upstream
 * because we cannot directly switch voltages in software.
 */
&mmc0 {
	pinctrl-0 = <&mmc_pins>;
	pinctrl-1 = <&mmc_pins>;
	pinctrl-names = "default", "state_uhs";

	vmmc-supply = <&reg_3p3v>;
	vqmmc-supply = <&reg_1p8v>;
	mmc-hs200-1_8v;
	mmc-hs400-1_8v;
	bus-width = <8>;
	no-sd;
	no-sdio;
	non-removable;
	full-pwr-cycle-in-suspend;
	status = "okay";
};

>>>>>>> 7365df19
&pfc {
	pinctrl-0 = <&scif_clk_pins>;
	pinctrl-names = "default";

	i2c4_pins: i2c4 {
		groups = "i2c4";
		function = "i2c4";
	};

<<<<<<< HEAD
=======
	mmc_pins: mmc {
		groups = "mmc_data8", "mmc_ctrl", "mmc_ds";
		function = "mmc";
		power-source = <1800>;
	};

>>>>>>> 7365df19
	scif0_pins: scif0 {
		groups = "scif0_data", "scif0_ctrl";
		function = "scif0";
	};

	scif3_pins: scif3 {
		groups = "scif3_data", "scif3_ctrl";
		function = "scif3";
	};

	scif_clk_pins: scif_clk {
		groups = "scif_clk";
		function = "scif_clk";
	};
};

&rwdt {
	timeout-sec = <60>;
	status = "okay";
};

&scif0 {
	pinctrl-0 = <&scif0_pins>;
	pinctrl-names = "default";

	uart-has-rtscts;
	status = "okay";
};

&scif3 {
	pinctrl-0 = <&scif3_pins>;
	pinctrl-names = "default";

	uart-has-rtscts;
	status = "okay";
};

&scif_clk {
	clock-frequency = <24000000>;
};<|MERGE_RESOLUTION|>--- conflicted
+++ resolved
@@ -74,8 +74,6 @@
 	};
 };
 
-<<<<<<< HEAD
-=======
 /*
  * This board also has a microSD slot which we will not support upstream
  * because we cannot directly switch voltages in software.
@@ -97,7 +95,6 @@
 	status = "okay";
 };
 
->>>>>>> 7365df19
 &pfc {
 	pinctrl-0 = <&scif_clk_pins>;
 	pinctrl-names = "default";
@@ -107,15 +104,12 @@
 		function = "i2c4";
 	};
 
-<<<<<<< HEAD
-=======
 	mmc_pins: mmc {
 		groups = "mmc_data8", "mmc_ctrl", "mmc_ds";
 		function = "mmc";
 		power-source = <1800>;
 	};
 
->>>>>>> 7365df19
 	scif0_pins: scif0 {
 		groups = "scif0_data", "scif0_ctrl";
 		function = "scif0";
