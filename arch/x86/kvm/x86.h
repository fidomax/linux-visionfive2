/* SPDX-License-Identifier: GPL-2.0 */
#ifndef ARCH_X86_KVM_X86_H
#define ARCH_X86_KVM_X86_H

#include <linux/kvm_host.h>
#include <asm/pvclock.h>
#include "kvm_cache_regs.h"
#include "kvm_emulate.h"

#define KVM_DEFAULT_PLE_GAP		128
#define KVM_VMX_DEFAULT_PLE_WINDOW	4096
#define KVM_DEFAULT_PLE_WINDOW_GROW	2
#define KVM_DEFAULT_PLE_WINDOW_SHRINK	0
#define KVM_VMX_DEFAULT_PLE_WINDOW_MAX	UINT_MAX
#define KVM_SVM_DEFAULT_PLE_WINDOW_MAX	USHRT_MAX
#define KVM_SVM_DEFAULT_PLE_WINDOW	3000

static inline unsigned int __grow_ple_window(unsigned int val,
		unsigned int base, unsigned int modifier, unsigned int max)
{
	u64 ret = val;

	if (modifier < 1)
		return base;

	if (modifier < base)
		ret *= modifier;
	else
		ret += modifier;

	return min(ret, (u64)max);
}

static inline unsigned int __shrink_ple_window(unsigned int val,
		unsigned int base, unsigned int modifier, unsigned int min)
{
	if (modifier < 1)
		return base;

	if (modifier < base)
		val /= modifier;
	else
		val -= modifier;

	return max(val, min);
}

#define MSR_IA32_CR_PAT_DEFAULT  0x0007040600070406ULL

static inline void kvm_clear_exception_queue(struct kvm_vcpu *vcpu)
{
	vcpu->arch.exception.pending = false;
	vcpu->arch.exception.injected = false;
}

static inline void kvm_queue_interrupt(struct kvm_vcpu *vcpu, u8 vector,
	bool soft)
{
	vcpu->arch.interrupt.injected = true;
	vcpu->arch.interrupt.soft = soft;
	vcpu->arch.interrupt.nr = vector;
}

static inline void kvm_clear_interrupt_queue(struct kvm_vcpu *vcpu)
{
	vcpu->arch.interrupt.injected = false;
}

static inline bool kvm_event_needs_reinjection(struct kvm_vcpu *vcpu)
{
	return vcpu->arch.exception.injected || vcpu->arch.interrupt.injected ||
		vcpu->arch.nmi_injected;
}

static inline bool kvm_exception_is_soft(unsigned int nr)
{
	return (nr == BP_VECTOR) || (nr == OF_VECTOR);
}

static inline bool is_protmode(struct kvm_vcpu *vcpu)
{
	return kvm_read_cr0_bits(vcpu, X86_CR0_PE);
}

static inline int is_long_mode(struct kvm_vcpu *vcpu)
{
#ifdef CONFIG_X86_64
	return vcpu->arch.efer & EFER_LMA;
#else
	return 0;
#endif
}

static inline bool is_64_bit_mode(struct kvm_vcpu *vcpu)
{
	int cs_db, cs_l;

	if (!is_long_mode(vcpu))
		return false;
	kvm_x86_ops.get_cs_db_l_bits(vcpu, &cs_db, &cs_l);
	return cs_l;
}

static inline bool is_la57_mode(struct kvm_vcpu *vcpu)
{
#ifdef CONFIG_X86_64
	return (vcpu->arch.efer & EFER_LMA) &&
		 kvm_read_cr4_bits(vcpu, X86_CR4_LA57);
#else
	return 0;
#endif
}

static inline bool x86_exception_has_error_code(unsigned int vector)
{
	static u32 exception_has_error_code = BIT(DF_VECTOR) | BIT(TS_VECTOR) |
			BIT(NP_VECTOR) | BIT(SS_VECTOR) | BIT(GP_VECTOR) |
			BIT(PF_VECTOR) | BIT(AC_VECTOR);

	return (1U << vector) & exception_has_error_code;
}

static inline bool mmu_is_nested(struct kvm_vcpu *vcpu)
{
	return vcpu->arch.walk_mmu == &vcpu->arch.nested_mmu;
}

static inline int is_pae(struct kvm_vcpu *vcpu)
{
	return kvm_read_cr4_bits(vcpu, X86_CR4_PAE);
}

static inline int is_pse(struct kvm_vcpu *vcpu)
{
	return kvm_read_cr4_bits(vcpu, X86_CR4_PSE);
}

static inline int is_paging(struct kvm_vcpu *vcpu)
{
	return likely(kvm_read_cr0_bits(vcpu, X86_CR0_PG));
}

static inline bool is_pae_paging(struct kvm_vcpu *vcpu)
{
	return !is_long_mode(vcpu) && is_pae(vcpu) && is_paging(vcpu);
}

static inline u8 vcpu_virt_addr_bits(struct kvm_vcpu *vcpu)
{
	return kvm_read_cr4_bits(vcpu, X86_CR4_LA57) ? 57 : 48;
}

static inline u64 get_canonical(u64 la, u8 vaddr_bits)
{
	return ((int64_t)la << (64 - vaddr_bits)) >> (64 - vaddr_bits);
}

static inline bool is_noncanonical_address(u64 la, struct kvm_vcpu *vcpu)
{
	return get_canonical(la, vcpu_virt_addr_bits(vcpu)) != la;
<<<<<<< HEAD
}

static inline bool emul_is_noncanonical_address(u64 la,
						struct x86_emulate_ctxt *ctxt)
{
	return get_canonical(la, ctxt_virt_addr_bits(ctxt)) != la;
=======
>>>>>>> 04d5ce62
}

static inline void vcpu_cache_mmio_info(struct kvm_vcpu *vcpu,
					gva_t gva, gfn_t gfn, unsigned access)
{
	u64 gen = kvm_memslots(vcpu->kvm)->generation;

	if (unlikely(gen & KVM_MEMSLOT_GEN_UPDATE_IN_PROGRESS))
		return;

	/*
	 * If this is a shadow nested page table, the "GVA" is
	 * actually a nGPA.
	 */
	vcpu->arch.mmio_gva = mmu_is_nested(vcpu) ? 0 : gva & PAGE_MASK;
	vcpu->arch.mmio_access = access;
	vcpu->arch.mmio_gfn = gfn;
	vcpu->arch.mmio_gen = gen;
}

static inline bool vcpu_match_mmio_gen(struct kvm_vcpu *vcpu)
{
	return vcpu->arch.mmio_gen == kvm_memslots(vcpu->kvm)->generation;
}

/*
 * Clear the mmio cache info for the given gva. If gva is MMIO_GVA_ANY, we
 * clear all mmio cache info.
 */
#define MMIO_GVA_ANY (~(gva_t)0)

static inline void vcpu_clear_mmio_info(struct kvm_vcpu *vcpu, gva_t gva)
{
	if (gva != MMIO_GVA_ANY && vcpu->arch.mmio_gva != (gva & PAGE_MASK))
		return;

	vcpu->arch.mmio_gva = 0;
}

static inline bool vcpu_match_mmio_gva(struct kvm_vcpu *vcpu, unsigned long gva)
{
	if (vcpu_match_mmio_gen(vcpu) && vcpu->arch.mmio_gva &&
	      vcpu->arch.mmio_gva == (gva & PAGE_MASK))
		return true;

	return false;
}

static inline bool vcpu_match_mmio_gpa(struct kvm_vcpu *vcpu, gpa_t gpa)
{
	if (vcpu_match_mmio_gen(vcpu) && vcpu->arch.mmio_gfn &&
	      vcpu->arch.mmio_gfn == gpa >> PAGE_SHIFT)
		return true;

	return false;
}

static inline unsigned long kvm_register_readl(struct kvm_vcpu *vcpu, int reg)
{
	unsigned long val = kvm_register_read(vcpu, reg);

	return is_64_bit_mode(vcpu) ? val : (u32)val;
}

static inline void kvm_register_writel(struct kvm_vcpu *vcpu,
				       int reg, unsigned long val)
{
	if (!is_64_bit_mode(vcpu))
		val = (u32)val;
	return kvm_register_write(vcpu, reg, val);
}

static inline bool kvm_check_has_quirk(struct kvm *kvm, u64 quirk)
{
	return !(kvm->arch.disabled_quirks & quirk);
}

static inline bool kvm_vcpu_latch_init(struct kvm_vcpu *vcpu)
{
	return is_smm(vcpu) || kvm_x86_ops.apic_init_signal_blocked(vcpu);
}

void kvm_set_pending_timer(struct kvm_vcpu *vcpu);
void kvm_inject_realmode_interrupt(struct kvm_vcpu *vcpu, int irq, int inc_eip);

void kvm_write_tsc(struct kvm_vcpu *vcpu, struct msr_data *msr);
u64 get_kvmclock_ns(struct kvm *kvm);

int kvm_read_guest_virt(struct kvm_vcpu *vcpu,
	gva_t addr, void *val, unsigned int bytes,
	struct x86_exception *exception);

int kvm_write_guest_virt_system(struct kvm_vcpu *vcpu,
	gva_t addr, void *val, unsigned int bytes,
	struct x86_exception *exception);

int handle_ud(struct kvm_vcpu *vcpu);

void kvm_deliver_exception_payload(struct kvm_vcpu *vcpu);

void kvm_vcpu_mtrr_init(struct kvm_vcpu *vcpu);
u8 kvm_mtrr_get_guest_memory_type(struct kvm_vcpu *vcpu, gfn_t gfn);
bool kvm_mtrr_valid(struct kvm_vcpu *vcpu, u32 msr, u64 data);
int kvm_mtrr_set_msr(struct kvm_vcpu *vcpu, u32 msr, u64 data);
int kvm_mtrr_get_msr(struct kvm_vcpu *vcpu, u32 msr, u64 *pdata);
bool kvm_mtrr_check_gfn_range_consistency(struct kvm_vcpu *vcpu, gfn_t gfn,
					  int page_num);
bool kvm_vector_hashing_enabled(void);
int x86_emulate_instruction(struct kvm_vcpu *vcpu, gpa_t cr2_or_gpa,
			    int emulation_type, void *insn, int insn_len);
enum exit_fastpath_completion handle_fastpath_set_msr_irqoff(struct kvm_vcpu *vcpu);

extern u64 host_xcr0;
extern u64 supported_xcr0;
extern u64 supported_xss;

static inline bool kvm_mpx_supported(void)
{
	return (supported_xcr0 & (XFEATURE_MASK_BNDREGS | XFEATURE_MASK_BNDCSR))
		== (XFEATURE_MASK_BNDREGS | XFEATURE_MASK_BNDCSR);
}

extern unsigned int min_timer_period_us;

extern bool enable_vmware_backdoor;

extern int pi_inject_timer;

extern struct static_key kvm_no_apic_vcpu;

static inline u64 nsec_to_cycles(struct kvm_vcpu *vcpu, u64 nsec)
{
	return pvclock_scale_delta(nsec, vcpu->arch.virtual_tsc_mult,
				   vcpu->arch.virtual_tsc_shift);
}

/* Same "calling convention" as do_div:
 * - divide (n << 32) by base
 * - put result in n
 * - return remainder
 */
#define do_shl32_div32(n, base)					\
	({							\
	    u32 __quot, __rem;					\
	    asm("divl %2" : "=a" (__quot), "=d" (__rem)		\
			: "rm" (base), "0" (0), "1" ((u32) n));	\
	    n = __quot;						\
	    __rem;						\
	 })

static inline bool kvm_mwait_in_guest(struct kvm *kvm)
{
	return kvm->arch.mwait_in_guest;
}

static inline bool kvm_hlt_in_guest(struct kvm *kvm)
{
	return kvm->arch.hlt_in_guest;
}

static inline bool kvm_pause_in_guest(struct kvm *kvm)
{
	return kvm->arch.pause_in_guest;
}

static inline bool kvm_cstate_in_guest(struct kvm *kvm)
{
	return kvm->arch.cstate_in_guest;
}

DECLARE_PER_CPU(struct kvm_vcpu *, current_vcpu);

static inline void kvm_before_interrupt(struct kvm_vcpu *vcpu)
{
	__this_cpu_write(current_vcpu, vcpu);
}

static inline void kvm_after_interrupt(struct kvm_vcpu *vcpu)
{
	__this_cpu_write(current_vcpu, NULL);
}


static inline bool kvm_pat_valid(u64 data)
{
	if (data & 0xF8F8F8F8F8F8F8F8ull)
		return false;
	/* 0, 1, 4, 5, 6, 7 are valid values.  */
	return (data | ((data & 0x0202020202020202ull) << 1)) == data;
}

static inline bool kvm_dr7_valid(u64 data)
{
	/* Bits [63:32] are reserved */
	return !(data >> 32);
}

void kvm_load_guest_xsave_state(struct kvm_vcpu *vcpu);
void kvm_load_host_xsave_state(struct kvm_vcpu *vcpu);
u64 kvm_spec_ctrl_valid_bits(struct kvm_vcpu *vcpu);

#endif<|MERGE_RESOLUTION|>--- conflicted
+++ resolved
@@ -158,15 +158,6 @@
 static inline bool is_noncanonical_address(u64 la, struct kvm_vcpu *vcpu)
 {
 	return get_canonical(la, vcpu_virt_addr_bits(vcpu)) != la;
-<<<<<<< HEAD
-}
-
-static inline bool emul_is_noncanonical_address(u64 la,
-						struct x86_emulate_ctxt *ctxt)
-{
-	return get_canonical(la, ctxt_virt_addr_bits(ctxt)) != la;
-=======
->>>>>>> 04d5ce62
 }
 
 static inline void vcpu_cache_mmio_info(struct kvm_vcpu *vcpu,
