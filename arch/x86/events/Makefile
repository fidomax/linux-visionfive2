--- conflicted
+++ resolved
@@ -1,9 +1,5 @@
 # SPDX-License-Identifier: GPL-2.0-only
-<<<<<<< HEAD
-obj-y					+= core.o
-=======
 obj-y					+= core.o probe.o
->>>>>>> 4ff96fb5
 obj-y					+= amd/
 obj-$(CONFIG_X86_LOCAL_APIC)            += msr.o
 obj-$(CONFIG_CPU_SUP_INTEL)		+= intel/