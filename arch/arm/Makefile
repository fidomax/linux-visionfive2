--- conflicted
+++ resolved
@@ -225,11 +225,6 @@
 # Platform directory name.  This list is sorted alphanumerically
 # by CONFIG_* macro name.
 plat-$(CONFIG_PLAT_ORION)	+= orion
-<<<<<<< HEAD
-plat-$(CONFIG_PLAT_PXA)		+= pxa
-=======
-plat-$(CONFIG_PLAT_VERSATILE)	+= versatile
->>>>>>> 3d76c9f5
 
 # The byte offset of the kernel image in RAM from the start of RAM.
 TEXT_OFFSET := $(textofs-y)
