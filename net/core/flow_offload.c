--- conflicted
+++ resolved
@@ -237,8 +237,6 @@
 }
 EXPORT_SYMBOL(flow_rule_match_pppoe);
 
-<<<<<<< HEAD
-=======
 void flow_rule_match_l2tpv3(const struct flow_rule *rule,
 			    struct flow_match_l2tpv3 *out)
 {
@@ -246,7 +244,6 @@
 }
 EXPORT_SYMBOL(flow_rule_match_l2tpv3);
 
->>>>>>> 7365df19
 struct flow_block_cb *flow_block_cb_alloc(flow_setup_cb_t *cb,
 					  void *cb_ident, void *cb_priv,
 					  void (*release)(void *cb_priv))
